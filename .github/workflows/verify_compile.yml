name: Verify Compile
on: 
  workflow_dispatch:
  pull_request:
    branches:
    - master
    - develop

jobs:
  native-win32-uwp:
    runs-on: windows-latest
    env:
      CPM_SOURCE_CACHE: .deps_cache

    steps:
    - uses: actions/checkout@v3
    - uses: lukka/get-cmake@v3.26.3

    - name: Get Cache
      uses: actions/cache@v3
      with:
        key: DependencyCache
        path: |
          .deps_cache

    - name: Build Native Win32 x64
<<<<<<< HEAD
      run: cmake --workflow --preset Win32x64Release

    - name: Build Native UWP x64
      run: cmake --workflow --preset Uwpx64Release
=======
      run: cmake --workflow --preset Win32x64Fast

    - name: Build Native UWP x64
      run: cmake --workflow --preset Uwpx64Fast
>>>>>>> f8245354

  native-linux-android-dotnet:
    runs-on: ubuntu-latest
    env:
      CPM_SOURCE_CACHE: .deps_cache

    steps:
    - uses: actions/checkout@v3
    - uses: lukka/get-cmake@v3.26.3

    - name: Get Cache
      uses: actions/cache@v3
      with:
        key: DependencyCache
        path: |
          .deps_cache
    
    - name: Install Prerequisites
      run: |
        sudo apt-get update
        sudo apt-get install libfontconfig1-dev libgl1-mesa-dev libx11-xcb-dev libxfixes-dev libxcb-dri2-0-dev libxcb-glx0-dev libxcb-icccm4-dev libxcb-keysyms1-dev libxcb-randr0-dev libxrandr-dev libxxf86vm-dev mesa-common-dev

    - name: Build Native Linux x64
<<<<<<< HEAD
      run: cmake --workflow --preset Linuxx64Release
=======
      run: cmake --workflow --preset Linuxx64Fast
>>>>>>> f8245354

    - name: Set up Android NDK
      uses: nttld/setup-ndk@v1
      id: setup-ndk
      with:
        ndk-version: r21e
        local-cache: true

    - name: Build Native Android ARM64
<<<<<<< HEAD
      run: cmake --workflow --preset AndroidArm64Release
=======
      run: cmake --workflow --preset AndroidArm64Fast
>>>>>>> f8245354
      env:
        NDK: ${{ steps.setup-ndk.outputs.ndk-path }}

    - name: Setup .NET
      uses: actions/setup-dotnet@v3
      with: 
        dotnet-version: 7.0.x

    - name: Build Sample Project
      run: dotnet build Examples/StereoKitTest/StereoKitTest.csproj -c Release<|MERGE_RESOLUTION|>--- conflicted
+++ resolved
@@ -24,17 +24,10 @@
           .deps_cache
 
     - name: Build Native Win32 x64
-<<<<<<< HEAD
-      run: cmake --workflow --preset Win32x64Release
-
-    - name: Build Native UWP x64
-      run: cmake --workflow --preset Uwpx64Release
-=======
       run: cmake --workflow --preset Win32x64Fast
 
     - name: Build Native UWP x64
       run: cmake --workflow --preset Uwpx64Fast
->>>>>>> f8245354
 
   native-linux-android-dotnet:
     runs-on: ubuntu-latest
@@ -58,11 +51,7 @@
         sudo apt-get install libfontconfig1-dev libgl1-mesa-dev libx11-xcb-dev libxfixes-dev libxcb-dri2-0-dev libxcb-glx0-dev libxcb-icccm4-dev libxcb-keysyms1-dev libxcb-randr0-dev libxrandr-dev libxxf86vm-dev mesa-common-dev
 
     - name: Build Native Linux x64
-<<<<<<< HEAD
-      run: cmake --workflow --preset Linuxx64Release
-=======
       run: cmake --workflow --preset Linuxx64Fast
->>>>>>> f8245354
 
     - name: Set up Android NDK
       uses: nttld/setup-ndk@v1
@@ -72,11 +61,7 @@
         local-cache: true
 
     - name: Build Native Android ARM64
-<<<<<<< HEAD
-      run: cmake --workflow --preset AndroidArm64Release
-=======
       run: cmake --workflow --preset AndroidArm64Fast
->>>>>>> f8245354
       env:
         NDK: ${{ steps.setup-ndk.outputs.ndk-path }}
 
