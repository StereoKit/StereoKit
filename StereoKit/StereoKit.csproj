﻿<Project Sdk="Microsoft.NET.Sdk">
  <PropertyGroup>
    <TargetFramework>netstandard2.0</TargetFramework>
    <Platforms>x64;ARM64</Platforms>
    <OutputPath>..\bin\</OutputPath>
  </PropertyGroup>

  <!-- NuGet package -->
  <PropertyGroup>
    <Id>StereoKit</Id>
    <Version>0.1.0-a</Version>
    <Title>StereoKit</Title>
    <Authors>Nick Klingensmith</Authors>
    <ProjectUrl>https://github.com/maluoi/StereoKit</ProjectUrl>
    <Icon>images\StereoKitLogo.png</Icon>
    <RequireLicenseAcceptance>false</RequireLicenseAcceptance>
    <Description>A lightweight low-dependency C# rendering library for MR / AR / VR / Desktop using OpenXR!</Description>
    <PackageLicenseExpression>MIT</PackageLicenseExpression>
  </PropertyGroup>

<<<<<<< HEAD
  <Target Name="PostBuild" AfterTargets="PostBuildEvent">
    <Exec Command="xcopy &quot;$(SolutionDir)StereoKitC\lib\bin\x64\*.dll&quot; &quot;$(SolutionDir)bin&quot; /d /k /y" />
  </Target>
=======
  <!-- Files and DLLs that are needed for the NuGet package -->
  <ItemGroup>
    <None Include="..\Documentation\img\StereoKitLogo.png" Pack="true" PackagePath="images\" />

    <!-- Win32 DLLs -->
    <Content Include="..\bin\x64_Release\StereoKitC.*">
      <Pack>true</Pack>
      <PackagePath>runtimes\win32-x64\</PackagePath>
    </Content>

    <!-- UWP DLLs -->
    <Content Include="..\bin\x64_Release_UWP\StereoKitC.*">
      <Pack>true</Pack>
      <PackagePath>runtimes\win10-x64\</PackagePath>
    </Content>
    <Content Include="..\bin\ARM64_Release_UWP\StereoKitC.*">
      <Pack>true</Pack>
      <PackagePath>runtimes\win10-arm64\</PackagePath>
    </Content>
    
  </ItemGroup>
>>>>>>> 1652bed3

</Project><|MERGE_RESOLUTION|>--- conflicted
+++ resolved
@@ -18,11 +18,6 @@
     <PackageLicenseExpression>MIT</PackageLicenseExpression>
   </PropertyGroup>
 
-<<<<<<< HEAD
-  <Target Name="PostBuild" AfterTargets="PostBuildEvent">
-    <Exec Command="xcopy &quot;$(SolutionDir)StereoKitC\lib\bin\x64\*.dll&quot; &quot;$(SolutionDir)bin&quot; /d /k /y" />
-  </Target>
-=======
   <!-- Files and DLLs that are needed for the NuGet package -->
   <ItemGroup>
     <None Include="..\Documentation\img\StereoKitLogo.png" Pack="true" PackagePath="images\" />
@@ -44,6 +39,5 @@
     </Content>
     
   </ItemGroup>
->>>>>>> 1652bed3
 
 </Project>