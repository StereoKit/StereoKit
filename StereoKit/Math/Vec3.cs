--- conflicted
+++ resolved
@@ -57,11 +57,7 @@
         {
             return Distance(a, b) == 0;
         }
-<<<<<<< HEAD
-
-=======
  
->>>>>>> e16d830f
         /// <summary>Override of the not equals operator for the Vec3 class.</summary>
         /// <param name="a">Any vector.</param>
         /// <param name="b">Any vector.</param>
