using System;
using System.Runtime.InteropServices;
using System.Text;

namespace StereoKit
{
	internal static class NativeAPI
	{
		const string            dll  = "StereoKitC";
		const CharSet           cSet = CharSet.Ansi;
		const CallingConvention call = CallingConvention.Cdecl;

		[return: MarshalAs(UnmanagedType.Bool)]
		[DllImport(dll, CharSet = cSet, CallingConvention = call)] public static extern bool        sk_init(SKSettings settings);
		[DllImport(dll, CharSet = cSet, CallingConvention = call)] public static extern void        sk_set_window(IntPtr window);
		[DllImport(dll, CharSet = cSet, CallingConvention = call)] public static extern void        sk_set_window_xam(IntPtr window);
		[DllImport(dll, CharSet = cSet, CallingConvention = call)] public static extern void        sk_shutdown();
		[DllImport(dll, CharSet = cSet, CallingConvention = call)] public static extern void        sk_shutdown_unsafe();
		[DllImport(dll, CharSet = cSet, CallingConvention = call)] public static extern void        sk_quit(QuitReason quitReason = QuitReason.User);
		[return: MarshalAs(UnmanagedType.Bool)]
		[DllImport(dll, CharSet = cSet, CallingConvention = call)] public static extern bool        sk_step([MarshalAs(UnmanagedType.FunctionPtr)] Action app_update);
		[DllImport(dll, CharSet = cSet, CallingConvention = call)] public static extern void        sk_run([MarshalAs(UnmanagedType.FunctionPtr)] Action app_update, [MarshalAs(UnmanagedType.FunctionPtr)] Action app_shutdown);
		[return: MarshalAs(UnmanagedType.Bool)]
		[DllImport(dll, CharSet = cSet, CallingConvention = call)] public static extern bool        sk_is_stepping();
		[DllImport(dll, CharSet = cSet, CallingConvention = call)] public static extern DisplayMode sk_active_display_mode();
		[DllImport(dll, CharSet = cSet, CallingConvention = call)] public static extern SystemInfo  sk_system_info();
		[DllImport(dll, CharSet = cSet, CallingConvention = call)] public static extern IntPtr      sk_version_name();
		[DllImport(dll, CharSet = cSet, CallingConvention = call)] public static extern ulong       sk_version_id();
		[DllImport(dll, CharSet = cSet, CallingConvention = call)] public static extern AppFocus    sk_app_focus();
		[DllImport(dll, CharSet = cSet, CallingConvention = call)] public static extern QuitReason    sk_get_quit_reason();

		///////////////////////////////////////////

		[DllImport(dll, CharSet = cSet, CallingConvention = call)] public static extern DisplayType    device_display_get_type        ();
		[DllImport(dll, CharSet = cSet, CallingConvention = call)] public static extern DisplayBlend   device_display_get_blend       ();
		[return: MarshalAs(UnmanagedType.Bool)]
		[DllImport(dll, CharSet = cSet, CallingConvention = call)] public static extern bool           device_display_set_blend       (DisplayBlend blend);
		[return: MarshalAs(UnmanagedType.Bool)]
		[DllImport(dll, CharSet = cSet, CallingConvention = call)] public static extern bool           device_display_valid_blend     (DisplayBlend blend);
		[DllImport(dll, CharSet = cSet, CallingConvention = call)] public static extern float          device_display_get_refresh_rate();
		[DllImport(dll, CharSet = cSet, CallingConvention = call)] public static extern int            device_display_get_width       ();
		[DllImport(dll, CharSet = cSet, CallingConvention = call)] public static extern int            device_display_get_height      ();
		//[DllImport(dll, CharSet = cSet, CallingConvention = call)] public static extern FovInfo        device_display_get_fov         ();
		[DllImport(dll, CharSet = cSet, CallingConvention = call)] public static extern DeviceTracking device_get_tracking            ();
		[DllImport(dll, CharSet = cSet, CallingConvention = call)] public static extern IntPtr         device_get_name                ();
		[DllImport(dll, CharSet = cSet, CallingConvention = call)] public static extern IntPtr         device_get_runtime             ();
		[DllImport(dll, CharSet = cSet, CallingConvention = call)] public static extern IntPtr         device_get_gpu                 ();
		[return: MarshalAs(UnmanagedType.Bool)]
		[DllImport(dll, CharSet = cSet, CallingConvention = call)] public static extern bool           device_has_eye_gaze            ();
		[return: MarshalAs(UnmanagedType.Bool)]
		[DllImport(dll, CharSet = cSet, CallingConvention = call)] public static extern bool           device_has_hand_tracking       ();

		///////////////////////////////////////////

		[DllImport(dll, CharSet = cSet, CallingConvention = call)] public static extern float       time_totalf_unscaled();
		[DllImport(dll, CharSet = cSet, CallingConvention = call)] public static extern double      time_total_unscaled();
		[DllImport(dll, CharSet = cSet, CallingConvention = call)] public static extern float       time_totalf();
		[DllImport(dll, CharSet = cSet, CallingConvention = call)] public static extern double      time_total();
		[DllImport(dll, CharSet = cSet, CallingConvention = call)] public static extern float       time_stepf_unscaled();
		[DllImport(dll, CharSet = cSet, CallingConvention = call)] public static extern double      time_step_unscaled();
		[DllImport(dll, CharSet = cSet, CallingConvention = call)] public static extern float       time_stepf();
		[DllImport(dll, CharSet = cSet, CallingConvention = call)] public static extern double      time_step();
		[DllImport(dll, CharSet = cSet, CallingConvention = call)] public static extern void        time_scale(double scale);
		[DllImport(dll, CharSet = cSet, CallingConvention = call)] public static extern void        time_set_time(double total_seconds, double frame_elapsed_seconds=0);
		[DllImport(dll, CharSet = cSet, CallingConvention = call)] public static extern ulong       time_frame();

		///////////////////////////////////////////

		[DllImport(dll, CharSet = cSet, CallingConvention = call)] public static extern Quat quat_difference (in Quat a, in Quat b);
		[DllImport(dll, CharSet = cSet, CallingConvention = call)] public static extern Quat quat_lookat     (in Vec3 from, in Vec3 at);
		[DllImport(dll, CharSet = cSet, CallingConvention = call)] public static extern Quat quat_lookat_up  (in Vec3 from, in Vec3 at, in Vec3 up);

		[DllImport(dll, CharSet = cSet, CallingConvention = call)] public static extern Pose   matrix_transform_pose  (Matrix transform, Pose pose);
		[DllImport(dll, CharSet = cSet, CallingConvention = call)] public static extern Matrix matrix_trs             (in Vec3 position, in Quat orientation, in Vec3 scale);
		[DllImport(dll, CharSet = cSet, CallingConvention = call)] public static extern Vec3   matrix_extract_scale   (in Matrix transform);
		[DllImport(dll, CharSet = cSet, CallingConvention = call)] public static extern Quat   matrix_extract_rotation(in Matrix transform);
		[DllImport(dll, CharSet = cSet, CallingConvention = call)] public static extern Pose   matrix_extract_pose    (in Matrix transform);

		///////////////////////////////////////////

		[return: MarshalAs(UnmanagedType.Bool)]
		[DllImport(dll, CharSet = cSet, CallingConvention = call)] public static extern bool   plane_ray_intersect    (Plane plane, Ray ray, out Vec3 out_pt);
		[return: MarshalAs(UnmanagedType.Bool)]
		[DllImport(dll, CharSet = cSet, CallingConvention = call)] public static extern bool   plane_line_intersect   (Plane plane, Vec3 p1, Vec3 p2, out Vec3 out_pt);
		[DllImport(dll, CharSet = cSet, CallingConvention = call)] public static extern Vec3   plane_point_closest    (Plane plane, Vec3 pt);
		[return: MarshalAs(UnmanagedType.Bool)]
		[DllImport(dll, CharSet = cSet, CallingConvention = call)] public static extern bool   sphere_ray_intersect   (Sphere sphere, Ray ray, out Vec3 out_pt);
		[return: MarshalAs(UnmanagedType.Bool)]
		[DllImport(dll, CharSet = cSet, CallingConvention = call)] public static extern bool   sphere_point_contains  (Sphere sphere, Vec3 pt);
		[return: MarshalAs(UnmanagedType.Bool)]
		[DllImport(dll, CharSet = cSet, CallingConvention = call)] public static extern bool   bounds_ray_intersect   (Bounds bounds, Ray ray, out Vec3 out_pt);
		[return: MarshalAs(UnmanagedType.Bool)]
		[DllImport(dll, CharSet = cSet, CallingConvention = call)] public static extern bool   bounds_point_contains  (Bounds bounds, Vec3 pt);
		[return: MarshalAs(UnmanagedType.Bool)]
		[DllImport(dll, CharSet = cSet, CallingConvention = call)] public static extern bool   bounds_line_contains   (Bounds bounds, Vec3 linePt1, Vec3 linePt2);
		[return: MarshalAs(UnmanagedType.Bool)]
		[DllImport(dll, CharSet = cSet, CallingConvention = call)] public static extern bool   bounds_capsule_contains(Bounds bounds, Vec3 linePt1, Vec3 linePt2, float radius);
		[DllImport(dll, CharSet = cSet, CallingConvention = call)] public static extern Bounds bounds_grow_to_fit_pt  (Bounds bounds, Vec3 pt);
		[DllImport(dll, CharSet = cSet, CallingConvention = call)] public static extern Bounds bounds_grow_to_fit_box (Bounds bounds, Bounds box, in Matrix opt_transform);
		[DllImport(dll, CharSet = cSet, CallingConvention = call)] public static extern Bounds bounds_grow_to_fit_box (Bounds bounds, Bounds box, IntPtr opt_transform);
		[DllImport(dll, CharSet = cSet, CallingConvention = call)] public static extern Bounds bounds_transform       (Bounds bounds, Matrix transform);
		[DllImport(dll, CharSet = cSet, CallingConvention = call)] public static extern Vec3   ray_point_closest      (Ray ray, Vec3 pt);
		[return: MarshalAs(UnmanagedType.Bool)]
		[DllImport(dll, CharSet = cSet, CallingConvention = call)] public static extern bool   ray_from_mouse         (Vec2 screen_pixel_pos, out Ray out_ray);

		///////////////////////////////////////////

		[DllImport(dll, CharSet = cSet, CallingConvention = call)] public static extern Color color_hsv   (float hue, float saturation, float value, float transparency);
		[DllImport(dll, CharSet = cSet, CallingConvention = call)] public static extern Vec3  color_to_hsv(in Color color);
		[DllImport(dll, CharSet = cSet, CallingConvention = call)] public static extern Color color_lab   (float l, float a, float b, float transparency);
		[DllImport(dll, CharSet = cSet, CallingConvention = call)] public static extern Vec3  color_to_lab(in Color color);
		[DllImport(dll, CharSet = cSet, CallingConvention = call)] public static extern Color color_to_linear(Color srgb_gamma_correct);
		[DllImport(dll, CharSet = cSet, CallingConvention = call)] public static extern Color color_to_gamma (Color srgb_linear);

		[DllImport(dll, CharSet = cSet, CallingConvention = call)] public static extern IntPtr  gradient_create ();
		[DllImport(dll, CharSet = cSet, CallingConvention = call)] public static extern IntPtr  gradient_create_keys([In] GradientKey[] keys, int count);
		[DllImport(dll, CharSet = cSet, CallingConvention = call)] public static extern void    gradient_add    (IntPtr gradient, Color color, float position);
		[DllImport(dll, CharSet = cSet, CallingConvention = call)] public static extern void    gradient_set    (IntPtr gradient, int index, Color color, float position);
		[DllImport(dll, CharSet = cSet, CallingConvention = call)] public static extern void    gradient_remove (IntPtr gradient, int index);
		[DllImport(dll, CharSet = cSet, CallingConvention = call)] public static extern int     gradient_count  (IntPtr gradient);
		[DllImport(dll, CharSet = cSet, CallingConvention = call)] public static extern Color   gradient_get    (IntPtr gradient, float at);
		[DllImport(dll, CharSet = cSet, CallingConvention = call)] public static extern Color32 gradient_get32  (IntPtr gradient, float at);
		[DllImport(dll, CharSet = cSet, CallingConvention = call)] public static extern void    gradient_destroy(IntPtr gradient);

		///////////////////////////////////////////

		[DllImport(dll, CharSet = cSet, CallingConvention = call)] public static extern SphericalHarmonics sh_create      ([In] SHLight[] lights, int light_count);
		[DllImport(dll, CharSet = cSet, CallingConvention = call)] public static extern void               sh_brightness  (ref SphericalHarmonics harmonics, float scale);
		[DllImport(dll, CharSet = cSet, CallingConvention = call)] public static extern void               sh_add         (ref SphericalHarmonics harmonics, Vec3 light_dir, Vec3 light_color);
		[DllImport(dll, CharSet = cSet, CallingConvention = call)] public static extern Color              sh_lookup      (in  SphericalHarmonics harmonics, Vec3 normal);
		[DllImport(dll, CharSet = cSet, CallingConvention = call)] public static extern Vec3               sh_dominant_dir(in  SphericalHarmonics harmonics);


		///////////////////////////////////////////

		[DllImport(dll, CharSet = cSet, CallingConvention = call)] public static extern IntPtr mesh_find            (string id);
		[DllImport(dll, CharSet = cSet, CallingConvention = call)] public static extern IntPtr mesh_create          ();
		[DllImport(dll, CharSet = cSet, CallingConvention = call)] public static extern void   mesh_set_id          (IntPtr mesh, string id);
		[DllImport(dll, CharSet = cSet, CallingConvention = call)] public static extern IntPtr mesh_get_id          (IntPtr mesh);
		[DllImport(dll, CharSet = cSet, CallingConvention = call)] public static extern void   mesh_addref          (IntPtr mesh);
		[DllImport(dll, CharSet = cSet, CallingConvention = call)] public static extern void   mesh_release         (IntPtr mesh);
		[DllImport(dll, CharSet = cSet, CallingConvention = call)] public static extern void   mesh_set_keep_data   (IntPtr mesh, [MarshalAs(UnmanagedType.Bool)] bool keep_data);
		[return: MarshalAs(UnmanagedType.Bool)]
		[DllImport(dll, CharSet = cSet, CallingConvention = call)] public static extern bool   mesh_get_keep_data   (IntPtr mesh);
		[DllImport(dll, CharSet = cSet, CallingConvention = call)] public static extern void   mesh_set_data        (IntPtr mesh, [In] Vertex[] vertices, int vertex_count, [In] uint[] indices, int index_count, [MarshalAs(UnmanagedType.Bool)] bool calculate_bounds);
		[DllImport(dll, CharSet = cSet, CallingConvention = call)] public static extern void   mesh_set_verts       (IntPtr mesh, [In] Vertex[] vertices, int vertex_count, [MarshalAs(UnmanagedType.Bool)] bool calculate_bounds);
		[DllImport(dll, CharSet = cSet, CallingConvention = call)] public static extern void   mesh_get_verts       (IntPtr mesh, out IntPtr out_vertices, out int out_vertex_count, Memory reference_mode);
		[DllImport(dll, CharSet = cSet, CallingConvention = call)] public static extern int    mesh_get_vert_count  (IntPtr mesh);
		[DllImport(dll, CharSet = cSet, CallingConvention = call)] public static extern void   mesh_set_inds        (IntPtr mesh, [In] uint[] indices, int index_count);
		[DllImport(dll, CharSet = cSet, CallingConvention = call)] public static extern void   mesh_get_inds        (IntPtr mesh, out IntPtr out_indices,  out int out_index_count, Memory reference_mode); // [Out, MarshalAs(unmanagedType:UnmanagedType.LPArray, SizeParamIndex=2)]
		[DllImport(dll, CharSet = cSet, CallingConvention = call)] public static extern int    mesh_get_ind_count   (IntPtr mesh);
		[DllImport(dll, CharSet = cSet, CallingConvention = call)] public static extern void   mesh_set_draw_inds   (IntPtr mesh, int index_count);
		[DllImport(dll, CharSet = cSet, CallingConvention = call)] public static extern void   mesh_set_bounds      (IntPtr mesh, in Bounds bounds);
		[DllImport(dll, CharSet = cSet, CallingConvention = call)] public static extern Bounds mesh_get_bounds      (IntPtr mesh);
		[return: MarshalAs(UnmanagedType.Bool)]
		[DllImport(dll, CharSet = cSet, CallingConvention = call)] public static extern bool   mesh_ray_intersect   (IntPtr mesh, Ray model_space_ray, Cull cull_mode, out Ray out_pt, IntPtr out_start_inds);
		[return: MarshalAs(UnmanagedType.Bool)]
		[DllImport(dll, CharSet = cSet, CallingConvention = call)] public static extern bool   mesh_ray_intersect   (IntPtr mesh, Ray model_space_ray, Cull cull_mode, out Ray out_pt, out uint out_start_inds);
		[return: MarshalAs(UnmanagedType.Bool)]
		[DllImport(dll, CharSet = cSet, CallingConvention = call)] public static extern bool   mesh_get_triangle    (IntPtr mesh, uint triangle_index, out Vertex a, out Vertex b, out Vertex c);

		[DllImport(dll, CharSet = cSet, CallingConvention = call)] public static extern IntPtr mesh_gen_plane       (Vec2 dimensions, Vec3 plane_normal, Vec3 plane_top_direction, int subdivisions, [MarshalAs(UnmanagedType.Bool)] bool double_sided);
		[DllImport(dll, CharSet = cSet, CallingConvention = call)] public static extern IntPtr mesh_gen_circle      (float diameter,  Vec3 plane_normal, Vec3 plane_top_direction, int spokes, [MarshalAs(UnmanagedType.Bool)] bool double_sided);
		[DllImport(dll, CharSet = cSet, CallingConvention = call)] public static extern IntPtr mesh_gen_cube        (Vec3 dimensions, int subdivisions = 0);
		[DllImport(dll, CharSet = cSet, CallingConvention = call)] public static extern IntPtr mesh_gen_sphere      (float diameter, int subdivisions = 4);
		[DllImport(dll, CharSet = cSet, CallingConvention = call)] public static extern IntPtr mesh_gen_rounded_cube(Vec3 dimensions, float edge_radius, int subdivisions);
		[DllImport(dll, CharSet = cSet, CallingConvention = call)] public static extern IntPtr mesh_gen_cylinder    (float diameter, float depth, Vec3 direction, int subdivisions);

		///////////////////////////////////////////

		[DllImport(dll, CharSet = cSet, CallingConvention = call)] public static extern IntPtr tex_find                (string id);
		[DllImport(dll, CharSet = cSet, CallingConvention = call)] public static extern IntPtr tex_create              (TexType type = TexType.Image, TexFormat format = TexFormat.Rgba32);
		[DllImport(dll, CharSet = cSet, CallingConvention = call)] public static extern IntPtr tex_create_color32      ([In] Color32[] data, int width, int height, [MarshalAs(UnmanagedType.Bool)] bool srgb_data);
		[DllImport(dll, CharSet = cSet, CallingConvention = call)] public static extern IntPtr tex_create_color128     ([In] Color[]   data, int width, int height, [MarshalAs(UnmanagedType.Bool)] bool srgb_data);
		[DllImport(dll, CharSet = cSet, CallingConvention = call)] public static extern IntPtr tex_create_mem          ([In] byte[] data, UIntPtr data_size, [MarshalAs(UnmanagedType.Bool)] bool srgb_data, int priority);
		[DllImport(dll, CharSet = cSet, CallingConvention = call)] public static extern IntPtr tex_create_file         ([In] byte[] file_utf8, [MarshalAs(UnmanagedType.Bool)] bool srgb_data, int priority);
		[DllImport(dll, CharSet = cSet, CallingConvention = call)] public static extern IntPtr tex_create_file_arr     (string[] files, int file_count, [MarshalAs(UnmanagedType.Bool)] bool srgb_data, int priority);
		[DllImport(dll, CharSet = cSet, CallingConvention = call)] public static extern IntPtr tex_create_cubemap_file ([In] byte[] equirectangular_file_utf8, [MarshalAs(UnmanagedType.Bool)] bool srgb_data, IntPtr lighting_info, int priority);
		[DllImport(dll, CharSet = cSet, CallingConvention = call)] public static extern IntPtr tex_create_cubemap_file ([In] byte[] equirectangular_file_utf8, [MarshalAs(UnmanagedType.Bool)] bool srgb_data, out SphericalHarmonics lighting_info, int priority);
		[DllImport(dll, CharSet = cSet, CallingConvention = call)] public static extern IntPtr tex_create_cubemap_files(string[] cube_face_file_xxyyzz, [MarshalAs(UnmanagedType.Bool)] bool srgb_data, IntPtr lighting_info, int priority);
		[DllImport(dll, CharSet = cSet, CallingConvention = call)] public static extern IntPtr tex_create_cubemap_files(string[] cube_face_file_xxyyzz, [MarshalAs(UnmanagedType.Bool)] bool srgb_data, out SphericalHarmonics lighting_info, int priority);
		[DllImport(dll, CharSet = cSet, CallingConvention = call)] public static extern void   tex_set_id              (IntPtr texture, string id);
		[DllImport(dll, CharSet = cSet, CallingConvention = call)] public static extern IntPtr tex_get_id              (IntPtr texture);
		[DllImport(dll, CharSet = cSet, CallingConvention = call)] public static extern void   tex_set_fallback        (IntPtr texture, IntPtr fallback);
		[DllImport(dll, CharSet = cSet, CallingConvention = call)] public static extern void   tex_release             (IntPtr texture);
		[DllImport(dll, CharSet = cSet, CallingConvention = call)] public static extern void   tex_addref              (IntPtr texture);
		[DllImport(dll, CharSet = cSet, CallingConvention = call)] public static extern AssetState tex_asset_state     (IntPtr texture);
		[DllImport(dll, CharSet = cSet, CallingConvention = call)] public static extern void   tex_on_load             (IntPtr texture, AssetOnLoadCallback on_load, IntPtr context);
		[DllImport(dll, CharSet = cSet, CallingConvention = call)] public static extern void   tex_on_load_remove      (IntPtr texture, AssetOnLoadCallback on_load);
		[DllImport(dll, CharSet = cSet, CallingConvention = call)] public static extern void   tex_set_colors          (IntPtr texture, int width, int height, IntPtr data);
		[DllImport(dll, CharSet = cSet, CallingConvention = call)] public static extern void   tex_set_colors          (IntPtr texture, int width, int height, [In] Color32[] data);
		[DllImport(dll, CharSet = cSet, CallingConvention = call)] public static extern void   tex_set_colors          (IntPtr texture, int width, int height, [In] Color[] data);
		[DllImport(dll, CharSet = cSet, CallingConvention = call)] public static extern void   tex_set_colors          (IntPtr texture, int width, int height, [In] byte[] data);
		[DllImport(dll, CharSet = cSet, CallingConvention = call)] public static extern void   tex_set_colors          (IntPtr texture, int width, int height, [In] ushort[] data);
		[DllImport(dll, CharSet = cSet, CallingConvention = call)] public static extern void   tex_set_colors          (IntPtr texture, int width, int height, [In] float[] data);
		[DllImport(dll, CharSet = cSet, CallingConvention = call)] public static extern void   tex_set_mem             (IntPtr texture, [In] byte[] data, UIntPtr data_size, [MarshalAs(UnmanagedType.Bool)] bool srgb_data, [MarshalAs(UnmanagedType.Bool)] bool blocking, int priority);
		[DllImport(dll, CharSet = cSet, CallingConvention = call)] public static extern void   tex_set_surface         (IntPtr texture, IntPtr native_surface, TexType type, long native_fmt, int width, int height, int surface_count, [MarshalAs(UnmanagedType.Bool)] bool owned);
		[DllImport(dll, CharSet = cSet, CallingConvention = call)] public static extern IntPtr tex_get_surface         (IntPtr texture);
		[DllImport(dll, CharSet = cSet, CallingConvention = call)] public static extern IntPtr tex_add_zbuffer         (IntPtr texture, TexFormat format = TexFormat.DepthStencil);
		[DllImport(dll, CharSet = cSet, CallingConvention = call)] public static extern void   tex_get_data            (IntPtr texture, IntPtr out_data, UIntPtr out_data_size, int mip_level);
		[DllImport(dll, CharSet = cSet, CallingConvention = call)] public static extern IntPtr tex_gen_color           (Color color, int width, int height, TexType type, TexFormat format);
		[DllImport(dll, CharSet = cSet, CallingConvention = call)] public static extern IntPtr tex_gen_particle        (int width, int height, float roundness, IntPtr gradient);
		[DllImport(dll, CharSet = cSet, CallingConvention = call)] public static extern IntPtr tex_gen_cubemap         (IntPtr gradient, Vec3 gradient_dir, int resolution, IntPtr lighting_info);
		[DllImport(dll, CharSet = cSet, CallingConvention = call)] public static extern IntPtr tex_gen_cubemap         (IntPtr gradient, Vec3 gradient_dir, int resolution, out SphericalHarmonics lighting_info);
		[DllImport(dll, CharSet = cSet, CallingConvention = call)] public static extern IntPtr tex_gen_cubemap_sh      (in SphericalHarmonics lighting, int resolution, float light_spot_size_pct, float light_spot_intensity);
		[DllImport(dll, CharSet = cSet, CallingConvention = call)] public static extern TexFormat  tex_get_format      (IntPtr texture);
		[DllImport(dll, CharSet = cSet, CallingConvention = call)] public static extern int        tex_get_width       (IntPtr texture);
		[DllImport(dll, CharSet = cSet, CallingConvention = call)] public static extern int        tex_get_height      (IntPtr texture);
		[DllImport(dll, CharSet = cSet, CallingConvention = call)] public static extern void       tex_set_sample      (IntPtr texture, TexSample sample = TexSample.Linear);
		[DllImport(dll, CharSet = cSet, CallingConvention = call)] public static extern TexSample  tex_get_sample      (IntPtr texture);
		[DllImport(dll, CharSet = cSet, CallingConvention = call)] public static extern void       tex_set_address     (IntPtr texture, TexAddress address_mode = TexAddress.Wrap);
		[DllImport(dll, CharSet = cSet, CallingConvention = call)] public static extern TexAddress tex_get_address     (IntPtr texture);
		[DllImport(dll, CharSet = cSet, CallingConvention = call)] public static extern void       tex_set_anisotropy  (IntPtr texture, int anisotropy_level = 4);
		[DllImport(dll, CharSet = cSet, CallingConvention = call)] public static extern int        tex_get_anisotropy  (IntPtr texture);
		[DllImport(dll, CharSet = cSet, CallingConvention = call)] public static extern int        tex_get_mips        (IntPtr texture);
		[DllImport(dll, CharSet = cSet, CallingConvention = call)] public static extern void       tex_set_loading_fallback(IntPtr texture);
		[DllImport(dll, CharSet = cSet, CallingConvention = call)] public static extern void       tex_set_error_fallback  (IntPtr texture);
		[DllImport(dll, CharSet = cSet, CallingConvention = call)] public static extern SphericalHarmonics tex_get_cubemap_lighting(IntPtr cubemap_texture);
		///////////////////////////////////////////

		[DllImport(dll, CharSet = cSet, CallingConvention = call)] public static extern IntPtr font_find        (string id);
		[DllImport(dll, CharSet = cSet, CallingConvention = call)] public static extern IntPtr font_create      ([In] byte[] file_utf8);
		[DllImport(dll, CharSet = cSet, CallingConvention = call)] public static extern IntPtr font_create_files(string[] file, int file_count);
		[DllImport(dll, CharSet = cSet, CallingConvention = call)] public static extern void   font_set_id      (IntPtr font, string id);
		[DllImport(dll, CharSet = cSet, CallingConvention = call)] public static extern IntPtr font_get_id      (IntPtr font);
		[DllImport(dll, CharSet = cSet, CallingConvention = call)] public static extern void   font_release     (IntPtr font);
		[DllImport(dll, CharSet = cSet, CallingConvention = call)] public static extern IntPtr font_get_tex     (IntPtr font);

		///////////////////////////////////////////

		[DllImport(dll, CharSet = cSet, CallingConvention = call)] public static extern IntPtr shader_find        (string id);
		[DllImport(dll, CharSet = cSet, CallingConvention = call)] public static extern IntPtr shader_create_file ([In] byte[] filename_utf8);
		[DllImport(dll, CharSet = cSet, CallingConvention = call)] public static extern IntPtr shader_create_mem  ([In] byte[] data, UIntPtr data_size);
		[DllImport(dll, CharSet = cSet, CallingConvention = call)] public static extern void   shader_set_id      (IntPtr shader, string id);
		[DllImport(dll, CharSet = cSet, CallingConvention = call)] public static extern IntPtr shader_get_id      (IntPtr shader);
		[DllImport(dll, CharSet = cSet, CallingConvention = call)] public static extern IntPtr shader_get_name    (IntPtr shader);
		[DllImport(dll, CharSet = cSet, CallingConvention = call)] public static extern void   shader_release     (IntPtr shader);

		///////////////////////////////////////////

		[DllImport(dll, CharSet = cSet, CallingConvention = call)] public static extern IntPtr material_find            (string id);
		[DllImport(dll, CharSet = cSet, CallingConvention = call)] public static extern IntPtr material_create          (IntPtr shader);
		[DllImport(dll, CharSet = cSet, CallingConvention = call)] public static extern IntPtr material_copy            (IntPtr material);
		[DllImport(dll, CharSet = cSet, CallingConvention = call)] public static extern IntPtr material_copy_id         (string id);
		[DllImport(dll, CharSet = cSet, CallingConvention = call)] public static extern void   material_set_id          (IntPtr material, string id);
		[DllImport(dll, CharSet = cSet, CallingConvention = call)] public static extern IntPtr material_get_id          (IntPtr material);
		[DllImport(dll, CharSet = cSet, CallingConvention = call)] public static extern void   material_release         (IntPtr material);
		[DllImport(dll, CharSet = cSet, CallingConvention = call)] public static extern void   material_set_transparency(IntPtr material, Transparency mode);
		[DllImport(dll, CharSet = cSet, CallingConvention = call)] public static extern void   material_set_cull        (IntPtr material, Cull         mode);
		[DllImport(dll, CharSet = cSet, CallingConvention = call)] public static extern void   material_set_wireframe   (IntPtr material, [MarshalAs(UnmanagedType.Bool)] bool wireframe);
		[DllImport(dll, CharSet = cSet, CallingConvention = call)] public static extern void   material_set_depth_test  (IntPtr material, DepthTest    depth_test_mode);
		[DllImport(dll, CharSet = cSet, CallingConvention = call)] public static extern void   material_set_depth_write (IntPtr material, [MarshalAs(UnmanagedType.Bool)] bool write_enabled);
		[DllImport(dll, CharSet = cSet, CallingConvention = call)] public static extern void   material_set_queue_offset(IntPtr material, int          offset);
		[DllImport(dll, CharSet = cSet, CallingConvention = call)] public static extern void   material_set_chain       (IntPtr material, IntPtr       chain_material);
		[DllImport(dll, CharSet = cSet, CallingConvention = call)] public static extern Transparency material_get_transparency(IntPtr material);
		[DllImport(dll, CharSet = cSet, CallingConvention = call)] public static extern Cull         material_get_cull        (IntPtr material);
		[return: MarshalAs(UnmanagedType.Bool)]
		[DllImport(dll, CharSet = cSet, CallingConvention = call)] public static extern bool         material_get_wireframe   (IntPtr material);
		[DllImport(dll, CharSet = cSet, CallingConvention = call)] public static extern DepthTest    material_get_depth_test  (IntPtr material);
		[return: MarshalAs(UnmanagedType.Bool)]
		[DllImport(dll, CharSet = cSet, CallingConvention = call)] public static extern bool         material_get_depth_write (IntPtr material);
		[DllImport(dll, CharSet = cSet, CallingConvention = call)] public static extern int          material_get_queue_offset(IntPtr material);
		[DllImport(dll, CharSet = cSet, CallingConvention = call)] public static extern IntPtr       material_get_chain       (IntPtr material);
		[DllImport(dll, CharSet = cSet, CallingConvention = call)] public static extern void   material_set_float       (IntPtr material, string name, float  value);
		[DllImport(dll, CharSet = cSet, CallingConvention = call)] public static extern void   material_set_color       (IntPtr material, string name, Color  value);
		[DllImport(dll, CharSet = cSet, CallingConvention = call)] public static extern void   material_set_vector4     (IntPtr material, string name, Vec4   value);
		[DllImport(dll, CharSet = cSet, CallingConvention = call)] public static extern void   material_set_vector3     (IntPtr material, string name, Vec3   value);
		[DllImport(dll, CharSet = cSet, CallingConvention = call)] public static extern void   material_set_vector2     (IntPtr material, string name, Vec2   value);
		[DllImport(dll, CharSet = cSet, CallingConvention = call)] public static extern void   material_set_int         (IntPtr material, string name, int  value);
		[DllImport(dll, CharSet = cSet, CallingConvention = call)] public static extern void   material_set_int2        (IntPtr material, string name, int  value1, int value2);
		[DllImport(dll, CharSet = cSet, CallingConvention = call)] public static extern void   material_set_int3        (IntPtr material, string name, int  value1, int value2, int value3);
		[DllImport(dll, CharSet = cSet, CallingConvention = call)] public static extern void   material_set_int4        (IntPtr material, string name, int  value1, int value2, int value3, int value4);
		[DllImport(dll, CharSet = cSet, CallingConvention = call)] public static extern void   material_set_bool        (IntPtr material, string name, [MarshalAs(UnmanagedType.Bool)] bool value);
		[DllImport(dll, CharSet = cSet, CallingConvention = call)] public static extern void   material_set_uint        (IntPtr material, string name, uint value);
		[DllImport(dll, CharSet = cSet, CallingConvention = call)] public static extern void   material_set_uint2       (IntPtr material, string name, uint value1, uint value2);
		[DllImport(dll, CharSet = cSet, CallingConvention = call)] public static extern void   material_set_uint3       (IntPtr material, string name, uint value1, uint value2, uint value3);
		[DllImport(dll, CharSet = cSet, CallingConvention = call)] public static extern void   material_set_uint4       (IntPtr material, string name, uint value1, uint value2, uint value3, uint value4);
		[DllImport(dll, CharSet = cSet, CallingConvention = call)] public static extern void   material_set_matrix      (IntPtr material, string name, Matrix value);
		[return: MarshalAs(UnmanagedType.Bool)]
		[DllImport(dll, CharSet = cSet, CallingConvention = call)] public static extern bool   material_set_texture     (IntPtr material, string name, IntPtr value);
		[DllImport(dll, CharSet = cSet, CallingConvention = call)] public static extern float  material_get_float       (IntPtr material, string name);
		[DllImport(dll, CharSet = cSet, CallingConvention = call)] public static extern Color  material_get_color       (IntPtr material, string name);
		[DllImport(dll, CharSet = cSet, CallingConvention = call)] public static extern Vec4   material_get_vector4     (IntPtr material, string name);
		[DllImport(dll, CharSet = cSet, CallingConvention = call)] public static extern Vec3   material_get_vector3     (IntPtr material, string name);
		[DllImport(dll, CharSet = cSet, CallingConvention = call)] public static extern Vec2   material_get_vector2     (IntPtr material, string name);
		[DllImport(dll, CharSet = cSet, CallingConvention = call)] public static extern int    material_get_int         (IntPtr material, string name);
		[return: MarshalAs(UnmanagedType.Bool)]
		[DllImport(dll, CharSet = cSet, CallingConvention = call)] public static extern bool   material_get_bool        (IntPtr material, string name);
		[DllImport(dll, CharSet = cSet, CallingConvention = call)] public static extern uint   material_get_uint        (IntPtr material, string name);
		[DllImport(dll, CharSet = cSet, CallingConvention = call)] public static extern Matrix material_get_matrix      (IntPtr material, string name);
		[DllImport(dll, CharSet = cSet, CallingConvention = call)] public static extern IntPtr material_get_texture     (IntPtr material, string name);
		[return: MarshalAs(UnmanagedType.Bool)]
		[DllImport(dll, CharSet = cSet, CallingConvention = call)] public static extern bool   material_set_texture_id  (IntPtr material, ulong  id,   IntPtr value);
		[return: MarshalAs(UnmanagedType.Bool)]
		[DllImport(dll, CharSet = cSet, CallingConvention = call)] public static extern bool   material_has_param       (IntPtr material, string name, MaterialParam type);
		[DllImport(dll, CharSet = cSet, CallingConvention = call)] public static extern void   material_set_param       (IntPtr material, string name, MaterialParam type, IntPtr value);
		//[DllImport(dll, CharSet = cSet, CallingConvention = call)] public static extern void   material_set_param_id    (IntPtr material, ulong    id,   MaterialParam type, const void *value);
		//[DllImport(dll, CharSet = cSet, CallingConvention = call)] public static extern int    material_get_param       (IntPtr material, string name, MaterialParam type, void *out_value);
		//[DllImport(dll, CharSet = cSet, CallingConvention = call)] public static extern int    material_get_param_id    (IntPtr material, ulong    id, MaterialParam type, void *out_value);
		[DllImport(dll, CharSet = cSet, CallingConvention = call)] public static extern void   material_get_param_info  (IntPtr material, int index, out IntPtr out_name, out MaterialParam out_type);
		[DllImport(dll, CharSet = cSet, CallingConvention = call)] public static extern int    material_get_param_count (IntPtr material);
		[DllImport(dll, CharSet = cSet, CallingConvention = call)] public static extern void   material_set_shader      (IntPtr material, IntPtr shader);
		[DllImport(dll, CharSet = cSet, CallingConvention = call)] public static extern IntPtr material_get_shader      (IntPtr material);

		[DllImport(dll, CharSet = cSet, CallingConvention = call)] public static extern IntPtr material_buffer_create  (int slot, int size);
		[DllImport(dll, CharSet = cSet, CallingConvention = call)] public static extern void   material_buffer_set_data(IntPtr buffer, IntPtr data);
		[DllImport(dll, CharSet = cSet, CallingConvention = call)] public static extern void   material_buffer_release (IntPtr buffer);

		///////////////////////////////////////////

		[DllImport(dll, CharSet = cSet,            CallingConvention = call)] public static extern TextStyle text_make_style       (IntPtr font, float character_height, Color color);
		[DllImport(dll, CharSet = cSet,            CallingConvention = call)] public static extern TextStyle text_make_style_shader(IntPtr font, float character_height, IntPtr shader, Color color);
		[DllImport(dll, CharSet = cSet,            CallingConvention = call)] public static extern TextStyle text_make_style_mat   (IntPtr font, float character_height, IntPtr material, Color color);
		[DllImport(dll, CharSet = CharSet.Unicode, CallingConvention = call)] public static extern void      text_add_at_16        (string text, in Matrix transform, TextStyle style, TextAlign position, TextAlign align, float off_x, float off_y, float off_z, Color vertex_tint_linear);
		[DllImport(dll, CharSet = CharSet.Unicode, CallingConvention = call)] public static extern float     text_add_in_16        (string text, in Matrix transform, Vec2 size, TextFit fit, TextStyle style, TextAlign position, TextAlign align, float off_x, float off_y, float off_z, Color vertex_tint_linear);
		[DllImport(dll, CharSet = CharSet.Unicode, CallingConvention = call)] public static extern Vec2      text_size_16          (string text, TextStyle style);

		[DllImport(dll, CharSet = cSet, CallingConvention = call)] public static extern IntPtr    text_style_get_material   (TextStyle style);
		[DllImport(dll, CharSet = cSet, CallingConvention = call)] public static extern float     text_style_get_char_height(TextStyle style);
		[DllImport(dll, CharSet = cSet, CallingConvention = call)] public static extern void      text_style_set_char_height(TextStyle style, float height_meters);

		///////////////////////////////////////////

		[DllImport(dll, CharSet = cSet, CallingConvention = call)] public static extern IntPtr model_find              (string id);
		[DllImport(dll, CharSet = cSet, CallingConvention = call)] public static extern IntPtr model_copy              (IntPtr model);
		[DllImport(dll, CharSet = cSet, CallingConvention = call)] public static extern IntPtr model_create            ();
		[DllImport(dll, CharSet = cSet, CallingConvention = call)] public static extern IntPtr model_create_mesh       (IntPtr mesh, IntPtr material);
		[DllImport(dll, CharSet = cSet, CallingConvention = call)] public static extern IntPtr model_create_mem        ([In] byte[] filename_utf8, [In] byte[] data, UIntPtr data_size, IntPtr shader);
		[DllImport(dll, CharSet = cSet, CallingConvention = call)] public static extern IntPtr model_create_file       ([In] byte[] filename_utf8, IntPtr shader);
		[DllImport(dll, CharSet = cSet, CallingConvention = call)] public static extern void   model_set_id            (IntPtr model, string id);
		[DllImport(dll, CharSet = cSet, CallingConvention = call)] public static extern IntPtr model_get_id            (IntPtr model);
		[DllImport(dll, CharSet = cSet, CallingConvention = call)] public static extern void   model_addref            (IntPtr model);
		[DllImport(dll, CharSet = cSet, CallingConvention = call)] public static extern void   model_release           (IntPtr model);
		[DllImport(dll, CharSet = cSet, CallingConvention = call)] public static extern void   model_recalculate_bounds(IntPtr model);
		[DllImport(dll, CharSet = cSet, CallingConvention = call)] public static extern void   model_recalculate_bounds_exact(IntPtr model);
		[DllImport(dll, CharSet = cSet, CallingConvention = call)] public static extern void   model_set_bounds        (IntPtr model, in Bounds bounds);
		[DllImport(dll, CharSet = cSet, CallingConvention = call)] public static extern Bounds model_get_bounds        (IntPtr model);
		[DllImport(dll, CharSet = cSet, CallingConvention = call)] public static extern bool   model_ray_intersect     (IntPtr model, Ray model_space_ray, Cull cull_mode, out Ray out_pt);

		[DllImport(dll, CharSet = cSet, CallingConvention = call)] public static extern void     model_step_anim             (IntPtr model);
		[return: MarshalAs(UnmanagedType.Bool)]
		[DllImport(dll, CharSet = cSet, CallingConvention = call)] public static extern bool     model_play_anim             (IntPtr model, string animation_name, AnimMode mode);
		[DllImport(dll, CharSet = cSet, CallingConvention = call)] public static extern void     model_play_anim_idx         (IntPtr model, int index,             AnimMode mode);
		[DllImport(dll, CharSet = cSet, CallingConvention = call)] public static extern void     model_set_anim_time         (IntPtr model, float time);
		[DllImport(dll, CharSet = cSet, CallingConvention = call)] public static extern void     model_set_anim_completion   (IntPtr model, float percent);
		[DllImport(dll, CharSet = cSet, CallingConvention = call)] public static extern int      model_anim_find             (IntPtr model, string animation_name);
		[DllImport(dll, CharSet = cSet, CallingConvention = call)] public static extern int      model_anim_count            (IntPtr model);
		[DllImport(dll, CharSet = cSet, CallingConvention = call)] public static extern int      model_anim_active           (IntPtr model);
		[DllImport(dll, CharSet = cSet, CallingConvention = call)] public static extern AnimMode model_anim_active_mode      (IntPtr model);
		[DllImport(dll, CharSet = cSet, CallingConvention = call)] public static extern float    model_anim_active_time      (IntPtr model);
		[DllImport(dll, CharSet = cSet, CallingConvention = call)] public static extern float    model_anim_active_completion(IntPtr model);
		[DllImport(dll, CharSet = cSet, CallingConvention = call)] public static extern IntPtr   model_anim_get_name         (IntPtr model, int index);
		[DllImport(dll, CharSet = cSet, CallingConvention = call)] public static extern float    model_anim_get_duration     (IntPtr model, int index);

		[DllImport(dll, CharSet = cSet, CallingConvention = call)] public static extern int    model_node_add                (IntPtr model,             string name, Matrix model_transform, IntPtr mesh, IntPtr material, int solid);
		[DllImport(dll, CharSet = cSet, CallingConvention = call)] public static extern int    model_node_add_child          (IntPtr model, int parent, string name, Matrix local_transform, IntPtr mesh, IntPtr material, int solid);
		[DllImport(dll, CharSet = cSet, CallingConvention = call)] public static extern int    model_node_find               (IntPtr model, string name);
		[DllImport(dll, CharSet = cSet, CallingConvention = call)] public static extern int    model_node_sibling            (IntPtr model, int node);
		[DllImport(dll, CharSet = cSet, CallingConvention = call)] public static extern int    model_node_parent             (IntPtr model, int node);
		[DllImport(dll, CharSet = cSet, CallingConvention = call)] public static extern int    model_node_child              (IntPtr model, int node);
		[DllImport(dll, CharSet = cSet, CallingConvention = call)] public static extern int    model_node_count              (IntPtr model);
		[DllImport(dll, CharSet = cSet, CallingConvention = call)] public static extern int    model_node_index              (IntPtr model, int index);
		[DllImport(dll, CharSet = cSet, CallingConvention = call)] public static extern int    model_node_visual_count       (IntPtr model);
		[DllImport(dll, CharSet = cSet, CallingConvention = call)] public static extern int    model_node_visual_index       (IntPtr model, int index);
		[DllImport(dll, CharSet = cSet, CallingConvention = call)] public static extern int    model_node_iterate            (IntPtr model, int node);
		[DllImport(dll, CharSet = cSet, CallingConvention = call)] public static extern int    model_node_get_root           (IntPtr model);
		[DllImport(dll, CharSet = cSet, CallingConvention = call)] public static extern IntPtr model_node_get_name           (IntPtr model, int node);
		[return: MarshalAs(UnmanagedType.Bool)]
		[DllImport(dll, CharSet = cSet, CallingConvention = call)] public static extern bool   model_node_get_solid          (IntPtr model, int node);
		[return: MarshalAs(UnmanagedType.Bool)]
		[DllImport(dll, CharSet = cSet, CallingConvention = call)] public static extern bool   model_node_get_visible        (IntPtr model, int node);
		[DllImport(dll, CharSet = cSet, CallingConvention = call)] public static extern IntPtr model_node_get_material       (IntPtr model, int node);
		[DllImport(dll, CharSet = cSet, CallingConvention = call)] public static extern IntPtr model_node_get_mesh           (IntPtr model, int node);
		[DllImport(dll, CharSet = cSet, CallingConvention = call)] public static extern Matrix model_node_get_transform_model(IntPtr model, int node);
		[DllImport(dll, CharSet = cSet, CallingConvention = call)] public static extern Matrix model_node_get_transform_local(IntPtr model, int node);
		[DllImport(dll, CharSet = cSet, CallingConvention = call)] public static extern void   model_node_set_name           (IntPtr model, int node, string name);
		[DllImport(dll, CharSet = cSet, CallingConvention = call)] public static extern void   model_node_set_solid          (IntPtr model, int node, [MarshalAs(UnmanagedType.Bool)] bool solid);
		[DllImport(dll, CharSet = cSet, CallingConvention = call)] public static extern void   model_node_set_visible        (IntPtr model, int node, [MarshalAs(UnmanagedType.Bool)] bool visible);
		[DllImport(dll, CharSet = cSet, CallingConvention = call)] public static extern void   model_node_set_material       (IntPtr model, int node, IntPtr material);
		[DllImport(dll, CharSet = cSet, CallingConvention = call)] public static extern void   model_node_set_mesh           (IntPtr model, int node, IntPtr mesh);
		[DllImport(dll, CharSet = cSet, CallingConvention = call)] public static extern void   model_node_set_transform_model(IntPtr model, int node, Matrix transform_model_space);
		[DllImport(dll, CharSet = cSet, CallingConvention = call)] public static extern void   model_node_set_transform_local(IntPtr model, int node, Matrix transform_local_space);
		[DllImport(dll, CharSet = cSet, CallingConvention = call)] public static extern IntPtr model_node_info_get           (IntPtr model, int node, [In] byte[] info_key_u8);
		[DllImport(dll, CharSet = cSet, CallingConvention = call)] public static extern void   model_node_info_set           (IntPtr model, int node, [In] byte[] info_key_u8, [In] byte[] info_value_u8);
		[return: MarshalAs(UnmanagedType.Bool)]
		[DllImport(dll, CharSet = cSet, CallingConvention = call)] public static extern bool   model_node_info_remove        (IntPtr model, int node, [In] byte[] info_key_u8);
		[DllImport(dll, CharSet = cSet, CallingConvention = call)] public static extern void   model_node_info_clear         (IntPtr model, int node);
		[DllImport(dll, CharSet = cSet, CallingConvention = call)] public static extern int    model_node_info_count         (IntPtr model, int node);
		[return: MarshalAs(UnmanagedType.Bool)]
		[DllImport(dll, CharSet = cSet, CallingConvention = call)] public static extern bool   model_node_info_iterate       (IntPtr model, int node, ref int ref_iterator, out IntPtr out_key_utf8, out IntPtr out_value_utf8);

		 ///////////////////////////////////////////

		[DllImport(dll, CharSet = cSet, CallingConvention = call)] public static extern IntPtr sprite_find       (string id);
		[DllImport(dll, CharSet = cSet, CallingConvention = call)] public static extern IntPtr sprite_create     (IntPtr sprite,   SpriteType type = SpriteType.Atlased, string atlas_id = "default");
		[DllImport(dll, CharSet = cSet, CallingConvention = call)] public static extern IntPtr sprite_create_file([In] byte[] filename_utf8, SpriteType type = SpriteType.Atlased, string atlas_id = "default");
		[DllImport(dll, CharSet = cSet, CallingConvention = call)] public static extern void   sprite_set_id     (IntPtr sprite, string id);
		[DllImport(dll, CharSet = cSet, CallingConvention = call)] public static extern IntPtr sprite_get_id     (IntPtr sprite);
		[DllImport(dll, CharSet = cSet, CallingConvention = call)] public static extern void   sprite_release    (IntPtr sprite);
		[DllImport(dll, CharSet = cSet, CallingConvention = call)] public static extern float  sprite_get_aspect (IntPtr sprite);
		[DllImport(dll, CharSet = cSet, CallingConvention = call)] public static extern void   sprite_draw       (IntPtr sprite, Matrix transform, TextAlign position, Color32 color);
		[DllImport(dll, CharSet = cSet, CallingConvention = call)] public static extern int    sprite_get_width  (IntPtr sprite);
		[DllImport(dll, CharSet = cSet, CallingConvention = call)] public static extern int    sprite_get_height (IntPtr sprite);
		[DllImport(dll, CharSet = cSet, CallingConvention = call)] public static extern Vec2   sprite_get_dimensions_normalized(IntPtr sprite);

		///////////////////////////////////////////

		[DllImport(dll, CharSet = cSet, CallingConvention = call)] public static extern void line_add(Vec3 start, Vec3 end, Color32 color_start, Color32 color_end, float thickness);
		//[DllImport(dll, CharSet = cSet, CallingConvention = call)] public static extern void line_addv(line_point_t start, line_point_t end);
		//[DllImport(dll, CharSet = cSet, CallingConvention = call)] public static extern void line_add_list(const Vec3* points, int count, Color32 color, float thickness);
		[DllImport(dll, CharSet = cSet, CallingConvention = call)] public static extern void line_add_listv([In] LinePoint[] points, int count);

		///////////////////////////////////////////

		[DllImport(dll, CharSet = cSet, CallingConvention = call)] public static extern void               render_set_clip       (float near_plane, float far_plane);
		[DllImport(dll, CharSet = cSet, CallingConvention = call)] public static extern void               render_set_fov        (float field_of_view_degrees);
		[DllImport(dll, CharSet = cSet, CallingConvention = call)] public static extern void               render_set_ortho_clip (float near_plane, float far_plane);
		[DllImport(dll, CharSet = cSet, CallingConvention = call)] public static extern void               render_set_ortho_size (float viewport_height_meters);
		[DllImport(dll, CharSet = cSet, CallingConvention = call)] public static extern void               render_set_projection (Projection proj);
		[DllImport(dll, CharSet = cSet, CallingConvention = call)] public static extern Projection         render_get_projection ();
		[DllImport(dll, CharSet = cSet, CallingConvention = call)] public static extern Matrix             render_get_cam_root   ();
		[DllImport(dll, CharSet = cSet, CallingConvention = call)] public static extern void               render_set_cam_root   (in Matrix cam_root);
		[DllImport(dll, CharSet = cSet, CallingConvention = call)] public static extern void               render_set_skytex     (IntPtr sky_texture);
		[DllImport(dll, CharSet = cSet, CallingConvention = call)] public static extern IntPtr             render_get_skytex     ();
		[DllImport(dll, CharSet = cSet, CallingConvention = call)] public static extern void               render_set_skymaterial(IntPtr sky_material);
		[DllImport(dll, CharSet = cSet, CallingConvention = call)] public static extern IntPtr             render_get_skymaterial();
		[DllImport(dll, CharSet = cSet, CallingConvention = call)] public static extern void               render_set_skylight   (in SphericalHarmonics lighting_info);
		[DllImport(dll, CharSet = cSet, CallingConvention = call)] public static extern RenderLayer        render_get_filter     ();
		[DllImport(dll, CharSet = cSet, CallingConvention = call)] public static extern void               render_set_filter     (RenderLayer layer_filter);
		[DllImport(dll, CharSet = cSet, CallingConvention = call)] public static extern void               render_set_scaling    (float display_tex_scale);
		[DllImport(dll, CharSet = cSet, CallingConvention = call)] public static extern float              render_get_scaling    ();
		[DllImport(dll, CharSet = cSet, CallingConvention = call)] public static extern void               render_set_multisample(int display_tex_multisample);
		[DllImport(dll, CharSet = cSet, CallingConvention = call)] public static extern int                render_get_multisample();
		[DllImport(dll, CharSet = cSet, CallingConvention = call)] public static extern void               render_override_capture_filter([MarshalAs(UnmanagedType.Bool)] bool use_override_filter, RenderLayer layer_filter);
		[DllImport(dll, CharSet = cSet, CallingConvention = call)] public static extern RenderLayer        render_get_capture_filter     ();
		[return: MarshalAs(UnmanagedType.Bool)]
		[DllImport(dll, CharSet = cSet, CallingConvention = call)] public static extern bool               render_has_capture_filter     ();
		[DllImport(dll, CharSet = cSet, CallingConvention = call)] public static extern SphericalHarmonics render_get_skylight   ();
		[DllImport(dll, CharSet = cSet, CallingConvention = call)] public static extern void               render_set_clear_color(Color color);
		[DllImport(dll, CharSet = cSet, CallingConvention = call)] public static extern Color              render_get_clear_color();
		[DllImport(dll, CharSet = cSet, CallingConvention = call)] public static extern void               render_enable_skytex  ([MarshalAs(UnmanagedType.Bool)] bool show_sky);
		[return: MarshalAs(UnmanagedType.Bool)]
		[DllImport(dll, CharSet = cSet, CallingConvention = call)] public static extern bool               render_enabled_skytex ();
		[DllImport(dll, CharSet = cSet, CallingConvention = call)] public static extern void               render_add_mesh       (IntPtr mesh, IntPtr material, in Matrix transform, Color color, RenderLayer layer);
		[DllImport(dll, CharSet = cSet, CallingConvention = call)] public static extern void               render_add_model      (IntPtr model, in Matrix transform, Color color, RenderLayer layer);
		[DllImport(dll, CharSet = cSet, CallingConvention = call)] public static extern void               render_add_model_mat  (IntPtr model, IntPtr material_override, in Matrix transform, Color color, RenderLayer layer);
		[DllImport(dll, CharSet = cSet, CallingConvention = call)] public static extern void               render_blit           (IntPtr to_rendertarget, IntPtr material);
		[DllImport(dll, CharSet = cSet, CallingConvention = call)] public static extern void               render_screenshot     ([In] byte[] file_utf8, int file_quality_100, Pose viewpoint, int width, int height, float field_of_view_degrees);
		[DllImport(dll, CharSet = cSet, CallingConvention = call)] public static extern void               render_screenshot_capture  ([MarshalAs(UnmanagedType.FunctionPtr)] RenderOnScreenshotCallback render_on_screenshot_callback, Pose viewpoint, int width, int height, float fov_degrees, TexFormat tex_format, IntPtr context);
		[DllImport(dll, CharSet = cSet, CallingConvention = call)] public static extern void               render_screenshot_viewpoint([MarshalAs(UnmanagedType.FunctionPtr)] RenderOnScreenshotCallback render_on_screenshot_callback, Matrix camera, Matrix projection, int width, int height, RenderLayer layer_filter, RenderClear clear, Rect viewport, TexFormat tex_format, IntPtr context);
		[DllImport(dll, CharSet = cSet, CallingConvention = call)] public static extern void               render_to             (IntPtr to_rendertarget, in Matrix camera, in Matrix projection, RenderLayer layer_filter, RenderClear clear, Rect viewport);
		//[DllImport(dll, CharSet = cSet, CallingConvention = call)] public static extern void render_get_device  (void **device, void **context);
		[DllImport(dll, CharSet = cSet, CallingConvention = call)] public static extern IntPtr             render_get_primary_list();

		///////////////////////////////////////////

		[DllImport(dll, CharSet = cSet, CallingConvention = call)] public static extern IntPtr             render_list_create    ();
		[DllImport(dll, CharSet = cSet, CallingConvention = call)] public static extern void               render_list_addref    (IntPtr list);
		[DllImport(dll, CharSet = cSet, CallingConvention = call)] public static extern void               render_list_release   (IntPtr list);
		[DllImport(dll, CharSet = cSet, CallingConvention = call)] public static extern void               render_list_clear     (IntPtr list);
		[DllImport(dll, CharSet = cSet, CallingConvention = call)] public static extern int                render_list_item_count(IntPtr list);
		[DllImport(dll, CharSet = cSet, CallingConvention = call)] public static extern int                render_list_prev_count(IntPtr list);

		///////////////////////////////////////////

		[DllImport(dll, CharSet = cSet, CallingConvention = call)] public static extern void hierarchy_push(in Matrix transform);
		[DllImport(dll, CharSet = cSet, CallingConvention = call)] public static extern void hierarchy_pop();
		[DllImport(dll, CharSet = cSet, CallingConvention = call)] public static extern void hierarchy_set_enabled([MarshalAs(UnmanagedType.Bool)] bool enabled);
		[return: MarshalAs(UnmanagedType.Bool)]
		[DllImport(dll, CharSet = cSet, CallingConvention = call)] public static extern bool hierarchy_is_enabled();
		//[DllImport(dll, CharSet = cSet, CallingConvention = call)] public static extern ref Matrix hierarchy_to_world();
		//[DllImport(dll, CharSet = cSet, CallingConvention = call)] public static extern ref Matrix hierarchy_to_local();
		[DllImport(dll, CharSet = cSet, CallingConvention = call)] public static extern Vec3 hierarchy_to_local_point    (in Vec3 world_pt);
		[DllImport(dll, CharSet = cSet, CallingConvention = call)] public static extern Vec3 hierarchy_to_local_direction(in Vec3 world_dir);
		[DllImport(dll, CharSet = cSet, CallingConvention = call)] public static extern Quat hierarchy_to_local_rotation (in Quat world_orientation);
		[DllImport(dll, CharSet = cSet, CallingConvention = call)] public static extern Pose hierarchy_to_local_pose     (in Pose world_pose);
		[DllImport(dll, CharSet = cSet, CallingConvention = call)] public static extern Vec3 hierarchy_to_world_point    (in Vec3 local_pt);
		[DllImport(dll, CharSet = cSet, CallingConvention = call)] public static extern Vec3 hierarchy_to_world_direction(in Vec3 local_dir);
		[DllImport(dll, CharSet = cSet, CallingConvention = call)] public static extern Quat hierarchy_to_world_rotation (in Quat local_orientation);
		[DllImport(dll, CharSet = cSet, CallingConvention = call)] public static extern Pose hierarchy_to_world_pose     (in Pose local_pose);

		///////////////////////////////////////////

		[DllImport(dll, CharSet = cSet, CallingConvention = call)] public static extern IntPtr    sound_find          (string id);
		[DllImport(dll, CharSet = cSet, CallingConvention = call)] public static extern void      sound_set_id        (IntPtr sound, string id);
		[DllImport(dll, CharSet = cSet, CallingConvention = call)] public static extern IntPtr    sound_get_id        (IntPtr sound);
		[DllImport(dll, CharSet = cSet, CallingConvention = call)] public static extern IntPtr    sound_create        ([In] byte[] filename_utf8);
		[DllImport(dll, CharSet = cSet, CallingConvention = call)] public static extern IntPtr    sound_create_stream (float buffer_duration);
		[DllImport(dll, CharSet = cSet, CallingConvention = call)] public static extern IntPtr    sound_create_samples([In] float[] samples_at_48000s, ulong sample_count);
		[DllImport(dll, CharSet = cSet, CallingConvention = call)] public static extern IntPtr    sound_generate      ([MarshalAs(UnmanagedType.FunctionPtr)] AudioGenerator function, float duration);
		[DllImport(dll, CharSet = cSet, CallingConvention = call)] public static extern void      sound_write_samples (IntPtr sound, [In ] float[] samples,     ulong sample_count);
		[DllImport(dll, CharSet = cSet, CallingConvention = call)] public static extern void      sound_write_samples (IntPtr sound, IntPtr        samples,     ulong sample_count);
		[DllImport(dll, CharSet = cSet, CallingConvention = call)] public static extern ulong     sound_read_samples  (IntPtr sound, [Out] float[] out_samples, ulong sample_count);
		[DllImport(dll, CharSet = cSet, CallingConvention = call)] public static extern ulong     sound_read_samples  (IntPtr sound, IntPtr        out_samples, ulong sample_count);
		[DllImport(dll, CharSet = cSet, CallingConvention = call)] public static extern ulong     sound_unread_samples(IntPtr sound);
		[DllImport(dll, CharSet = cSet, CallingConvention = call)] public static extern ulong     sound_total_samples (IntPtr sound);
		[DllImport(dll, CharSet = cSet, CallingConvention = call)] public static extern ulong     sound_cursor_samples(IntPtr sound);
		[DllImport(dll, CharSet = cSet, CallingConvention = call)] public static extern SoundInst sound_play          (IntPtr sound, Vec3 at, float volume);
		[DllImport(dll, CharSet = cSet, CallingConvention = call)] public static extern float     sound_duration      (IntPtr sound);
		[DllImport(dll, CharSet = cSet, CallingConvention = call)] public static extern void      sound_release       (IntPtr sound);

		[DllImport(dll, CharSet = cSet, CallingConvention = call)] public static extern void  sound_inst_stop      (SoundInst sound_inst);
		[return: MarshalAs(UnmanagedType.Bool)]
		[DllImport(dll, CharSet = cSet, CallingConvention = call)] public static extern bool  sound_inst_is_playing(SoundInst sound_inst);
		[DllImport(dll, CharSet = cSet, CallingConvention = call)] public static extern void  sound_inst_set_pos   (SoundInst sound_inst, Vec3 pos);
		[DllImport(dll, CharSet = cSet, CallingConvention = call)] public static extern Vec3  sound_inst_get_pos   (SoundInst sound_inst);
		[DllImport(dll, CharSet = cSet, CallingConvention = call)] public static extern void  sound_inst_set_volume(SoundInst sound_inst, float volume);
		[DllImport(dll, CharSet = cSet, CallingConvention = call)] public static extern float sound_inst_get_volume(SoundInst sound_inst);

		///////////////////////////////////////////

		[DllImport(dll, CharSet = cSet, CallingConvention = call)] public static extern int    mic_device_count();
		[DllImport(dll, CharSet = cSet, CallingConvention = call)] public static extern IntPtr mic_device_name (int index);
		[return: MarshalAs(UnmanagedType.Bool)]
		[DllImport(dll, CharSet = cSet, CallingConvention = call)] public static extern bool   mic_start       (string device_name);
		[DllImport(dll, CharSet = cSet, CallingConvention = call)] public static extern void   mic_stop        ();
		[DllImport(dll, CharSet = cSet, CallingConvention = call)] public static extern IntPtr mic_get_stream  ();
		[return: MarshalAs(UnmanagedType.Bool)]
		[DllImport(dll, CharSet = cSet, CallingConvention = call)] public static extern bool   mic_is_recording();

		///////////////////////////////////////////

		[DllImport(dll, CharSet = cSet, CallingConvention = call)] public static extern void platform_file_picker_sz     (PickerMode mode, IntPtr callback_data, [MarshalAs(UnmanagedType.FunctionPtr)] PickerCallback on_callback, [In] FileFilter[] filters, int filter_count);
		[DllImport(dll, CharSet = cSet, CallingConvention = call)] public static extern void platform_file_picker_close  ();
		[return: MarshalAs(UnmanagedType.Bool)]
		[DllImport(dll, CharSet = cSet, CallingConvention = call)] public static extern bool platform_file_picker_visible();
		[return: MarshalAs(UnmanagedType.Bool)]
		[DllImport(dll, CharSet = cSet, CallingConvention = call)] public static extern bool platform_read_file          ([In] byte[] name_utf8, out IntPtr out_data, out UIntPtr out_size);
		[return: MarshalAs(UnmanagedType.Bool)]
		[DllImport(dll, CharSet = cSet, CallingConvention = call)] public static extern bool platform_write_file         ([In] byte[] name_utf8, [In] byte[] data, UIntPtr size);
		[return: MarshalAs(UnmanagedType.Bool)]
		[DllImport(dll, CharSet = cSet, CallingConvention = call)] public static extern bool platform_write_file_text    ([In] byte[] name_utf8, [In] byte[] text_utf8);

		[return: MarshalAs(UnmanagedType.Bool)]
		[DllImport(dll, CharSet = cSet, CallingConvention = call)] public static extern bool platform_keyboard_get_force_fallback();
		[DllImport(dll, CharSet = cSet, CallingConvention = call)] public static extern void platform_keyboard_set_force_fallback([MarshalAs(UnmanagedType.Bool)] bool force_fallback);
		[return: MarshalAs(UnmanagedType.Bool)]
		[DllImport(dll, CharSet = cSet, CallingConvention = call)] public static extern bool platform_keyboard_visible           ();
		[DllImport(dll, CharSet = cSet, CallingConvention = call)] public static extern void platform_keyboard_show              ([MarshalAs(UnmanagedType.Bool)] bool show, TextContext inputType);
		[DllImport(dll, CharSet = cSet, CallingConvention = call)] public static extern bool platform_keyboard_set_layout(TextContext keyboard_type, string[] keyboard_layout, int layouts_num);

		///////////////////////////////////////////

		[DllImport(dll, CharSet = cSet, CallingConvention = call)] public static extern int        input_pointer_count  (InputSource filter = InputSource.Any);
		[DllImport(dll, CharSet = cSet, CallingConvention = call)] public static extern Pointer    input_pointer        (int index, InputSource filter = InputSource.Any);
		[DllImport(dll, CharSet = cSet, CallingConvention = call)] public static extern IntPtr     input_hand           (Handed hand);
		[DllImport(dll, CharSet = cSet, CallingConvention = call)] public static extern HandSource input_hand_source    (Handed hand);
		[DllImport(dll, CharSet = cSet, CallingConvention = call)] public static extern IntPtr     input_controller     (Handed hand);
		[DllImport(dll, CharSet = cSet, CallingConvention = call)] public static extern BtnState   input_controller_menu();
		[DllImport(dll, CharSet = cSet, CallingConvention = call)] public static extern void       input_controller_model_set(Handed hand, IntPtr model);
		[DllImport(dll, CharSet = cSet, CallingConvention = call)] public static extern IntPtr     input_controller_model_get(Handed hand);
		[DllImport(dll, CharSet = cSet, CallingConvention = call)] public static extern void       input_hand_override  (Handed hand, [In] HandJoint[] hand_joints);
		[DllImport(dll, CharSet = cSet, CallingConvention = call)] public static extern void       input_hand_override  (Handed hand, IntPtr hand_joints);
		[DllImport(dll, CharSet = cSet, CallingConvention = call)] public static extern IntPtr     input_mouse          ();
		[DllImport(dll, CharSet = cSet, CallingConvention = call)] public static extern IntPtr     input_head           ();
		[DllImport(dll, CharSet = cSet, CallingConvention = call)] public static extern IntPtr     input_eyes           ();
		[DllImport(dll, CharSet = cSet, CallingConvention = call)] public static extern BtnState   input_eyes_tracked   ();
		[DllImport(dll, CharSet = cSet, CallingConvention = call)] public static extern BtnState   input_key            (Key key);

		[DllImport(dll, CharSet = cSet, CallingConvention = call)] public static extern HandSimId input_hand_sim_pose_add   ([In] Pose[] in_arr_hand_joints_25, ControllerKey button1, ControllerKey and_button2, Key or_hotkey1, Key and_hotkey2);
		[DllImport(dll, CharSet = cSet, CallingConvention = call)] public static extern void      input_hand_sim_pose_remove(HandSimId id);
		[DllImport(dll, CharSet = cSet, CallingConvention = call)] public static extern void      input_hand_sim_pose_clear ();

		[DllImport(dll, CharSet = cSet, CallingConvention = call)] public static extern void     input_key_inject_press  (Key key);
		[DllImport(dll, CharSet = cSet, CallingConvention = call)] public static extern void     input_key_inject_release(Key key);
		[DllImport(dll, CharSet = cSet, CallingConvention = call)] public static extern uint     input_text_consume ();
		[DllImport(dll, CharSet = cSet, CallingConvention = call)] public static extern void     input_text_reset   ();
		[DllImport(dll, CharSet = cSet, CallingConvention = call)] public static extern void     input_text_inject_char(uint character);
		[DllImport(dll, CharSet = cSet, CallingConvention = call)] public static extern void     input_hand_visible (Handed hand, [MarshalAs(UnmanagedType.Bool)] bool visible);
		[DllImport(dll, CharSet = cSet, CallingConvention = call)] public static extern void     input_hand_material(Handed hand, IntPtr material);

		///////////////////////////////////////////

		[DllImport(dll, CallingConvention = call                 )] public static extern IntPtr              anchor_find         ([In] byte[] asset_id_utf8);
		[DllImport(dll, CallingConvention = call                 )] public static extern IntPtr              anchor_create       (Pose pose);
		[DllImport(dll, CallingConvention = call                 )] public static extern void                anchor_set_id       (IntPtr anchor, [In] byte[] asset_id_utf8);
		[DllImport(dll, CallingConvention = call                 )] public static extern IntPtr              anchor_get_id       (IntPtr anchor);
		[DllImport(dll, CallingConvention = call                 )] public static extern void                anchor_addref       (IntPtr anchor);
		[DllImport(dll, CallingConvention = call                 )] public static extern void                anchor_release      (IntPtr anchor);
		[return: MarshalAs(UnmanagedType.Bool)]
		[DllImport(dll, CallingConvention = call                 )] public static extern bool                anchor_try_set_persistent(IntPtr anchor, [MarshalAs(UnmanagedType.Bool)] bool persistent);
		[return: MarshalAs(UnmanagedType.Bool)]
		[DllImport(dll, CallingConvention = call                 )] public static extern bool                anchor_get_persistent(IntPtr anchor);
		[DllImport(dll, CallingConvention = call                 )] public static extern Pose                anchor_get_pose     (IntPtr anchor);
		[return: MarshalAs(UnmanagedType.Bool)]
		[DllImport(dll, CallingConvention = call                 )] public static extern bool                anchor_get_changed  (IntPtr anchor);
		[DllImport(dll, CallingConvention = call                 )] public static extern IntPtr              anchor_get_name     (IntPtr anchor);
		[DllImport(dll, CallingConvention = call                 )] public static extern BtnState            anchor_get_tracked  (IntPtr anchor);

		[DllImport(dll, CallingConvention = call                 )] public static extern void                anchor_clear_stored ();
		[DllImport(dll, CallingConvention = call                 )] public static extern AnchorCaps          anchor_get_capabilities();
		[DllImport(dll, CallingConvention = call                 )] public static extern int                 anchor_get_count    ();
		[DllImport(dll, CallingConvention = call                 )] public static extern IntPtr              anchor_get_index    (int index);
		[DllImport(dll, CallingConvention = call                 )] public static extern int                 anchor_get_new_count();
		[DllImport(dll, CallingConvention = call                 )] public static extern IntPtr              anchor_get_new_index(int index);
		[DllImport(dll, CallingConvention = call                 )] public static extern bool                anchor_get_perception_anchor(IntPtr anchor, out IntPtr perception_spatial_anchor);

		///////////////////////////////////////////

		[return: MarshalAs(UnmanagedType.Bool)]
		[DllImport(dll, CharSet = cSet, CallingConvention = call)] public static extern bool         world_has_bounds                ();
		[DllImport(dll, CharSet = cSet, CallingConvention = call)] public static extern Vec2         world_get_bounds_size           ();
		[DllImport(dll, CharSet = cSet, CallingConvention = call)] public static extern Pose         world_get_bounds_pose           ();
		[DllImport(dll, CharSet = cSet, CallingConvention = call)] public static extern Pose         world_from_spatial_graph        ([MarshalAs(UnmanagedType.LPArray, SizeConst = 16)] byte[] spatial_graph_node_id, [MarshalAs(UnmanagedType.Bool)] bool dynamic, long time);
		[DllImport(dll, CharSet = cSet, CallingConvention = call)] public static extern Pose         world_from_perception_anchor    (IntPtr perception_spatial_anchor);
		[return: MarshalAs(UnmanagedType.Bool)]
		[DllImport(dll, CharSet = cSet, CallingConvention = call)] public static extern bool         world_try_from_spatial_graph    ([MarshalAs(UnmanagedType.LPArray, SizeConst = 16)] byte[] spatial_graph_node_id, [MarshalAs(UnmanagedType.Bool)] bool dynamic, long time, out Pose out_pose);
		[return: MarshalAs(UnmanagedType.Bool)]
		[DllImport(dll, CharSet = cSet, CallingConvention = call)] public static extern bool         world_try_from_perception_anchor(IntPtr perception_spatial_anchor, out Pose out_pose);
		[return: MarshalAs(UnmanagedType.Bool)]
		[DllImport(dll, CharSet = cSet, CallingConvention = call)] public static extern bool         world_raycast                   (Ray ray, out Ray out_intersection);
		[DllImport(dll, CharSet = cSet, CallingConvention = call)] public static extern void         world_set_occlusion_enabled     ([MarshalAs(UnmanagedType.Bool)] bool enabled);
		[return: MarshalAs(UnmanagedType.Bool)]
		[DllImport(dll, CharSet = cSet, CallingConvention = call)] public static extern bool         world_get_occlusion_enabled     ();
		[DllImport(dll, CharSet = cSet, CallingConvention = call)] public static extern void         world_set_raycast_enabled       ([MarshalAs(UnmanagedType.Bool)] bool enabled);
		[return: MarshalAs(UnmanagedType.Bool)]
		[DllImport(dll, CharSet = cSet, CallingConvention = call)] public static extern bool         world_get_raycast_enabled       ();
		[DllImport(dll, CharSet = cSet, CallingConvention = call)] public static extern void         world_set_occlusion_material    (IntPtr material);
		[DllImport(dll, CharSet = cSet, CallingConvention = call)] public static extern IntPtr       world_get_occlusion_material    ();
		[DllImport(dll, CharSet = cSet, CallingConvention = call)] public static extern void         world_set_refresh_type          (WorldRefresh refresh_type);
		[DllImport(dll, CharSet = cSet, CallingConvention = call)] public static extern WorldRefresh world_get_refresh_type          ();
		[DllImport(dll, CharSet = cSet, CallingConvention = call)] public static extern void         world_set_refresh_radius        (float radius_meters);
		[DllImport(dll, CharSet = cSet, CallingConvention = call)] public static extern float        world_get_refresh_radius        ();
		[DllImport(dll, CharSet = cSet, CallingConvention = call)] public static extern void         world_set_refresh_interval      (float every_seconds);
		[DllImport(dll, CharSet = cSet, CallingConvention = call)] public static extern float        world_get_refresh_interval      ();
		[DllImport(dll, CharSet = cSet, CallingConvention = call)] public static extern OriginMode   world_get_origin_mode           ();
		[DllImport(dll, CharSet = cSet, CallingConvention = call)] public static extern Pose         world_get_origin_offset         ();
		[DllImport(dll, CharSet = cSet, CallingConvention = call)] public static extern void         world_set_origin_offset         (Pose offset);
		[DllImport(dll, CharSet = cSet, CallingConvention = call)] public static extern BtnState     world_get_tracked               ();

		///////////////////////////////////////////

		[DllImport(dll, CharSet = cSet, CallingConvention = call)] public static extern void input_subscribe  (InputSource source, BtnState evt, InputEventCallback event_callback);
		[DllImport(dll, CharSet = cSet, CallingConvention = call)] public static extern void input_unsubscribe(InputSource source, BtnState evt, InputEventCallback event_callback);
		[DllImport(dll, CharSet = cSet, CallingConvention = call)] public static extern void input_fire_event (InputSource source, BtnState evt, IntPtr pointer);

		///////////////////////////////////////////

		[DllImport(dll, CharSet = cSet, CallingConvention = call)] public static extern BackendXRType backend_xr_get_type         ();
		[DllImport(dll, CharSet = cSet, CallingConvention = call)] public static extern ulong         backend_openxr_get_instance ();
		[DllImport(dll, CharSet = cSet, CallingConvention = call)] public static extern ulong         backend_openxr_get_session  ();
		[DllImport(dll, CharSet = cSet, CallingConvention = call)] public static extern ulong         backend_openxr_get_system_id();
		[DllImport(dll, CharSet = cSet, CallingConvention = call)] public static extern ulong         backend_openxr_get_space    ();
		[DllImport(dll, CharSet = cSet, CallingConvention = call)] public static extern long          backend_openxr_get_time     ();
		[DllImport(dll, CharSet = cSet, CallingConvention = call)] public static extern long          backend_openxr_get_eyes_sample_time();
		[DllImport(dll, CharSet = cSet, CallingConvention = call)] public static extern IntPtr        backend_openxr_get_function(string function_name);
		[return: MarshalAs(UnmanagedType.Bool)]
		[DllImport(dll, CharSet = cSet, CallingConvention = call)] public static extern bool          backend_openxr_ext_enabled (string extension_name);
		[DllImport(dll, CharSet = cSet, CallingConvention = call)] public static extern void          backend_openxr_ext_request (string extension_name);
		[DllImport(dll, CharSet = cSet, CallingConvention = call)] public static extern void          backend_openxr_ext_exclude (string extension_name);
		[DllImport(dll, CharSet = cSet, CallingConvention = call)] public static extern void          backend_openxr_use_minimum_exts([MarshalAs(UnmanagedType.Bool)] bool use_minimum_exts);
		[DllImport(dll, CharSet = cSet, CallingConvention = call)] public static extern void          backend_openxr_composition_layer(IntPtr XrCompositionLayerBaseHeader, int data_size, int sort_order);
		[DllImport(dll, CharSet = cSet, CallingConvention = call)] public static extern void          backend_openxr_end_frame_chain  (IntPtr XrBaseHeader, int data_size);
		[DllImport(dll, CharSet = cSet, CallingConvention = call)] public static extern void          backend_openxr_add_callback_pre_session_create([MarshalAs(UnmanagedType.FunctionPtr)] XRPreSessionCreateCallback on_pre_session_create, IntPtr context);
		[DllImport(dll, CharSet = cSet, CallingConvention = call)] public static extern void          backend_openxr_add_callback_poll_event        ([MarshalAs(UnmanagedType.FunctionPtr)] XRPollEventCallback on_poll_event, IntPtr context);
		[DllImport(dll, CharSet = cSet, CallingConvention = call)] public static extern void          backend_openxr_remove_callback_poll_event     ([MarshalAs(UnmanagedType.FunctionPtr)] XRPollEventCallback on_poll_event);
		[DllImport(dll, CharSet = cSet, CallingConvention = call)] public static extern void          backend_openxr_set_hand_joint_scale           (float joint_scale_factor);
		[DllImport(dll, CharSet = cSet, CallingConvention = call)] public static extern BackendPlatform backend_platform_get        ();
		[DllImport(dll, CharSet = cSet, CallingConvention = call)] public static extern IntPtr          backend_android_get_java_vm ();
		[DllImport(dll, CharSet = cSet, CallingConvention = call)] public static extern IntPtr          backend_android_get_activity();
		[DllImport(dll, CharSet = cSet, CallingConvention = call)] public static extern IntPtr          backend_android_get_jni_env ();
		[DllImport(dll, CharSet = cSet, CallingConvention = call)] public static extern BackendGraphics backend_graphics_get           ();
		[DllImport(dll, CharSet = cSet, CallingConvention = call)] public static extern IntPtr          backend_d3d11_get_d3d_device   ();
		[DllImport(dll, CharSet = cSet, CallingConvention = call)] public static extern IntPtr          backend_d3d11_get_d3d_context  ();
		[DllImport(dll, CharSet = cSet, CallingConvention = call)] public static extern IntPtr          backend_opengl_wgl_get_hdc     ();
		[DllImport(dll, CharSet = cSet, CallingConvention = call)] public static extern IntPtr          backend_opengl_wgl_get_hglrc   ();
		[DllImport(dll, CharSet = cSet, CallingConvention = call)] public static extern IntPtr          backend_opengl_glx_get_context ();
		[DllImport(dll, CharSet = cSet, CallingConvention = call)] public static extern IntPtr          backend_opengl_glx_get_display ();
		[DllImport(dll, CharSet = cSet, CallingConvention = call)] public static extern IntPtr          backend_opengl_glx_get_drawable();
		[DllImport(dll, CharSet = cSet, CallingConvention = call)] public static extern IntPtr          backend_opengl_egl_get_context ();
		[DllImport(dll, CharSet = cSet, CallingConvention = call)] public static extern IntPtr          backend_opengl_egl_get_display ();

		///////////////////////////////////////////

		[DllImport(dll, CharSet = cSet, CallingConvention = call)] public static extern void log_write      (LogLevel level, string text);
		[DllImport(dll, CharSet = cSet, CallingConvention = call)] public static extern void log_set_filter (LogLevel level);
		[DllImport(dll, CharSet = cSet, CallingConvention = call)] public static extern void log_subscribe  (LogCallbackData on_log, IntPtr context);
		[DllImport(dll, CharSet = cSet, CallingConvention = call)] public static extern void log_unsubscribe(LogCallbackData on_log, IntPtr context);
		
		///////////////////////////////////////////

		[DllImport(dll, CharSet = cSet, CallingConvention = call)] public static extern void      assets_releaseref_threadsafe(IntPtr asset);
		[DllImport(dll, CharSet = cSet, CallingConvention = call)] public static extern int       assets_current_task         ();
		[DllImport(dll, CharSet = cSet, CallingConvention = call)] public static extern int       assets_total_tasks          ();
		[DllImport(dll, CharSet = cSet, CallingConvention = call)] public static extern int       assets_current_task_priority();
		[DllImport(dll, CharSet = cSet, CallingConvention = call)] public static extern void      assets_block_for_priority   (int priority);
		[DllImport(dll, CharSet = cSet, CallingConvention = call)] public static extern int       assets_count                ();
		[DllImport(dll, CharSet = cSet, CallingConvention = call)] public static extern IntPtr    assets_get_index            (int index);
		[DllImport(dll, CharSet = cSet, CallingConvention = call)] public static extern AssetType assets_get_type             (int index);
		
		[DllImport(dll, CharSet = cSet, CallingConvention = call)] public static extern AssetType asset_get_type              (IntPtr asset);
		[DllImport(dll, CharSet = cSet, CallingConvention = call)] public static extern void      asset_set_id                (IntPtr asset, string id);
		[DllImport(dll, CharSet = cSet, CallingConvention = call)] public static extern IntPtr    asset_get_id                (IntPtr asset);
		[DllImport(dll, CharSet = cSet, CallingConvention = call)] public static extern void      asset_addref                (IntPtr asset);
		[DllImport(dll, CharSet = cSet, CallingConvention = call)] public static extern void      asset_release               (IntPtr asset);

		///////////////////////////////////////////

		[DllImport(dll, CharSet = cSet, CallingConvention = call)] public static extern void   ui_quadrant_size_verts  ([In, Out] Vertex[] ref_vertices, int vertex_count, float overflow);
		[DllImport(dll, CharSet = cSet, CallingConvention = call)] public static extern void   ui_quadrant_size_mesh   (IntPtr ref_mesh, float overflow);
		[DllImport(dll, CharSet = cSet, CallingConvention = call)] public static extern IntPtr ui_gen_quadrant_mesh    (UICorner rounded_corners, float corner_radius, uint corner_resolution, [MarshalAs(UnmanagedType.Bool)] bool delete_flat_sides, [In] UILathePt[] lathe_pts, int lathe_pt_count);
		[DllImport(dll, CharSet = cSet, CallingConvention = call)] public static extern void   ui_show_volumes         ([MarshalAs(UnmanagedType.Bool)] bool show);
		[DllImport(dll, CharSet = cSet, CallingConvention = call)] public static extern void   ui_enable_far_interact  ([MarshalAs(UnmanagedType.Bool)] bool enable);
		[return: MarshalAs(UnmanagedType.Bool)]
		[DllImport(dll, CharSet = cSet, CallingConvention = call)] public static extern bool   ui_far_interact_enabled ();
		[DllImport(dll, CharSet = cSet, CallingConvention = call)] public static extern UIMove ui_system_get_move_type ();
		[DllImport(dll, CharSet = cSet, CallingConvention = call)] public static extern void   ui_system_set_move_type (UIMove move_type);
		[DllImport(dll, CharSet = cSet, CallingConvention = call)] public static extern void   ui_settings             (UISettings settings);
		[DllImport(dll, CharSet = cSet, CallingConvention = call)] public static extern UISettings ui_get_settings     ();
		[DllImport(dll, CharSet = cSet, CallingConvention = call)] public static extern void   ui_set_color            (Color color);
		[DllImport(dll, CharSet = cSet, CallingConvention = call)] public static extern void   ui_set_theme_color      (UIColor color_type, Color color_gamma);
		[DllImport(dll, CharSet = cSet, CallingConvention = call)] public static extern Color  ui_get_theme_color      (UIColor color_type);
		[DllImport(dll, CharSet = cSet, CallingConvention = call)] public static extern void   ui_set_theme_color_state(UIColor color_type, UIColorState state, Color color_gamma);
		[DllImport(dll, CharSet = cSet, CallingConvention = call)] public static extern Color  ui_get_theme_color_state(UIColor color_type, UIColorState state);
		[DllImport(dll, CharSet = cSet, CallingConvention = call)] public static extern void   ui_set_element_visual   (UIVisual element_visual, IntPtr mesh, IntPtr material, Vec2 min_size);
		[DllImport(dll, CharSet = cSet, CallingConvention = call)] public static extern void   ui_set_element_color    (UIVisual element_visual, UIColor color_type);
		[DllImport(dll, CharSet = cSet, CallingConvention = call)] public static extern void   ui_set_element_sound    (UIVisual element_visual, IntPtr activate, IntPtr deactivate);
		[DllImport(dll, CharSet = cSet, CallingConvention = call)] public static extern Pose   ui_popup_pose           (Vec3 shift);

		[DllImport(dll, CharSet = cSet, CallingConvention = call)] public static extern void ui_push_grab_aura        ([MarshalAs(UnmanagedType.Bool)] bool enabled);
		[DllImport(dll, CharSet = cSet, CallingConvention = call)] public static extern void ui_pop_grab_aura         ();
		[return: MarshalAs(UnmanagedType.Bool)]
		[DllImport(dll, CharSet = cSet, CallingConvention = call)] public static extern bool ui_grab_aura_enabled     ();
		[DllImport(dll, CharSet = cSet, CallingConvention = call)] public static extern void ui_push_text_style       (TextStyle style);
		[DllImport(dll, CharSet = cSet, CallingConvention = call)] public static extern void ui_pop_text_style        ();
		[DllImport(dll, CharSet = cSet, CallingConvention = call)] public static extern TextStyle ui_get_text_style   ();
		[DllImport(dll, CharSet = cSet, CallingConvention = call)] public static extern void ui_push_tint             (Color tint_gamma);
		[DllImport(dll, CharSet = cSet, CallingConvention = call)] public static extern void ui_pop_tint              ();
		[DllImport(dll, CharSet = cSet, CallingConvention = call)] public static extern void ui_push_enabled          ([MarshalAs(UnmanagedType.Bool)] bool enabled, [MarshalAs(UnmanagedType.Bool)] bool ignoreParent);
		[DllImport(dll, CharSet = cSet, CallingConvention = call)] public static extern void ui_pop_enabled           ();
		[return: MarshalAs(UnmanagedType.Bool)]
		[DllImport(dll, CharSet = cSet, CallingConvention = call)] public static extern bool ui_is_enabled            ();
		[DllImport(dll, CharSet = cSet, CallingConvention = call)] public static extern void ui_push_preserve_keyboard([MarshalAs(UnmanagedType.Bool)] bool preserve_keyboard);
		[DllImport(dll, CharSet = cSet, CallingConvention = call)] public static extern void ui_pop_preserve_keyboard ();
		[DllImport(dll, CharSet = cSet, CallingConvention = call)] public static extern void ui_push_surface          (Pose surface_pose, Vec3 layout_start, Vec2 layout_dimensions);
		[DllImport(dll, CharSet = cSet, CallingConvention = call)] public static extern void ui_pop_surface           ();
		[DllImport(dll, CharSet = CharSet.Unicode, CallingConvention = call)] public static extern ulong ui_push_id_16   (string id);
		[DllImport(dll, CharSet = cSet, CallingConvention = call)]            public static extern ulong ui_push_idi     (int id);
		[DllImport(dll, CharSet = cSet, CallingConvention = call)]            public static extern void  ui_pop_id       ();
		[DllImport(dll, CharSet = CharSet.Unicode, CallingConvention = call)] public static extern ulong ui_stack_hash_16(string str);

		[DllImport(dll, CharSet = cSet, CallingConvention = call)] public static extern void   ui_layout_area     (Vec3 start, Vec2 dimensions, [MarshalAs(UnmanagedType.Bool)] bool add_margin);
		[DllImport(dll, CharSet = cSet, CallingConvention = call)] public static extern Vec2   ui_layout_remaining();
		[DllImport(dll, CharSet = cSet, CallingConvention = call)] public static extern Vec3   ui_layout_at       ();
		[DllImport(dll, CharSet = cSet, CallingConvention = call)] public static extern Bounds ui_layout_last     ();
		[DllImport(dll, CharSet = cSet, CallingConvention = call)] public static extern Bounds ui_layout_reserve  (Vec2 size, [MarshalAs(UnmanagedType.Bool)] bool add_padding, float depth);
		[DllImport(dll, CharSet = cSet, CallingConvention = call)] public static extern void   ui_layout_push     (Vec3 start, Vec2 dimensions, [MarshalAs(UnmanagedType.Bool)] bool add_margin);
		[DllImport(dll, CharSet = cSet, CallingConvention = call)] public static extern void   ui_layout_push_cut (UICut cut_to, float size, [MarshalAs(UnmanagedType.Bool)] bool add_margin);
		[DllImport(dll, CharSet = cSet, CallingConvention = call)] public static extern void   ui_layout_pop      ();

		[DllImport(dll, CharSet = cSet, CallingConvention = call)] public static extern BtnState ui_last_element_hand_active (Handed hand);
		[DllImport(dll, CharSet = cSet, CallingConvention = call)] public static extern BtnState ui_last_element_hand_focused(Handed hand);
		[DllImport(dll, CharSet = cSet, CallingConvention = call)] public static extern BtnState ui_last_element_active();
		[DllImport(dll, CharSet = cSet, CallingConvention = call)] public static extern BtnState ui_last_element_focused();

		[DllImport(dll, CharSet = cSet, CallingConvention = call)] public static extern void   ui_nextline      ();
		[DllImport(dll, CharSet = cSet, CallingConvention = call)] public static extern void   ui_sameline      ();
		[DllImport(dll, CharSet = cSet, CallingConvention = call)] public static extern float  ui_line_height   ();
		[DllImport(dll, CharSet = cSet, CallingConvention = call)] public static extern void   ui_vspace        (float vertical_space);
		[DllImport(dll, CharSet = cSet, CallingConvention = call)] public static extern void   ui_hspace        (float horizontal_space);

		[return: MarshalAs(UnmanagedType.Bool)]
		[DllImport(dll, CharSet = cSet, CallingConvention = call)] public static extern bool ui_is_interacting (Handed hand);
		[DllImport(dll, CharSet = cSet, CallingConvention = call)] public static extern void ui_button_behavior(Vec3 window_relative_pos, Vec2 size, ulong id, out float finger_offset, out BtnState button_state, out BtnState focus_state, out int hand);
		[DllImport(dll, CharSet = cSet, CallingConvention = call)] public static extern void ui_button_behavior_depth(Vec3 window_relative_pos, Vec2 size, ulong id, float button_depth, float button_activation_depth, out float finger_offset, out BtnState button_state, out BtnState focus_state, out int hand);

		[DllImport(dll, CharSet = CharSet.Unicode, CallingConvention = call)] public static extern BtnState ui_volume_at_16      (string id, Bounds bounds, UIConfirm interact_type, IntPtr out_opt_hand, IntPtr out_opt_focus_state);
		[DllImport(dll, CharSet = CharSet.Unicode, CallingConvention = call)] public static extern BtnState ui_volume_at_16      (string id, Bounds bounds, UIConfirm interact_type, out Handed out_opt_hand, IntPtr out_opt_focus_state);
		[DllImport(dll, CharSet = CharSet.Unicode, CallingConvention = call)] public static extern BtnState ui_volume_at_16      (string id, Bounds bounds, UIConfirm interact_type, out Handed out_opt_hand, out BtnState out_opt_focus_state);
		[DllImport(dll, CharSet = CharSet.Unicode, CallingConvention = call)] public static extern void     ui_text_at_16        (string text, TextAlign text_align, TextFit fit, Vec3 window_relative_pos, Vec2 size);
		[return: MarshalAs(UnmanagedType.Bool)]
		[DllImport(dll, CharSet = CharSet.Unicode, CallingConvention = call)] public static extern bool     ui_button_at_16      (string text, Vec3 window_relative_pos, Vec2 size);
<<<<<<< HEAD
		[DllImport(dll, CharSet = CharSet.Unicode, CallingConvention = call)] public static extern bool     ui_button_img_at_16  (string text, IntPtr image, UIBtnLayout image_layout, Vec3 window_relative_pos, Vec2 size);
=======
		[return: MarshalAs(UnmanagedType.Bool)]
		[DllImport(dll, CharSet = CharSet.Unicode, CallingConvention = call)] public static extern bool     ui_button_img_16     (string text, IntPtr image, UIBtnLayout image_layout, Vec3 window_relative_pos, Vec2 size);
		[return: MarshalAs(UnmanagedType.Bool)]
>>>>>>> 512c3bb8
		[DllImport(dll, CharSet = CharSet.Unicode, CallingConvention = call)] public static extern bool     ui_button_round_at_16(string text, IntPtr image_sprite, Vec3 window_relative_pos, float diameter);
		[return: MarshalAs(UnmanagedType.Bool)]
		[DllImport(dll, CharSet = CharSet.Unicode, CallingConvention = call)] public static extern bool     ui_toggle_at_16      (string text, [MarshalAs(UnmanagedType.Bool)] ref bool pressed, Vec3 window_relative_pos, Vec2 size);
		[return: MarshalAs(UnmanagedType.Bool)]
		[DllImport(dll, CharSet = CharSet.Unicode, CallingConvention = call)] public static extern bool     ui_toggle_img_at_16  (string text, [MarshalAs(UnmanagedType.Bool)] ref bool pressed, IntPtr toggle_off, IntPtr toggle_on, UIBtnLayout image_layout, Vec3 window_relative_pos, Vec2 size);
		[DllImport(dll, CharSet = CharSet.Unicode, CallingConvention = call)] public static extern void     ui_progress_bar_at   (float percent, Vec3 window_relative_pos, Vec2 size);
		[return: MarshalAs(UnmanagedType.Bool)]
		[DllImport(dll, CharSet = CharSet.Unicode, CallingConvention = call)] public static extern bool     ui_hslider_at_16     (string id,   ref float  value, float  min, float  max, float  step, Vec3 window_relative_pos, Vec2 size, UIConfirm confirm_method, UINotify notify_on);
		[return: MarshalAs(UnmanagedType.Bool)]
		[DllImport(dll, CharSet = CharSet.Unicode, CallingConvention = call)] public static extern bool     ui_hslider_at_f64_16 (string id,   ref double value, double min, double max, double step, Vec3 window_relative_pos, Vec2 size, UIConfirm confirm_method, UINotify notify_on);
		[return: MarshalAs(UnmanagedType.Bool)]
		[DllImport(dll, CharSet = CharSet.Unicode, CallingConvention = call)] public static extern bool     ui_vslider_at_16     (string id,   ref float  value, float  min, float  max, float  step, Vec3 window_relative_pos, Vec2 size, UIConfirm confirm_method, UINotify notify_on);
		[return: MarshalAs(UnmanagedType.Bool)]
		[DllImport(dll, CharSet = CharSet.Unicode, CallingConvention = call)] public static extern bool     ui_vslider_at_f64_16 (string id,   ref double value, double min, double max, double step, Vec3 window_relative_pos, Vec2 size, UIConfirm confirm_method, UINotify notify_on);

		[DllImport(dll, CharSet = cSet,            CallingConvention = call)] public static extern void ui_hseparator      ();
		[DllImport(dll, CharSet = CharSet.Unicode, CallingConvention = call)] public static extern void ui_label_16        (string text, [MarshalAs(UnmanagedType.Bool)] bool use_padding);
		[DllImport(dll, CharSet = CharSet.Unicode, CallingConvention = call)] public static extern void ui_label_sz_16     (string text, Vec2 size, [MarshalAs(UnmanagedType.Bool)] bool use_padding);
		[DllImport(dll, CharSet = CharSet.Unicode, CallingConvention = call)] public static extern void ui_text_16         (string text, TextAlign text_align);
		[DllImport(dll, CharSet = CharSet.Unicode, CallingConvention = call)] public static extern void ui_text_sz_16      (string text, TextAlign text_align, TextFit fit, Vec2 size);
		[DllImport(dll, CharSet = cSet,            CallingConvention = call)] public static extern void ui_image           (IntPtr sprite_image, Vec2 size);
		[return: MarshalAs(UnmanagedType.Bool)]
		[DllImport(dll, CharSet = CharSet.Unicode, CallingConvention = call)] public static extern bool ui_button_16       (string text);
		[return: MarshalAs(UnmanagedType.Bool)]
		[DllImport(dll, CharSet = CharSet.Unicode, CallingConvention = call)] public static extern bool ui_button_sz_16    (string text, Vec2 size);
		[return: MarshalAs(UnmanagedType.Bool)]
		[DllImport(dll, CharSet = CharSet.Unicode, CallingConvention = call)] public static extern bool ui_button_img_16   (string text, IntPtr image, UIBtnLayout image_layout, Color image_tint);
		[return: MarshalAs(UnmanagedType.Bool)]
		[DllImport(dll, CharSet = CharSet.Unicode, CallingConvention = call)] public static extern bool ui_button_img_sz_16(string text, IntPtr image, UIBtnLayout image_layout, Vec2 size, Color image_tint);
		[return: MarshalAs(UnmanagedType.Bool)]
		[DllImport(dll, CharSet = CharSet.Unicode, CallingConvention = call)] public static extern bool ui_button_img_at_16(string text, IntPtr image, UIBtnLayout image_layout, Vec3 window_relative_pos, Vec2 size, Color image_tint);
		[return: MarshalAs(UnmanagedType.Bool)]
		[DllImport(dll, CharSet = CharSet.Unicode, CallingConvention = call)] public static extern bool ui_button_round_16 (string id, IntPtr image, float diameter);
		[return: MarshalAs(UnmanagedType.Bool)]
		[DllImport(dll, CharSet = CharSet.Unicode, CallingConvention = call)] public static extern bool ui_toggle_16       (string text, [MarshalAs(UnmanagedType.Bool)] ref bool pressed);
		[return: MarshalAs(UnmanagedType.Bool)]
		[DllImport(dll, CharSet = CharSet.Unicode, CallingConvention = call)] public static extern bool ui_toggle_sz_16    (string text, [MarshalAs(UnmanagedType.Bool)] ref bool pressed, Vec2 size);
		[return: MarshalAs(UnmanagedType.Bool)]
		[DllImport(dll, CharSet = CharSet.Unicode, CallingConvention = call)] public static extern bool ui_toggle_img_16   (string text, [MarshalAs(UnmanagedType.Bool)] ref bool pressed, IntPtr toggle_off, IntPtr toggle_on, UIBtnLayout image_layout);
		[return: MarshalAs(UnmanagedType.Bool)]
		[DllImport(dll, CharSet = CharSet.Unicode, CallingConvention = call)] public static extern bool ui_toggle_img_sz_16(string text, [MarshalAs(UnmanagedType.Bool)] ref bool pressed, IntPtr toggle_off, IntPtr toggle_on, UIBtnLayout image_layout, Vec2 size);
		[return: MarshalAs(UnmanagedType.Bool)]
		[DllImport(dll, CharSet = CharSet.Unicode, CallingConvention = call)] public static extern bool ui_model           (IntPtr model, Vec2 ui_size, float model_scale);
		[return: MarshalAs(UnmanagedType.Bool)]
		[DllImport(dll, CharSet = CharSet.Unicode, CallingConvention = call)] public static extern bool ui_input_16        (string id,   StringBuilder buffer, int buffer_size, Vec2 size, TextContext type);
		[DllImport(dll, CharSet = CharSet.Unicode, CallingConvention = call)] public static extern void ui_progress_bar    (float percent, float width);
		[return: MarshalAs(UnmanagedType.Bool)]
		[DllImport(dll, CharSet = CharSet.Unicode, CallingConvention = call)] public static extern bool ui_hslider_16      (string id,   ref float  value, float  min, float  max, float  step, float width,  UIConfirm confirm_method, UINotify notify_on);
		[return: MarshalAs(UnmanagedType.Bool)]
		[DllImport(dll, CharSet = CharSet.Unicode, CallingConvention = call)] public static extern bool ui_hslider_f64_16  (string id,   ref double value, double min, double max, double step, float width,  UIConfirm confirm_method, UINotify notify_on);
		[return: MarshalAs(UnmanagedType.Bool)]
		[DllImport(dll, CharSet = CharSet.Unicode, CallingConvention = call)] public static extern bool ui_vslider_16      (string id,   ref float  value, float  min, float  max, float  step, float height, UIConfirm confirm_method, UINotify notify_on);
		[return: MarshalAs(UnmanagedType.Bool)]
		[DllImport(dll, CharSet = CharSet.Unicode, CallingConvention = call)] public static extern bool ui_vslider_f64_16  (string id,   ref double value, double min, double max, double step, float height, UIConfirm confirm_method, UINotify notify_on);
		[return: MarshalAs(UnmanagedType.Bool)]
		[DllImport(dll, CharSet = CharSet.Unicode, CallingConvention = call)] public static extern bool ui_handle_begin_16 (string text, ref Pose movement, Bounds handle, [MarshalAs(UnmanagedType.Bool)] bool draw, UIMove move_type, UIGesture allowed_gestures);
		[DllImport(dll, CharSet = cSet,            CallingConvention = call)] public static extern void ui_handle_end      ();
		[DllImport(dll, CharSet = CharSet.Unicode, CallingConvention = call)] public static extern void ui_window_begin_16 (string text, ref Pose pose, Vec2 size, UIWin window_type, UIMove move_type);
		[DllImport(dll, CharSet = cSet,            CallingConvention = call)] public static extern void ui_window_end      ();
		[DllImport(dll, CharSet = cSet,            CallingConvention = call)] public static extern void ui_panel_at        (Vec3 start, Vec2 size, UIPad padding);
		[DllImport(dll, CharSet = cSet,            CallingConvention = call)] public static extern void ui_panel_begin     (UIPad padding);
		[DllImport(dll, CharSet = cSet,            CallingConvention = call)] public static extern void ui_panel_end       ();
	}
}<|MERGE_RESOLUTION|>--- conflicted
+++ resolved
@@ -770,13 +770,9 @@
 		[DllImport(dll, CharSet = CharSet.Unicode, CallingConvention = call)] public static extern void     ui_text_at_16        (string text, TextAlign text_align, TextFit fit, Vec3 window_relative_pos, Vec2 size);
 		[return: MarshalAs(UnmanagedType.Bool)]
 		[DllImport(dll, CharSet = CharSet.Unicode, CallingConvention = call)] public static extern bool     ui_button_at_16      (string text, Vec3 window_relative_pos, Vec2 size);
-<<<<<<< HEAD
-		[DllImport(dll, CharSet = CharSet.Unicode, CallingConvention = call)] public static extern bool     ui_button_img_at_16  (string text, IntPtr image, UIBtnLayout image_layout, Vec3 window_relative_pos, Vec2 size);
-=======
 		[return: MarshalAs(UnmanagedType.Bool)]
 		[DllImport(dll, CharSet = CharSet.Unicode, CallingConvention = call)] public static extern bool     ui_button_img_16     (string text, IntPtr image, UIBtnLayout image_layout, Vec3 window_relative_pos, Vec2 size);
 		[return: MarshalAs(UnmanagedType.Bool)]
->>>>>>> 512c3bb8
 		[DllImport(dll, CharSet = CharSet.Unicode, CallingConvention = call)] public static extern bool     ui_button_round_at_16(string text, IntPtr image_sprite, Vec3 window_relative_pos, float diameter);
 		[return: MarshalAs(UnmanagedType.Bool)]
 		[DllImport(dll, CharSet = CharSet.Unicode, CallingConvention = call)] public static extern bool     ui_toggle_at_16      (string text, [MarshalAs(UnmanagedType.Bool)] ref bool pressed, Vec3 window_relative_pos, Vec2 size);
