--- conflicted
+++ resolved
@@ -3,24 +3,7 @@
 
 namespace StereoKit
 {
-<<<<<<< HEAD
-	/// <summary>Specifies a type of display mode StereoKit uses, like 
-	/// Mixed Reality headset display vs. a PC display, or even just 
-	/// rendering to an offscreen surface, or not rendering at all!</summary>
-	public enum DisplayMode
-	{
-		/// <summary>Creates an OpenXR instance, and drives display/input 
-		/// through that.</summary>
-		MixedReality = 0,
-		/// <summary>Creates a flat, Win32 window, and simulates some MR 
-		/// functionality. Great for debugging.</summary>
-		Flatscreen = 1,
-		/// <summary>Not tested yet, but this is meant to run StereoKit 
-		/// without rendering to any display at all. This would allow for
-		/// rendering to textures, running a server that can do MR related
-		/// tasks, etc.</summary>
-		None = 2,
-	}
+
 	/// <summary>
 	/// Specifies what type of input it is number or text
 	/// </summary>
@@ -56,36 +39,7 @@
 		/// </summary>
 		Number_Signed_Decimal = Number | Signed | Decimal,
 	}
-
-	/// <summary>This is used to determine what kind of depth buffer 
-	/// StereoKit uses!</summary>
-	public enum DepthMode
-	{
-		/// <summary>Default mode, uses 16 bit on mobile devices like 
-		/// HoloLens and Quest, and 32 bit on higher powered platforms like
-		/// PC. If you need a far view distance even on mobile devices,
-		/// prefer D32 or Stencil instead.</summary>
-		Balanced = 0,
-		/// <summary>16 bit depth buffer, this is fast and recommended for 
-		/// devices like the HoloLens. This is especially important for fast
-		/// depth based reprojection. Far view distances will suffer here 
-		/// though, so keep your clipping far plane as close as possible.
-		/// </summary>
-		D16,
-		/// <summary>32 bit depth buffer, should look great at any distance! 
-		/// If you must have the best, then this is the best. If you're
-		/// interested in this one, Stencil may also be plenty for you, as 24
-		/// bit depth is also pretty peachy.</summary>
-		D32,
-		/// <summary>24 bit depth buffer with 8 bits of stencil data. 24 bits
-		/// is generally plenty for a depth buffer, so using the rest for 
-		/// stencil can open up some nice options! StereoKit has limited
-		/// stencil support right now though (v0.3).</summary>
-		Stencil,
-	}
-
-=======
->>>>>>> 32f94603
+  
 	/// <summary>StereoKit initialization settings! Setup SK.settings with 
 	/// your data before calling SK.Initialize.</summary>
 	[StructLayout(LayoutKind.Sequential, CharSet = CharSet.Ansi)]
