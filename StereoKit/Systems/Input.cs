﻿// SPDX-License-Identifier: MIT
// The authors below grant copyright rights under the MIT license:
// Copyright (c) 2019-2025 Nick Klingensmith
// Copyright (c) 2023-2025 Qualcomm Technologies, Inc.

using System;
using System.Runtime.InteropServices;
using System.Text;

namespace StereoKit
{
	/// <summary>Contains information to represents a joint on the hand.</summary>
	[StructLayout(LayoutKind.Sequential)]
	public struct HandJoint
	{
		/// <summary>The center of the joint's world space location.</summary>
		public Vec3 position;
		/// <summary>The joint's world space orientation, where Forward
		/// points to the next joint down the finger, and Up will point
		/// towards the back of the hand. On the left hand, Right will point
		/// towards the thumb, and on the right hand, Right will point away
		/// from the thumb.</summary>
		public Quat orientation;
		/// <summary>The distance, in meters, to the surface of the hand from
		/// this joint.</summary>
		public float radius;

		/// <summary>Pose position is the center of the joint's world space
		/// location. Pose orientation is the world space orientation, where
		/// Forward points to the next joint down the finger. On the left
		/// hand, Right will point towards the thumb, and on the right hand,
		/// Right will point away from the thumb.</summary>
		public Pose Pose => new Pose(position, orientation);

		/// <summary>You can make a hand joint of your own here, but most
		/// likely you'd rather fetch one from `Input.Hand().Get()`!</summary>
		/// <param name="position">The center of the joint's world space 
		/// location.</param>
		/// <param name="orientation">The joint's world space orientation,
		/// where Forward points to the next joint down the finger, and Up
		/// will point towards the back of the hand. On the left hand, Right
		/// will point towards the thumb, and on the right hand, Right will
		/// point away from the thumb.</param>
		/// <param name="radius">The distance, in meters, to the surface of
		/// the hand from this joint.</param>
		public HandJoint(Vec3 position, Quat orientation, float radius)
		{
			this.position    = position;
			this.orientation = orientation;
			this.radius      = radius;
		}
	}

	/// <summary>Information about a hand!</summary>
	[StructLayout(LayoutKind.Sequential)]
	public struct Hand {
		// To keep this struct blittable, we're doing some arcane stuff with
		// Span and a whole lot of fields so that we can avoid C#'s managed
		// arrays.
		private HandJoint _0,  _1,  _2,  _3,  _4;
		private HandJoint _5,  _6,  _7,  _8,  _9;
		private HandJoint _10, _11, _12, _13, _14;
		private HandJoint _15, _16, _17, _18, _19;
		private HandJoint _20, _21, _22, _23, _24;
		/// <summary>This is a 2D array with 25 HandJoints. You can get the
		/// right joint by `finger*5 + joint`, but really, just use Hand.Get
		/// or Hand[] instead. See Hand.Get for more info!</summary>
		public Span<HandJoint> fingers => MemoryMarshal.CreateSpan(ref _0, 25);

		/// <summary>Pose of the wrist. This is located at the base of your
		/// hand, and has a rigid orientation that points forward towards your
		/// fingers. Its orientation is unrelated to the forearm. This pose can
		/// be useful for making a hand relative coordinate space!</summary>
		public  Pose        wrist;
		/// <summary>The position and orientation of the palm! Position is
		/// specifically defined as the middle of the middle finger's root
		/// (metacarpal) bone. For orientation, Forward is the direction the
		/// flat of the palm is facing, "Iron Man" style. X+ is to the outside
		/// of the right hand, and to the inside of the left hand. </summary>
		public Pose palm;
		/// <summary>A pose an orientation representing where the hand is
		/// pointing to. This may be provided by the OpenXR runtime, or be a
		/// fallback provided by StereoKit. Typically this starts and the index
		/// finger's primary knuckle, and points in the same direction as a
		/// line drawn from the shoulder to the knuckle.</summary>
		public Pose aim;
		/// <summary>This is an approximation of where the center of a 
		/// 'pinch' gesture occurs, and is used internally by StereoKit for
		/// some tasks, such as UI. For simulated hands, this position will
		/// give you the most stable pinch location possible. For real hands,
		/// it'll be pretty close to the stablest point you'll get. This is
		/// especially important for when the user begins and ends their 
		/// pinch action, as you'll often see a lot of extra movement in the 
		/// fingers then.</summary>
		public  Vec3        pinchPt;
		/// <summary>Is this a right hand, or a left hand?</summary>
		public  Handed      handed;
		/// <summary>Is the hand being tracked by the sensors right now?
		/// </summary>
		public  BtnState    tracked;
		/// <summary>Is the hand making a pinch gesture right now? Finger and
		/// thumb together.</summary>
		public  BtnState    pinch;
		/// <summary>Is the hand making a grip gesture right now? Fingers
		/// next to the palm.</summary>
		public  BtnState    grip;
		/// <summary>This is a filter state for when the hand is ready to
		/// interact with something at a distance. This often factors into
		/// account palm direction, as well as distance from the body, and the
		/// current pinch and tracked state.</summary>
		public BtnState     aimReady;
		/// <summary>This is the size of the hand, calculated by measuring 
		/// the length of the middle finger! This is calculated by adding the 
		/// distances between each joint, then adding the joint radius of the
		/// root and tip. This value is recalculated at relatively frequent 
		/// intervals, and can vary by as much as a centimeter.</summary>
		public float size;
		/// <summary>What percentage of activation is the pinch gesture right
		/// now? Where 0 is a hand in an outstretched resting position, and 1
		/// is fingers touching, within a device error tolerant threshold.
		/// </summary>
		public float pinchActivation;
		/// <summary>What percentage of activation is the grip gesture right
		/// now? Where 0 is a hand in an outstretched resting position, and 1
		/// is ring finger touching the base of the palm, within a device 
		/// error tolerant threshold.</summary>
		public float gripActivation;

		/// <summary>A 2D array accessor for getting a specific joint from the
		/// hand! This version uses an enumeration for safe access.</summary>
		/// <param name="finger">Which finger on the hand.</param>
		/// <param name="joint">Which joint on the finger. Note that for the
		/// thumb, Root and KnuckleMajor are the same.</param>
		/// <returns>The hand joint.</returns>
		public HandJoint this[FingerId finger, JointId joint] => fingers[(int)finger * 5 + (int)joint];
		/// <summary>A 2D array accessor for getting a specific joint from the
		/// hand! This version uses integers for easy iteration. Values should
		/// be in the range of [0,5).</summary>
		/// <param name="finger">Which finger on the hand, where 0 is the
		/// thumb, and 4 is the pinky.</param>
		/// <param name="joint">Which joint on the finger, where 0 is the Root,
		/// and 4 is the tip. Note that for the thumb, 0 and 1 are the same.
		/// </param>
		/// <returns>The hand joint.</returns>
		public HandJoint this[int finger, int joint] => fingers[finger * 5 + joint];
		
		/// <summary>Returns the joint information of the indicated hand
		/// joint! This also includes fingertips as a 'joint'. This is the
		/// same as the [] operator. Note that for thumbs, there are only 4 
		/// 'joints' in reality, so StereoKit has JointId.Root and 
		/// JointId.KnuckleMajor as the same pose, so JointId.Tip is still
		/// the tip of the thumb!</summary>
		/// <param name="finger">Which finger are we getting from here, 0 is
		/// thumb, and pinky is 4!</param>
		/// <param name="joint">Which joint on the finger are we getting? 0 
		/// is the root, which is all the way at the base of the palm, and 4
		/// is the tip, the very end of the finger.</param>
		/// <returns>Position, orientation, and radius of the finger joint.
		/// </returns>
		public HandJoint Get(FingerId finger, JointId joint) => fingers[(int)finger * 5 + (int)joint];
		/// <summary>Returns the joint information of the indicated hand
		/// joint! This also includes fingertips as a 'joint'. This is the
		/// same as the [] operator. Note that for thumbs, there are only 4 
		/// 'joints' in reality, so StereoKit has JointId.Root and 
		/// JointId.KnuckleMajor as the same pose, so JointId.Tip is still
		/// the tip of the thumb!</summary>
		/// <param name="finger">Which finger are we getting from here, 0 is
		/// thumb, and pinky is 4!</param>
		/// <param name="joint">Which joint on the finger are we getting? 0 
		/// is the root, which is all the way at the base of the palm, and 4
		/// is the tip, the very end of the finger.</param>
		/// <returns>Position, orientation, and radius of the finger joint.
		/// </returns>
		public HandJoint Get(int      finger, int     joint) => fingers[finger * 5 + joint];
		
		/// <summary>Are the fingers currently pinched?</summary>
		public bool IsPinched       => (pinch & BtnState.Active)       > 0;
		/// <summary>Have the fingers just been pinched this frame?</summary>
		public bool IsJustPinched   => (pinch & BtnState.JustActive)   > 0;
		/// <summary>Have the fingers just stopped being pinched this frame?</summary>
		public bool IsJustUnpinched => (pinch & BtnState.JustInactive) > 0;

		/// <summary>Are the fingers currently gripped?</summary>
		public bool IsGripped       => (grip & BtnState.Active)       > 0;
		/// <summary>Have the fingers just been gripped this frame?</summary>
		public bool IsJustGripped   => (grip & BtnState.JustActive)   > 0;
		/// <summary>Have the fingers just stopped being gripped this frame?</summary>
		public bool IsJustUngripped => (grip & BtnState.JustInactive) > 0;

		/// <summary>Is the hand being tracked by the sensors right now?</summary>
		public bool IsTracked       => (tracked & BtnState.Active)       > 0;
		/// <summary>Has the hand just started being tracked this frame?</summary>
		public bool IsJustTracked   => (tracked & BtnState.JustActive)   > 0;
		/// <summary>Has the hand just stopped being tracked this frame?</summary>
		public bool IsJustUntracked => (tracked & BtnState.JustInactive) > 0;

		/// <summary>Set the Material used to render the hand! The default
		/// material uses an offset of 10 to ensure it gets drawn overtop of
		/// other elements.</summary>
		public Material Material { set { NativeAPI.input_hand_material(handed, value._inst); } }
		/// <summary>Sets whether or not StereoKit should render this hand
		/// for you. Turn this to false if you're going to render your own, 
		/// or don't need the hand itself to be visible.</summary>
		public bool     Visible  { set { NativeAPI.input_hand_visible (handed, value); } }
	}

	/// <summary>This represents a physical controller input device! Tracking
	/// information, buttons, analog sticks and triggers! There's also a Menu
	/// button that's tracked separately at Input.ContollerMenu.</summary>
	[StructLayout(LayoutKind.Sequential)]
	public struct Controller
	{
		/// <summary>The grip pose of the controller. This approximately
		/// represents the center of the controller where it's gripped by the
		/// user's hand. Check `trackedPos` and `trackedRot` for the current
		/// state of the pose data.</summary>
		public Pose pose;
		/// <summary>This is the pose of the hand's palm on the controller. You
		/// can use it for rendering items where the hands are when holding a
		/// controller. This pose's Forward is towards the fingers, and Up is 
		/// toward the thumbs. On the right hand, X+ goes into the palm, and on
		/// the left hand, X+ goes out of the palm. This is used by StereoKit
		/// for placing the hand mesh! </summary>
		public Pose palm;
		/// <summary>The aim pose of a controller is where the controller
		/// 'points' from and to. This is great for pointer rays and far
		/// interactions.</summary>
		public Pose aim;
		/// <summary>This tells the current tracking state of this controller
		/// overall. If either position or rotation are trackable, then this
		/// will report tracked. Typically, positional tracking will be lost
		/// first, when the controller goes out of view, and rotational 
		/// tracking will often remain as long as the controller is still 
		/// connected. This is a good way to check if the controller is
		/// connected to the system at all.</summary>
		public BtnState tracked;
		/// <summary>This tells the current tracking state of the 
		/// controller's position information. This is often the first part
		/// of tracking data to go, so it can often be good to account for 
		/// this on occasions.</summary>
		public TrackState trackedPos;
		/// <summary>This tells the current tracking state of the
		/// controller's rotational information.</summary>
		public TrackState trackedRot;
		/// <summary>This represents the click state of the controller's
		/// analog stick or directional controller.</summary>
		public BtnState stickClick;
		/// <summary>The current state of the controller's X1 button.
		/// Depending on the specific hardware, this is the first general
		/// purpose button on the controller. For example, on an Oculus Quest
		/// Touch controller this would represent 'X' on the left controller,
		/// and 'A' on the right controller.</summary>
		public BtnState x1;
		/// <summary>The current state of the controller's X2 button.
		/// Depending on the specific hardware, this is the second general
		/// purpose button on the controller. For example, on an Oculus Quest
		/// Touch controller this would represent 'Y' on the left controller,
		/// and 'B' on the right controller.</summary>
		public BtnState x2;
		/// <summary>The trigger button at the user's index finger. These
		/// buttons typically have a wide range of activation, so this is
		/// provided as a value from 0.0 -> 1.0, where 0 is no interaction,
		/// and 1 is full interaction. If a controller has binary activation,
		/// this will jump straight from 0 to 1.</summary>
		public float trigger;
		/// <summary>The grip button typically sits under the user's middle
		/// finger. These buttons occasionally have a wide range of
		/// activation, so this is provided as a value from 0.0 -> 1.0, where
		/// 0 is no interaction, and 1 is full interaction. If a controller
		/// has binary activation, this will jump straight from 0 to 1.</summary>
		public float grip;
		/// <summary>This is the current 2-axis position of the analog stick
		/// or equivalent directional controller. This generally ranges from 
		/// -1 to +1 on each axis. This is a raw input, so dead-zones and
		/// similar issues are not accounted for here, unless modified by the
		/// OpenXR platform itself.</summary>
		public Vec2 stick;

		/// <summary>Is the controller's X1 button currently pressed? 
		/// Depending on the specific hardware, this is the first general
		/// purpose button on the controller. For example, on an Oculus Quest
		/// Touch controller this would represent 'X' on the left controller,
		/// and 'A' on the right controller.</summary>
		public bool IsX1Pressed => (x1 & BtnState.Active) > 0;
		/// <summary>Has the controller's X1 button just been pressed this
		/// frame? Depending on the specific hardware, this is the first
		/// general purpose button on the controller. For example, on an
		/// Oculus Quest Touch controller this would represent 'X' on the
		/// left controller, and 'A' on the right controller.</summary>
		public bool IsX1JustPressed => (x1 & BtnState.JustActive) > 0;
		/// <summary>Has the controller's X1 button just been released this
		/// frame? Depending on the specific hardware, this is the first
		/// general purpose button on the controller. For example, on an
		/// Oculus Quest Touch controller this would represent 'X' on the
		/// left controller, and 'A' on the right controller.</summary>
		public bool IsX1JustUnPressed => (x1 & BtnState.JustInactive) > 0;

		/// <summary>Is the controller's X2 button currently pressed? 
		/// Depending on the specific hardware, this is the second general
		/// purpose button on the controller. For example, on an Oculus Quest
		/// Touch controller this would represent 'Y' on the left controller,
		/// and 'B' on the right controller.</summary>
		public bool IsX2Pressed => (x2 & BtnState.Active) > 0;
		/// <summary>Has the controller's X2 button just been pressed this
		/// frame? Depending on the specific hardware, this is the second
		/// general purpose button on the controller. For example, on an
		/// Oculus Quest Touch controller this would represent 'Y' on the
		/// left controller, and 'B' on the right controller.</summary>
		public bool IsX2JustPressed => (x2 & BtnState.JustActive) > 0;
		/// <summary>Has the controller's X2 button just been released this
		/// frame? Depending on the specific hardware, this is the second
		/// general purpose button on the controller. For example, on an
		/// Oculus Quest Touch controller this would represent 'Y' on the
		/// left controller, and 'B' on the right controller.</summary>
		public bool IsX2JustUnPressed => (x2 & BtnState.JustInactive) > 0;

		/// <summary>Is the analog stick/directional controller button 
		/// currently being actively pressed?</summary>
		public bool IsStickClicked       => (stickClick & BtnState.Active) > 0;
		/// <summary>Has the analog stick/directional controller button 
		/// just been pressed this frame?</summary>
		public bool IsStickJustClicked   => (stickClick & BtnState.JustActive) > 0;
		/// <summary>Has the analog stick/directional controller button 
		/// just been released this frame?</summary>
		public bool IsStickJustUnclicked => (stickClick & BtnState.JustInactive) > 0;

		/// <summary>Is the controller being tracked by the sensors right now?</summary>
		public bool IsTracked       => (tracked & BtnState.Active)       > 0;
		/// <summary>Has the controller just started being tracked this frame?</summary>
		public bool IsJustTracked   => (tracked & BtnState.JustActive)   > 0;
		/// <summary>Has the controller just stopped being tracked this frame?</summary>
		public bool IsJustUntracked => (tracked & BtnState.JustInactive) > 0;
	}

	/// <summary>Input from the system come from this class! Hands, eyes,
	/// heads, mice and pointers!</summary>
	public static class Input
	{
<<<<<<< HEAD
		struct EventListener
		{
			public InputSource source;
			public BtnState type;
			public Action<InputSource, BtnState, Pointer> callback;
		}
		static List<EventListener> listeners   = new List<EventListener>();
		static bool                initialized = false;
		static InputEventCallback  callback;
=======
		static Hand[]       hands       = new Hand[2] { new Hand(), new Hand() };
		static Controller[] controllers = new Controller[2] { new Controller(), new Controller() };
>>>>>>> 527e201f

		/// <summary>If the device has eye tracking hardware and the app has
		/// permission to use it, then this is the most recently tracked eye
		/// pose. Check `Input.EyesTracked` to see if the pose is up-to date,
		/// or if it's a leftover!
		/// 
		/// You can also check `SK.System.eyeTrackingPresent` to see if the 
		/// hardware is capable of providing eye tracking.
		/// 
		/// On Flatscreen when the MR sim is still enabled, then eyes are 
		/// emulated using the cursor position when the user holds down Alt.
		/// </summary>
		public static Pose     Eyes        => NativeAPI.input_eyes();
		/// <summary>If eye hardware is available and app has permission, 
		/// then this is the tracking state of the eyes. Eyes may move out of
		/// bounds, hardware may fail to detect eyes, or who knows what else!
		/// 
		/// On Flatscreen when MR sim is still enabled, this will report 
		/// whether the user is simulating eye input with the Alt key.
		/// 
		/// **Permissions**
		/// - For UWP apps, permissions for eye tracking can be found in the project's .appxmanifest file under Capabilities->Gaze Input.
		/// - For Xamarin apps, you may need to add an entry to your AndroidManifest.xml, refer to your device's documentation for specifics.
		/// </summary>
		public static BtnState EyesTracked => NativeAPI.input_eyes_tracked();

		/// <summary>The position and orientation of the user's head! This is
		/// the center point between the user's eyes, NOT the center of the
		/// user's head. Forward points the same way the user's face is 
		/// facing.</summary>
		public static Pose  Head  => NativeAPI.input_head();
		/// <summary>Information about this system's mouse, or lack thereof!
		/// </summary>
		public static Mouse Mouse => Marshal.PtrToStructure<Mouse>(NativeAPI.input_mouse());

		/// <summary>This controls the visibility of StereoKit's finger glow
		/// effect on the UI. When true, SK will fill out global shader
		/// variable `sk_fingertip[2]` with the location of the pointer
		/// finger's tips. When false, or the hand is untracked, the location
		/// will be set to an unlikely faraway position.</summary>
		public static bool FingerGlow
		{
			set => NativeAPI.input_set_finger_glow(value);
			get => NativeAPI.input_get_finger_glow();
		}

		/// <summary>Gets raw controller input data from the system. Note that
		/// not all buttons provided here are guaranteed to be present on the
		/// user's physical controller. Controllers are also not guaranteed to
		/// be available on the system, and are never simulated.</summary>
		/// <param name="handed">The handedness of the controller to get the
		/// state of.</param>
		/// <returns>A reference to a class that contains state information 
		/// about the indicated controller.</returns>
		public static Controller Controller(Handed handed)
			=> Marshal.PtrToStructure<Controller>(NativeAPI.input_controller(handed));

		/// <summary>This is the state of the controller's menu button, this
		/// is not attached to any particular hand, so it's independent of a
		/// left or right controller.</summary>
		public static BtnState ControllerMenuButton
			=> NativeAPI.input_controller_menu();

		/// <summary>When StereoKit is rendering the input source, this allows
		/// you to override the controller Model SK uses. The Model SK uses by
		/// default may be provided from the OpenXR runtime depending on
		/// extension support, but if not, SK does have a default Model.
		/// Setting this to null will restore SK's default.</summary>
		/// <param name="handed">The hand to assign the Model to.</param>
		/// <param name="model">The Model to use to represent the controller.
		/// Null is valid, and will restore SK's default model.</param>
		public static void ControllerModelSet(Handed handed, Model model)
			=> NativeAPI.input_controller_model_set(handed, model?._inst ?? IntPtr.Zero);

		/// <summary>This retreives the Model currently in use by StereoKit to
		/// represent the controller input source. By default, this will be a
		/// Model provided by OpenXR, or SK's fallback Model. This will never
		/// be null while SK is initialized.</summary>
		/// <param name="handed">The hand of the controller Model to retreive.
		/// </param>
		/// <returns>The current controller Model. By default, his will be a
		/// Model provided by OpenXR, or SK's fallback Model. This will never
		/// be null while SK is initialized.</returns>
		public static Model ControllerModelGet(Handed handed)
		{
			IntPtr model = NativeAPI.input_controller_model_get(handed);
			return model == IntPtr.Zero ? null : new Model(model);
		}

		/// <summary>Retrieves all the information about the user's hand!
		/// StereoKit will always provide hand information, however sometimes
		/// that information is simulated, like in the case of a mouse, or
		/// controllers.
		/// 
		/// Note that this is a copy of the hand information, and it's a good
		/// chunk of data, so it's a good idea to grab it once and keep it
		/// around for the frame, or at least function, rather than asking
		/// for it again and again each time you want to touch something.
		/// </summary>
		/// <param name="handed">Do you want the left or the right hand?
		/// </param>
		/// <returns>A copy of the entire set of hand data!</returns>
		public static Hand Hand(Handed handed) => Marshal.PtrToStructure<Hand>(NativeAPI.input_hand(handed));

		/// <summary>Retrieves all the information about the user's hand!
		/// StereoKit will always provide hand information, however sometimes
		/// that information is simulated, like in the case of a mouse, or
		/// controllers.
		/// 
		/// Note that this is a copy of the hand information, and it's a good
		/// chunk of data, so it's a good idea to grab it once and keep it
		/// around for the frame, or at least function, rather than asking
		/// for it again and again each time you want to touch something.
		/// </summary>
		/// <param name="handed">Do you want the left or the right hand? 0 is
		/// left, and 1 is right.</param>
		/// <returns>A copy of the entire set of hand data!</returns>
		public static Hand Hand(int handed) => Marshal.PtrToStructure<Hand>(NativeAPI.input_hand((Handed)handed));

		/// <summary>This gets the _current_ source of the hand joints! This
		/// allows you to distinguish between fully articulated joints, and
		/// simulated hand joints that may not have the same range of mobility.
		/// Note that this may change during a session, the user may put down
		/// their controllers, automatically switching to hands, or visa versa.
		/// </summary>
		/// <param name="hand">Do  you want the left or right hand? 0 is left,
		/// and 1 is right.</param>
		/// <returns>Returns information about hand tracking data source.</returns>
		public static HandSource HandSource(Handed hand) => NativeAPI.input_hand_source(hand);

		/// <summary>This allows you to completely override the hand's pose 
		/// information! It is still treated like the user's hand, so this is
		/// great for simulating input for testing purposes. It will remain
		/// overridden until you call Input.HandClearOverride.</summary>
		/// <param name="hand">Which hand should be overridden?</param>
		/// <param name="joints">A 2D array of 25 joints that should be used
		/// as StereoKit's hand information. See `Hand.fingers` for more 
		/// information.</param>
		public static void HandOverride(Handed hand, in HandJoint[] joints)
			=> NativeAPI.input_hand_override(hand, joints);
		/// <summary>Clear out the override status from Input.HandOverride,
		/// and restore the user's control over it again.</summary>
		/// <param name="hand">Which hand are we clearing the override on?
		/// </param>
		public static void HandClearOverride(Handed hand)
			=> NativeAPI.input_hand_override(hand, IntPtr.Zero);

		/// <summary>StereoKit will use controller inputs to simulate an
		/// articulated hand. This function allows you to add new simulated
		/// poses to different controller or keyboard buttons!</summary>
		/// <param name="handJointsPalmRelative25">25 joint poses, thumb to pinky, and root
		/// to tip with two duplicate poses for the thumb root joint. These
		/// should be right handed, and relative to the palm joint.</param>
		/// <param name="button1">Controller button to activate this pose, can
		/// be None if this is a keyboard only pose.</param>
		/// <param name="andButton2">Second controller button required to
		/// activate this pose. First must also be pressed. Can be None if it's
		/// only a single button pose.</param>
		/// <param name="orHotkey1">Keyboard key to activate this pose, can be
		/// None if this is a controller only pose.</param>
		/// <param name="andHotkey2">Second keyboard key required to activate
		/// this pose. First must also be pressed. Can be None if it's only a
		/// single key pose.</param>
		/// <returns>Returns the id of the hand sim pose, so it can be removed
		/// later.</returns>
		public static HandSimId HandSimPoseAdd(Pose[] handJointsPalmRelative25, ControllerKey button1 = ControllerKey.None, ControllerKey andButton2 = ControllerKey.None, Key orHotkey1 = StereoKit.Key.None, Key andHotkey2 = StereoKit.Key.None)
			=> NativeAPI.input_hand_sim_pose_add(handJointsPalmRelative25, button1, andButton2, orHotkey1, andHotkey2);
		/// <summary>Lets you remove an existing hand pose.</summary>
		/// <param name="id">Any valid or invalid hand sim pose id.</param>
		public static void HandSimPoseRemove(HandSimId id)
			=> NativeAPI.input_hand_sim_pose_remove(id);
		/// <summary>This clears all registered hand simulation poses,
		/// including the ones that StereoKit registers by default!</summary>
		public static void HandSimPoseClear()
			=> NativeAPI.input_hand_sim_pose_clear();

		/// <summary>Sets whether or not StereoKit should render the hand for
		/// you. Turn this to false if you're going to render your own, or 
		/// don't need the hand itself to be visible.</summary>
		/// <param name="hand">If Handed.Max, this will set the value for 
		/// both hands.</param>
		/// <param name="visible">True, StereoKit renders this. False, it
		/// doesn't.</param>
		public static void HandVisible(Handed hand, bool visible)
			=> NativeAPI.input_hand_visible(hand, visible);
		/// <summary>Set the Material used to render the hand! The default
		/// material uses an offset of 10 to ensure it gets drawn overtop of
		/// other elements.</summary>
		/// <param name="hand">If Handed.Max, this will set the value for 
		/// both hands.</param>
		/// <param name="material">The new Material!</param>
		public static void HandMaterial(Handed hand, Material material)
			=> NativeAPI.input_hand_material(hand, material?._inst ?? IntPtr.Zero);
		/// <summary>Keyboard key state! On desktop this is super handy, but
		/// even standalone MR devices can have bluetooth keyboards, or even
		/// just holographic system keyboards!</summary>
		/// <param name="key">The key to get the state of. Any key!</param>
		/// <returns>A BtnState with a number of different bits of info about
		/// whether or not the key was pressed or released this frame.</returns>
		public static BtnState Key(Key key)
			=> NativeAPI.input_key(key);
		/// <summary>This will inject a key press event into StereoKit's input
		/// event queue. It will be processed at the start of the next frame,
		/// and will be indistinguishable from a physical key press. Remember
		/// to release your key as well!
		/// 
		/// This will _not_ submit text to StereoKit's text queue, and will not
		/// show up in places like UI.Input. For that, you must submit a
		/// TextInjectChar call.</summary>
		/// <param name="key">The key to press.</param>
		public static void KeyInjectPress(Key key) => NativeAPI.input_key_inject_press(key);
		/// <summary>This will inject a key release event into StereoKit's
		/// input event queue. It will be processed at the start of the next
		/// frame, and will be indistinguishable from a physical key release.
		/// This should be preceded by a key press!
		/// 
		/// This will _not_ submit text to StereoKit's text queue, and will not
		/// show up in places like UI.Input. For that, you must submit a
		/// TextInjectChar call.</summary>
		/// <param name="key">The key to release.</param>
		public static void KeyInjectRelease(Key key) => NativeAPI.input_key_inject_release(key);

		/// <summary>Returns the next text character from the list of
		/// characters that have been entered this frame! Will return '\0' if
		/// there are no more characters left in the list. These are from the
		/// system's text entry system, and so can be unicode, will repeat if
		/// their 'key' is held down, and could arrive from something like a
		/// copy/paste operation.
		/// 
		/// If you wish to reset this function to begin at the start of the
		/// read list on the next call, you can call `Input.TextReset`.</summary>
		/// <returns>The next character in this frame's list, or '\0' if none
		/// remain.</returns>
		public static char TextConsume() 
			=> (char)NativeAPI.input_text_consume();
		/// <summary>Resets the `Input.TextConsume` read list back to the
		/// start.
		/// For example, `UI.Input` will _not_ call `TextReset`, so it
		/// effectively will consume those characters, hiding them from
		/// any `TextConsume` calls following it. If you wanted to check the
		/// current frame's text, but still allow `UI.Input` to work later on
		/// in the frame, you would read everything with `TextConsume`, and
		/// then `TextReset` afterwards to reset the read list for the 
		/// following `UI.Input`.</summary>
		public static void TextReset()
			=> NativeAPI.input_text_reset();
		/// <summary>This will inject a UTF32 Unicode text character into
		/// StereoKit's text input queue. It will be available at the start of
		/// the next frame, and will be indistinguishable from normal text
		/// entry.
		/// 
		/// This will _not_ submit key press/release events to StereoKit's
		/// input queue, use KeyInjectPress/Release for that.</summary>
		/// <param name="unicodeCharUTF32">An unsigned integer representing a
		/// single UTF32 character.</param>
		public static void TextInjectChar(uint unicodeCharUTF32) => NativeAPI.input_text_inject_char(unicodeCharUTF32);
		/// <summary>This will convert a C# string into a number of UTF32
		/// Unicode text characters, and inject them into StereoKit's text
		/// input queue. It will be available at the start of the next frame,
		/// and will be indistinguishable from normal text entry.
		/// 
		/// This will _not_ submit key press/release events to StereoKit's
		/// input queue, use KeyInjectPress/Release for that.</summary>
		/// <param name="chars">A collection of characters to submit as text
		/// input.</param>
		public static void TextInjectChar(string chars) {
			byte[] bytes = Encoding.Convert(Encoding.Unicode, Encoding.UTF32, Encoding.Unicode.GetBytes(chars));
			for (int i = 0; i+4 <= bytes.Length; i += 4)
				NativeAPI.input_text_inject_char(BitConverter.ToUInt32(bytes, i));
		}
		/// <summary>This will convert a byte array string into a number of
		/// UTF32 Unicode text characters, and inject them into StereoKit's
		/// text input queue. It will be available at the start of the next
		/// frame, and will be indistinguishable from normal text entry.
		/// 
		/// This will _not_ submit key press/release events to StereoKit's
		/// input queue, use KeyInjectPress/Release for that.</summary>
		/// <param name="chars">A byte array representing a string in some
		/// encoded format.</param>
		/// <param name="charEncoding">The encoding format of the byte array.
		/// Note that an encoding of UTF32 will skip converting bytes to UTF32.
		/// </param>
		public static void TextInjectChar(byte[] chars, Encoding charEncoding)
		{
			byte[] bytes = charEncoding == Encoding.UTF32 && chars.Length % 4 == 0
				? chars
				: Encoding.Convert(charEncoding, Encoding.UTF32, chars);
			for (int i = 0; i + 4 <= bytes.Length; i += 4)
				NativeAPI.input_text_inject_char(BitConverter.ToUInt32(bytes, i));
		}

		/// <summary>The number of Pointer inputs that StereoKit is tracking
		/// that match the given filter.
		/// </summary>
		/// <param name="filter">You can filter input sources using this bit
		/// flag.</param>
		/// <returns>The number of Pointers StereoKit knows about that matches
		/// the given filter.</returns>
		public static int PointerCount(InputSource filter = InputSource.Any) 
			=> NativeAPI.input_pointer_count(filter);
		/// <summary>This gets the pointer by filter based index.</summary>
		/// <param name="index">Index of the pointer.</param>
		/// <param name="filter">Filter used to search for the Pointer.</param>
		/// <returns>The Pointer data.</returns>
		public static Pointer Pointer(int index, InputSource filter = InputSource.Any)
			=> NativeAPI.input_pointer(index, filter);

		/// <summary>You can subscribe to input events from Pointer sources
		/// here. StereoKit will call your callback and pass along a Pointer
		/// that matches the position of that pointer at the moment the event
		/// occurred. This can be more accurate than polling for input data,
		/// since polling happens specifically at frame start.</summary>
		/// <param name="eventSource">What input sources do we want to listen
		/// for. This is a bit flag.</param>
		/// <param name="eventTypes">What events do we want to listen for. This
		/// is a bit flag.</param>
		/// <param name="onEvent">The callback to call when the event occurs!
		/// </param>
		[Obsolete]
		public static void Subscribe(InputSource eventSource, BtnState eventTypes, Action<InputSource, BtnState, Pointer> onEvent)
		{
		}
		/// <summary>Unsubscribes a listener from input events.</summary>
		/// <param name="eventSource">The source this listener was originally
		/// registered for.</param>
		/// <param name="eventTypes">The events this listener was originally
		/// registered for.</param>
		/// <param name="onEvent">The callback this listener originally used.
		/// </param>
		[Obsolete]
		public static void Unsubscribe(InputSource eventSource, BtnState eventTypes, Action<InputSource, BtnState, Pointer> onEvent)
		{
		}
		/// <summary>This function allows you to artifically insert an input
		/// event, simulating any device source and event type you want.
		/// </summary>
		/// <param name="eventSource">The event source to simulate, this is a
		/// bit flag.</param>
		/// <param name="eventTypes">The event type to simulate, this is a bit
		/// flag.</param>
		/// <param name="pointer">The pointer data to pass along with this
		/// simulated input event.</param>
		[Obsolete]
		public static void FireEvent(InputSource eventSource, BtnState eventTypes, Pointer pointer)
		{
		}
	}
}<|MERGE_RESOLUTION|>--- conflicted
+++ resolved
@@ -336,20 +336,8 @@
 	/// heads, mice and pointers!</summary>
 	public static class Input
 	{
-<<<<<<< HEAD
-		struct EventListener
-		{
-			public InputSource source;
-			public BtnState type;
-			public Action<InputSource, BtnState, Pointer> callback;
-		}
-		static List<EventListener> listeners   = new List<EventListener>();
-		static bool                initialized = false;
-		static InputEventCallback  callback;
-=======
 		static Hand[]       hands       = new Hand[2] { new Hand(), new Hand() };
 		static Controller[] controllers = new Controller[2] { new Controller(), new Controller() };
->>>>>>> 527e201f
 
 		/// <summary>If the device has eye tracking hardware and the app has
 		/// permission to use it, then this is the most recently tracked eye
