--- conflicted
+++ resolved
@@ -31,10 +31,12 @@
 for a toggle, and a float that we'll use as a slider! We'll add this code
 to our initialization section.
 ```csharp
-Pose   windowPose        = new Pose(-.4f, 0, 0, Quat.LookDir(1,0,1));
-Sprite windowPowerSprite = Sprite.FromFile("power.png", SpriteType.Single);
-bool   windowShowHeader  = true;
-float  windowSlider      = 0.5f;
+Pose  windowPose = new Pose(-.4f, 0, 0, Quat.LookDir(1,0,1));
+
+bool  showHeader = true;
+float slider     = 0.5f;
+
+Sprite powerSprite = Sprite.FromFile("power.png", SpriteType.Single);
 ```
 Then we'll move over to the application step where we'll do the rest of the UI code!
 
@@ -47,11 +49,7 @@
 is passed in here via the showHeader field.
 
 ```csharp
-<<<<<<< HEAD
-UI.WindowBegin("Window", ref windowPose, new Vec2(20, 0) * Units.cm2m, windowShowHeader);
-=======
 UI.WindowBegin("Window", ref windowPose, new Vec2(20, 0) * U.cm, showHeader?UIWin.Normal:UIWin.Body);
->>>>>>> 055a2c98
 ```
 
 When you begin a window, all visual elements are now relative to that window! UI takes advantage
@@ -68,7 +66,7 @@
 yourself whenever you want to!
 
 ```csharp
-UI.Toggle("Show Header", ref windowShowHeader);
+UI.Toggle("Show Header", ref showHeader);
 ```
 
 Here's an example slider! We start off with a label element, and tell the UI to
@@ -79,18 +77,14 @@
 ```csharp
 UI.Label("Slide");
 UI.SameLine();
-<<<<<<< HEAD
-UI.HSlider("slider", ref windowSlider, 0, 1, 0.2f, 72 * Units.mm2m);
-=======
 UI.HSlider("slider", ref slider, 0, 1, 0.2f, 72 * U.mm);
->>>>>>> 055a2c98
 ```
 
 Here's how you use a simple button! Just check it with an 'if'. Any UI method
 will return true on the frame when their value or state has changed.
 
 ```csharp
-if (UI.ButtonRound("Exit", windowPowerSprite))
+if (UI.ButtonRound("Exit", powerSprite))
     StereoKitApp.Quit();
 ```
 
@@ -111,15 +105,10 @@
 area that behaves much like a window, but with a few more options for customizing
 layout and size.
 
-Here's the data we'll use for tracking our clipboard:
+We'll load up a clipboard, so we can attach an interface to that!
 
 ```csharp
-Model  clipboard      = Model .FromFile("Clipboard.glb", Default.ShaderUI);
-Sprite clipLogoSprite = Sprite.FromFile("StereoKitWide.png", SpriteType.Single);
-Pose   clipPose       = new Pose(.4f,0,0, Quat.LookDir(-1,0,1));
-bool   clipToggle;
-float  clipSlider;
-int    clipOption = 1;
+Model clipboard = Model.FromFile("Clipboard.glb");
 ```
 
 And, similar to the window previously, here's how you would turn it into a grabbable
@@ -129,11 +118,7 @@
 pushes the handle's pose onto the Hierarchy transform stack!
 
 ```csharp
-<<<<<<< HEAD
-UI.AffordanceBegin("Clip", ref clipPose, clipboard.Bounds);
-=======
 UI.HandleBegin("Clip", ref clipboardPose, clipboard.Bounds);
->>>>>>> 055a2c98
 Renderer.Add(clipboard, Matrix.Identity);
 ```
 
@@ -148,11 +133,7 @@
 Then after that? We can just add UI elements like normal!
 
 ```csharp
-<<<<<<< HEAD
-UI.Image(clipLogoSprite, new Vec2(22,0) * Units.cm2m);
-=======
 UI.Image(logoSprite, new Vec2(22,0) * U.cm);
->>>>>>> 055a2c98
 
 UI.Toggle("Toggle", ref clipToggle);
 UI.HSlider("Slide", ref clipSlider, 0, 1, 0, 22 * U.cm);
@@ -175,9 +156,10 @@
 ```csharp
 UI.HandleEnd();
 ```
+
 And there you go! That's how UI works in StereoKit, pretty simple, huh?
 For further reference, and more UI methods, check out the
 [UI class documentation]({{site.url}}/Pages/Reference/UI.html).
 
 If you'd like to see the complete code for this sample,
-[check it out on Github](https://github.com/maluoi/StereoKit/blob/master/Examples/StereoKitTest/Demos/DemoUI.cs)!
+[check it out on Github](https://github.com/maluoi/StereoKit/blob/master/Examples/StereoKitTest/DemoUI.cs)!
