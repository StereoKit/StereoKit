--- conflicted
+++ resolved
@@ -455,13 +455,8 @@
 SK_API bool32_t ui_handle_begin      (const char     *text_utf8,  sk_ref(pose_t) movement, bounds_t handle, bool32_t draw, ui_move_ move_type sk_default(ui_move_exact), ui_gesture_ allowed_gestures sk_default(ui_gesture_pinch));
 SK_API bool32_t ui_handle_begin_16   (const char16_t *text_utf16, sk_ref(pose_t) movement, bounds_t handle, bool32_t draw, ui_move_ move_type sk_default(ui_move_exact), ui_gesture_ allowed_gestures sk_default(ui_gesture_pinch));
 SK_API void     ui_handle_end        (void);
-<<<<<<< HEAD
-SK_API void     ui_window_begin      (const char     *text_utf8,  sk_ref(pose_t) pose, vec2 size sk_default({ 0,0 }), ui_win_ window_type sk_default(ui_win_normal), ui_move_ move_type sk_default(ui_move_face_user));
-SK_API void     ui_window_begin_16   (const char16_t *text_utf16, sk_ref(pose_t) pose, vec2 size sk_default({ 0,0 }), ui_win_ window_type sk_default(ui_win_normal), ui_move_ move_type sk_default(ui_move_face_user));
-=======
-SK_API void     ui_window_begin      (const char     *text, pose_t* opt_pose, vec2 size sk_default({ 0,0 }), ui_win_ window_type sk_default(ui_win_normal), ui_move_ move_type sk_default(ui_move_face_user));
-SK_API void     ui_window_begin_16   (const char16_t *text, pose_t* opt_pose, vec2 size sk_default({ 0,0 }), ui_win_ window_type sk_default(ui_win_normal), ui_move_ move_type sk_default(ui_move_face_user));
->>>>>>> 4d2cf8a0
+SK_API void     ui_window_begin      (const char     *text_utf8,  pose_t* opt_pose, vec2 size sk_default({ 0,0 }), ui_win_ window_type sk_default(ui_win_normal), ui_move_ move_type sk_default(ui_move_face_user));
+SK_API void     ui_window_begin_16   (const char16_t *text_utf16, pose_t* opt_pose, vec2 size sk_default({ 0,0 }), ui_win_ window_type sk_default(ui_win_normal), ui_move_ move_type sk_default(ui_move_face_user));
 SK_API void     ui_window_end        (void);
 SK_API void     ui_panel_at          (vec3 start, vec2 size, ui_pad_ padding sk_default(ui_pad_outside));
 SK_API void     ui_panel_begin       (ui_pad_ padding sk_default(ui_pad_outside));
