#pragma once

#include "stereokit.h"

#ifdef __cplusplus
namespace sk {
#endif

typedef enum ui_move_ {
	ui_move_exact = 0,
	ui_move_face_user,
	ui_move_pos_only,
	ui_move_none,
} ui_move_;

typedef enum ui_win_ {
	ui_win_empty  = 1 << 0,
	ui_win_head   = 1 << 1,
	ui_win_body   = 1 << 2,
	ui_win_normal = ui_win_head | ui_win_body,
} ui_win_;
SK_MakeFlag(ui_win_)

typedef enum ui_confirm_ {
	ui_confirm_push,
	ui_confirm_pinch,
	ui_confirm_variable_pinch
} ui_confirm_;

typedef enum ui_gesture_ {
	ui_gesture_none       = 0,
	ui_gesture_pinch      = 1 << 0,
	ui_gesture_grip       = 1 << 1,
	ui_gesture_pinch_grip = ui_gesture_pinch | ui_gesture_grip,
} ui_gesture_;
SK_MakeFlag(ui_gesture_)

typedef enum ui_notify_ {
	ui_notify_change,
	ui_notify_finalize,
} ui_notify_;

typedef enum ui_vis_ {
	ui_vis_none = 0,
	ui_vis_default,
	ui_vis_button,
	ui_vis_toggle,
	ui_vis_input,
	ui_vis_handle,
	ui_vis_window_body,
	ui_vis_window_body_only,
	ui_vis_window_head,
	ui_vis_window_head_only,
	ui_vis_separator,
	ui_vis_slider_line,
	ui_vis_slider_line_active,
	ui_vis_slider_line_inactive,
	ui_vis_slider_push,
	ui_vis_slider_pinch,
	ui_vis_button_round,
	ui_vis_panel,
	ui_vis_carat,
	ui_vis_aura,
	ui_vis_max,
} ui_vis_;

typedef enum ui_color_ {
	ui_color_none = 0,
	ui_color_primary,
	ui_color_background,
	ui_color_common,
	ui_color_complement,
	ui_color_text,
	ui_color_max,
} ui_color_;

typedef enum ui_color_state_ {
	ui_color_state_normal,
	ui_color_state_active,
	ui_color_state_disabled,
} ui_color_state_;

typedef enum ui_pad_ {
	ui_pad_none,
	ui_pad_inside,
	ui_pad_outside,
} ui_pad_;

typedef enum ui_btn_layout_ {
	ui_btn_layout_none,
	ui_btn_layout_left,
	ui_btn_layout_right,
	ui_btn_layout_center,
	ui_btn_layout_center_no_text,
} ui_btn_layout_;

typedef enum ui_cut_ {
	ui_cut_left,
	ui_cut_right,
	ui_cut_top,
	ui_cut_bottom,
} ui_cut_;

typedef enum ui_corner_ {
	ui_corner_none         = 0,
	ui_corner_top_left     = 1 << 0,
	ui_corner_top_right    = 1 << 1,
	ui_corner_bottom_right = 1 << 2,
	ui_corner_bottom_left  = 1 << 3,
	ui_corner_all          = ui_corner_top_left    | ui_corner_top_right | ui_corner_bottom_left | ui_corner_bottom_right,
	ui_corner_top          = ui_corner_top_left    | ui_corner_top_right,
	ui_corner_bottom       = ui_corner_bottom_left | ui_corner_bottom_right,
	ui_corner_left         = ui_corner_top_left    | ui_corner_bottom_left,
	ui_corner_right        = ui_corner_top_right   | ui_corner_bottom_right,
} ui_corner_;

typedef struct ui_lathe_pt_t {
	vec2     pt;
	vec2     normal;
	color32  color;
	bool32_t connect_next;
	bool32_t flip_face;
} ui_lathe_pt_t;

typedef struct ui_settings_t {
	float margin;
	float padding;
	float gutter;
	float depth;
	float rounding;
	float backplate_depth;
	float backplate_border;
} ui_settings_t;

SK_API void     ui_quadrant_size_verts  (vert_t *ref_vertices, int32_t vertex_count, float overflow_percent);
SK_API void     ui_quadrant_size_mesh   (mesh_t ref_mesh, float overflow_percent);
SK_API mesh_t   ui_gen_quadrant_mesh    (ui_corner_ rounded_corners, float corner_radius, uint32_t corner_resolution, bool32_t delete_flat_sides, const ui_lathe_pt_t* lathe_pts, int32_t lathe_pt_count);
SK_API void     ui_show_volumes         (bool32_t      show);
SK_API void     ui_enable_far_interact  (bool32_t      enable);
SK_API bool32_t ui_far_interact_enabled (void);
SK_API ui_move_ ui_system_get_move_type (void);
SK_API void     ui_system_set_move_type (ui_move_ move_type);
SK_API void     ui_settings             (ui_settings_t settings);
SK_API ui_settings_t ui_get_settings    (void);
SK_API float    ui_get_margin           (void);
SK_API float    ui_get_padding          (void);
SK_API float    ui_get_gutter           (void);
SK_API void     ui_set_color            (color128      color);
SK_API void     ui_set_theme_color      (ui_color_ color_type, color128 color_gamma);
SK_API color128 ui_get_theme_color      (ui_color_ color_type);
SK_API void     ui_set_theme_color_state(ui_color_ color_type, ui_color_state_ state, color128 color_gamma);
SK_API color128 ui_get_theme_color_state(ui_color_ color_type, ui_color_state_ state);
SK_API void     ui_set_element_visual   (ui_vis_ element_visual, mesh_t mesh, material_t material sk_default(nullptr), vec2 min_size sk_default(vec2_zero));
SK_API void     ui_set_element_color    (ui_vis_ element_visual, ui_color_ color_category);
SK_API void     ui_set_element_sound    (ui_vis_ element_visual, sound_t activate, sound_t deactivate);
SK_API bool32_t ui_has_keyboard_focus   (void);
SK_API pose_t   ui_popup_pose           (vec3 shift);

SK_API void     ui_push_grab_aura        (bool32_t enabled);
SK_API void     ui_pop_grab_aura         ();
SK_API bool32_t ui_grab_aura_enabled     ();
SK_API void     ui_push_text_style       (text_style_t  style);
SK_API void     ui_pop_text_style        (void);
SK_API text_style_t ui_get_text_style    (void);
SK_API void     ui_push_tint             (color128 tint_gamma);
SK_API void     ui_pop_tint              (void);
SK_API void     ui_push_enabled          (bool32_t enabled);
SK_API void     ui_pop_enabled           (void);
SK_API void     ui_push_preserve_keyboard(bool32_t preserve_keyboard);
SK_API void     ui_pop_preserve_keyboard (void);
SK_API void     ui_push_surface          (pose_t surface_pose, vec3 layout_start sk_default(vec3_zero), vec2 layout_dimensions sk_default(vec2_zero));
SK_API void     ui_pop_surface           (void);
SK_API uint64_t ui_push_id               (const char     *id);
SK_API uint64_t ui_push_id_16            (const char16_t *id);
SK_API uint64_t ui_push_idi              (int32_t id);
SK_API void     ui_pop_id                (void);
SK_API uint64_t ui_stack_hash            (const char     *string);
SK_API uint64_t ui_stack_hash_16         (const char16_t *string);

SK_API void     ui_layout_area     (vec3 start, vec2 dimensions, bool32_t add_margin sk_default(true));
SK_API vec2     ui_layout_remaining(void);
SK_API vec3     ui_layout_at       (void);
SK_API bounds_t ui_layout_last     (void);
SK_API bounds_t ui_layout_reserve  (vec2 size, bool32_t add_padding sk_default(false), float depth sk_default(0));
SK_API void     ui_layout_push     (vec3 start, vec2 dimensions, bool32_t add_margin);
SK_API void     ui_layout_push_cut (ui_cut_ cut_to, float size, bool32_t add_margin sk_default(false));
SK_API void     ui_layout_pop      (void);

SK_API button_state_ ui_last_element_hand_used   (handed_ hand); // TODO: remove in v0.4
SK_API button_state_ ui_last_element_hand_active (handed_ hand);
SK_API button_state_ ui_last_element_hand_focused(handed_ hand);
SK_API button_state_ ui_last_element_active   (void);
SK_API button_state_ ui_last_element_focused  (void);

SK_API vec2     ui_area_remaining(void); // TODO: remove in v0.4, prefer ui_layout_remaining
SK_API void     ui_nextline      (void);
SK_API void     ui_sameline      (void);
SK_API float    ui_line_height   (void);

SK_API bool32_t ui_is_interacting       (handed_ hand);
SK_API void     ui_button_behavior      (vec3 window_relative_pos, vec2 size, uint64_t id, sk_ref(float) out_finger_offset, sk_ref(button_state_) out_button_state, sk_ref(button_state_) out_focus_state, int32_t* out_opt_hand sk_default(nullptr));
SK_API void     ui_button_behavior_depth(vec3 window_relative_pos, vec2 size, uint64_t id, float button_depth, float button_activation_depth, sk_ref(float) out_finger_offset, sk_ref(button_state_) out_button_state, sk_ref(button_state_) out_focus_state, int32_t* out_opt_hand sk_default(nullptr));

SK_API button_state_ ui_volumei_at        (const char     *id, bounds_t bounds, ui_confirm_ interact_type, handed_ *out_opt_hand sk_default(nullptr), button_state_ *out_opt_focus_state sk_default(nullptr));
SK_API button_state_ ui_volumei_at_16     (const char16_t *id, bounds_t bounds, ui_confirm_ interact_type, handed_ *out_opt_hand sk_default(nullptr), button_state_ *out_opt_focus_state sk_default(nullptr));
SK_API bool32_t      ui_volume_at         (const char     *id, bounds_t bounds); // TODO: remove in v0.4
SK_API bool32_t      ui_volume_at_16      (const char16_t *id, bounds_t bounds); // TODO: remove in v0.4
SK_API button_state_ ui_interact_volume_at(bounds_t bounds, sk_ref(handed_) out_hand);  // TODO: remove in v0.4

<<<<<<< HEAD
SK_API void     ui_label             (const char*     show_text, bool32_t use_padding sk_default(true));
SK_API void     ui_label_16          (const char16_t* show_text, bool32_t use_padding sk_default(true));
SK_API void     ui_label_sz          (const char*     show_text, vec2 size, bool32_t use_padding sk_default(true));
SK_API void     ui_label_sz_16       (const char16_t* show_text, vec2 size, bool32_t use_padding sk_default(true));
SK_API void     ui_text              (const char*     show_text, text_align_ text_align sk_default(text_align_top_left));
SK_API void     ui_text_16           (const char16_t* show_text, text_align_ text_align sk_default(text_align_top_left));
SK_API void     ui_text_sz           (const char*     show_text, text_align_ text_align, text_fit_ fit, vec2 size);
SK_API void     ui_text_sz_16        (const char16_t* show_text, text_align_ text_align, text_fit_ fit, vec2 size);
SK_API void     ui_text_at           (const char*     show_text, text_align_ text_align, text_fit_ fit, vec3 window_relative_pos, vec2 size);
SK_API void     ui_text_at_16        (const char16_t* show_text, text_align_ text_align, text_fit_ fit, vec3 window_relative_pos, vec2 size);
SK_API bool32_t ui_button            (const char*     id_text);
SK_API bool32_t ui_button_16         (const char16_t* id_text);
SK_API bool32_t ui_button_sz         (const char*     id_text, vec2 size);
SK_API bool32_t ui_button_sz_16      (const char16_t* id_text, vec2 size);
SK_API bool32_t ui_button_at         (const char*     id_text, vec3 window_relative_pos, vec2 size);
SK_API bool32_t ui_button_at_16      (const char16_t* id_text, vec3 window_relative_pos, vec2 size);
SK_API bool32_t ui_button_img        (const char*     id_text, sprite_t sprite, ui_btn_layout_ sprite_layout);
SK_API bool32_t ui_button_img_16     (const char16_t* id_text, sprite_t sprite, ui_btn_layout_ sprite_layout);
SK_API bool32_t ui_button_img_sz     (const char*     id_text, sprite_t sprite, ui_btn_layout_ sprite_layout, vec2 size);
SK_API bool32_t ui_button_img_sz_16  (const char16_t* id_text, sprite_t sprite, ui_btn_layout_ sprite_layout, vec2 size);
SK_API bool32_t ui_button_img_at     (const char*     id_text, sprite_t sprite, ui_btn_layout_ sprite_layout, vec3 window_relative_pos, vec2 size);
SK_API bool32_t ui_button_img_at_16  (const char16_t* id_text, sprite_t sprite, ui_btn_layout_ sprite_layout, vec3 window_relative_pos, vec2 size);
SK_API bool32_t ui_button_round      (const char*     id,      sprite_t sprite, float diameter sk_default(0));
SK_API bool32_t ui_button_round_16   (const char16_t* id,      sprite_t sprite, float diameter sk_default(0));
SK_API bool32_t ui_button_round_at   (const char*     id,      sprite_t sprite, vec3 window_relative_pos, float diameter);
SK_API bool32_t ui_button_round_at_16(const char16_t* id,      sprite_t sprite, vec3 window_relative_pos, float diameter);
SK_API bool32_t ui_toggle            (const char*     id_text, sk_ref(bool32_t) pressed);
SK_API bool32_t ui_toggle_16         (const char16_t* id_text, sk_ref(bool32_t) pressed);
SK_API bool32_t ui_toggle_sz         (const char*     id_text, sk_ref(bool32_t) pressed, vec2 size);
SK_API bool32_t ui_toggle_sz_16      (const char16_t* id_text, sk_ref(bool32_t) pressed, vec2 size);
SK_API bool32_t ui_toggle_at         (const char     *id_text, sk_ref(bool32_t) pressed, vec3 window_relative_pos, vec2 size);
SK_API bool32_t ui_toggle_at_16      (const char16_t *id_text, sk_ref(bool32_t) pressed, vec3 window_relative_pos, vec2 size);
SK_API bool32_t ui_toggle_img        (const char*     id_text, sk_ref(bool32_t) pressed, sprite_t toggle_off, sprite_t toggle_on, ui_btn_layout_ image_layout);
SK_API bool32_t ui_toggle_img_16     (const char16_t* id_text, sk_ref(bool32_t) pressed, sprite_t toggle_off, sprite_t toggle_on, ui_btn_layout_ image_layout);
SK_API bool32_t ui_toggle_img_sz     (const char*     id_text, sk_ref(bool32_t) pressed, sprite_t toggle_off, sprite_t toggle_on, ui_btn_layout_ image_layout, vec2 size);
SK_API bool32_t ui_toggle_img_sz_16  (const char16_t* id_text, sk_ref(bool32_t) pressed, sprite_t toggle_off, sprite_t toggle_on, ui_btn_layout_ image_layout, vec2 size);
SK_API bool32_t ui_toggle_img_at     (const char*     id_text, sk_ref(bool32_t) pressed, sprite_t toggle_off, sprite_t toggle_on, ui_btn_layout_ image_layout, vec3 window_relative_pos, vec2 size);
SK_API bool32_t ui_toggle_img_at_16  (const char16_t* id_text, sk_ref(bool32_t) pressed, sprite_t toggle_off, sprite_t toggle_on, ui_btn_layout_ image_layout, vec3 window_relative_pos, vec2 size);
SK_API bool32_t ui_hslider           (const char*     id,   sk_ref(float)  value, float  min, float  max, float  value_step sk_default(0), float width  sk_default(0), ui_confirm_ confirm_method sk_default(ui_confirm_push), ui_notify_ notify_on sk_default(ui_notify_change));
SK_API bool32_t ui_hslider_16        (const char16_t* id,   sk_ref(float)  value, float  min, float  max, float  value_step sk_default(0), float width  sk_default(0), ui_confirm_ confirm_method sk_default(ui_confirm_push), ui_notify_ notify_on sk_default(ui_notify_change));
SK_API bool32_t ui_hslider_f64       (const char*     id,   sk_ref(double) value, double min, double max, double value_step sk_default(0), float width  sk_default(0), ui_confirm_ confirm_method sk_default(ui_confirm_push), ui_notify_ notify_on sk_default(ui_notify_change));
SK_API bool32_t ui_hslider_f64_16    (const char16_t* id,   sk_ref(double) value, double min, double max, double value_step sk_default(0), float width  sk_default(0), ui_confirm_ confirm_method sk_default(ui_confirm_push), ui_notify_ notify_on sk_default(ui_notify_change));
SK_API bool32_t ui_hslider_at        (const char*     id,   sk_ref(float)  value, float  min, float  max, float  value_step, vec3 window_relative_pos, vec2 size,      ui_confirm_ confirm_method sk_default(ui_confirm_push), ui_notify_ notify_on sk_default(ui_notify_change));
SK_API bool32_t ui_hslider_at_16     (const char16_t* id,   sk_ref(float)  value, float  min, float  max, float  value_step, vec3 window_relative_pos, vec2 size,      ui_confirm_ confirm_method sk_default(ui_confirm_push), ui_notify_ notify_on sk_default(ui_notify_change));
SK_API bool32_t ui_hslider_at_f64    (const char*     id,   sk_ref(double) value, double min, double max, double value_step, vec3 window_relative_pos, vec2 size,      ui_confirm_ confirm_method sk_default(ui_confirm_push), ui_notify_ notify_on sk_default(ui_notify_change));
SK_API bool32_t ui_hslider_at_f64_16 (const char16_t* id,   sk_ref(double) value, double min, double max, double value_step, vec3 window_relative_pos, vec2 size,      ui_confirm_ confirm_method sk_default(ui_confirm_push), ui_notify_ notify_on sk_default(ui_notify_change));
SK_API bool32_t ui_vslider           (const char*     id,   sk_ref(float)  value, float  min, float  max, float  value_step sk_default(0), float height sk_default(0), ui_confirm_ confirm_method sk_default(ui_confirm_push), ui_notify_ notify_on sk_default(ui_notify_change));
SK_API bool32_t ui_vslider_16        (const char16_t* id,   sk_ref(float)  value, float  min, float  max, float  value_step sk_default(0), float height sk_default(0), ui_confirm_ confirm_method sk_default(ui_confirm_push), ui_notify_ notify_on sk_default(ui_notify_change));
SK_API bool32_t ui_vslider_f64       (const char*     id,   sk_ref(double) value, double min, double max, double value_step sk_default(0), float height sk_default(0), ui_confirm_ confirm_method sk_default(ui_confirm_push), ui_notify_ notify_on sk_default(ui_notify_change));
SK_API bool32_t ui_vslider_f64_16    (const char16_t* id,   sk_ref(double) value, double min, double max, double value_step sk_default(0), float height sk_default(0), ui_confirm_ confirm_method sk_default(ui_confirm_push), ui_notify_ notify_on sk_default(ui_notify_change));
SK_API bool32_t ui_vslider_at        (const char*     id,   sk_ref(float)  value, float  min, float  max, float  value_step, vec3 window_relative_pos, vec2 size,      ui_confirm_ confirm_method sk_default(ui_confirm_push), ui_notify_ notify_on sk_default(ui_notify_change));
SK_API bool32_t ui_vslider_at_16     (const char16_t* id,   sk_ref(float)  value, float  min, float  max, float  value_step, vec3 window_relative_pos, vec2 size,      ui_confirm_ confirm_method sk_default(ui_confirm_push), ui_notify_ notify_on sk_default(ui_notify_change));
SK_API bool32_t ui_vslider_at_f64    (const char*     id,   sk_ref(double) value, double min, double max, double value_step, vec3 window_relative_pos, vec2 size,      ui_confirm_ confirm_method sk_default(ui_confirm_push), ui_notify_ notify_on sk_default(ui_notify_change));
SK_API bool32_t ui_vslider_at_f64_16 (const char16_t* id,   sk_ref(double) value, double min, double max, double value_step, vec3 window_relative_pos, vec2 size,      ui_confirm_ confirm_method sk_default(ui_confirm_push), ui_notify_ notify_on sk_default(ui_notify_change));
=======
SK_API void     ui_label             (const char*     text, bool32_t use_padding sk_default(true));
SK_API void     ui_label_16          (const char16_t* text, bool32_t use_padding sk_default(true));
SK_API void     ui_label_sz          (const char*     text, vec2 size, bool32_t use_padding sk_default(true));
SK_API void     ui_label_sz_16       (const char16_t* text, vec2 size, bool32_t use_padding sk_default(true));
SK_API void     ui_text              (const char*     text, text_align_ text_align sk_default(text_align_top_left));
SK_API void     ui_text_16           (const char16_t* text, text_align_ text_align sk_default(text_align_top_left));
SK_API void     ui_text_sz           (const char*     text, text_align_ text_align, text_fit_ fit, vec2 size);
SK_API void     ui_text_sz_16        (const char16_t* text, text_align_ text_align, text_fit_ fit, vec2 size);
SK_API void     ui_text_at           (const char*     text, text_align_ text_align, text_fit_ fit, vec3 window_relative_pos, vec2 size);
SK_API void     ui_text_at_16        (const char16_t* text, text_align_ text_align, text_fit_ fit, vec3 window_relative_pos, vec2 size);
SK_API bool32_t ui_button            (const char*     text);
SK_API bool32_t ui_button_16         (const char16_t* text);
SK_API bool32_t ui_button_sz         (const char*     text, vec2 size);
SK_API bool32_t ui_button_sz_16      (const char16_t* text, vec2 size);
SK_API bool32_t ui_button_at         (const char*     text, vec3 window_relative_pos, vec2 size);
SK_API bool32_t ui_button_at_16      (const char16_t* text, vec3 window_relative_pos, vec2 size);
SK_API bool32_t ui_button_img        (const char*     text, sprite_t image, ui_btn_layout_ image_layout, color128 image_tint sk_default(color128{ 1,1,1,1 }));
SK_API bool32_t ui_button_img_16     (const char16_t* text, sprite_t image, ui_btn_layout_ image_layout, color128 image_tint sk_default(color128{ 1,1,1,1 }));
SK_API bool32_t ui_button_img_sz     (const char*     text, sprite_t image, ui_btn_layout_ image_layout, vec2 size, color128 image_tint sk_default(color128{ 1,1,1,1 }));
SK_API bool32_t ui_button_img_sz_16  (const char16_t* text, sprite_t image, ui_btn_layout_ image_layout, vec2 size, color128 image_tint sk_default(color128{ 1,1,1,1 }));
SK_API bool32_t ui_button_img_at     (const char*     text, sprite_t image, ui_btn_layout_ image_layout, vec3 window_relative_pos, vec2 size, color128 image_tint sk_default(color128{ 1,1,1,1 }));
SK_API bool32_t ui_button_img_at_16  (const char16_t* text, sprite_t image, ui_btn_layout_ image_layout, vec3 window_relative_pos, vec2 size, color128 image_tint sk_default(color128{ 1,1,1,1 }));
SK_API bool32_t ui_button_round      (const char*     id,   sprite_t image, float diameter sk_default(0));
SK_API bool32_t ui_button_round_16   (const char16_t* id,   sprite_t image, float diameter sk_default(0));
SK_API bool32_t ui_button_round_at   (const char*     id,   sprite_t image, vec3 window_relative_pos, float diameter);
SK_API bool32_t ui_button_round_at_16(const char16_t* id,   sprite_t image, vec3 window_relative_pos, float diameter);
SK_API bool32_t ui_toggle            (const char*     text, sk_ref(bool32_t) pressed);
SK_API bool32_t ui_toggle_16         (const char16_t* text, sk_ref(bool32_t) pressed);
SK_API bool32_t ui_toggle_sz         (const char*     text, sk_ref(bool32_t) pressed, vec2 size);
SK_API bool32_t ui_toggle_sz_16      (const char16_t* text, sk_ref(bool32_t) pressed, vec2 size);
SK_API bool32_t ui_toggle_at         (const char     *text, sk_ref(bool32_t) pressed, vec3 window_relative_pos, vec2 size);
SK_API bool32_t ui_toggle_at_16      (const char16_t *text, sk_ref(bool32_t) pressed, vec3 window_relative_pos, vec2 size);
SK_API bool32_t ui_toggle_img        (const char*     text, sk_ref(bool32_t) pressed, sprite_t toggle_off, sprite_t toggle_on, ui_btn_layout_ image_layout);
SK_API bool32_t ui_toggle_img_16     (const char16_t* text, sk_ref(bool32_t) pressed, sprite_t toggle_off, sprite_t toggle_on, ui_btn_layout_ image_layout);
SK_API bool32_t ui_toggle_img_sz     (const char*     text, sk_ref(bool32_t) pressed, sprite_t toggle_off, sprite_t toggle_on, ui_btn_layout_ image_layout, vec2 size);
SK_API bool32_t ui_toggle_img_sz_16  (const char16_t* text, sk_ref(bool32_t) pressed, sprite_t toggle_off, sprite_t toggle_on, ui_btn_layout_ image_layout, vec2 size);
SK_API bool32_t ui_toggle_img_at     (const char*     text, sk_ref(bool32_t) pressed, sprite_t toggle_off, sprite_t toggle_on, ui_btn_layout_ image_layout, vec3 window_relative_pos, vec2 size);
SK_API bool32_t ui_toggle_img_at_16  (const char16_t* text, sk_ref(bool32_t) pressed, sprite_t toggle_off, sprite_t toggle_on, ui_btn_layout_ image_layout, vec3 window_relative_pos, vec2 size);
SK_API bool32_t ui_hslider           (const char*     id,   sk_ref(float)  value, float  min, float  max, float  step sk_default(0), float width  sk_default(0), ui_confirm_ confirm_method sk_default(ui_confirm_push), ui_notify_ notify_on sk_default(ui_notify_change));
SK_API bool32_t ui_hslider_16        (const char16_t* id,   sk_ref(float)  value, float  min, float  max, float  step sk_default(0), float width  sk_default(0), ui_confirm_ confirm_method sk_default(ui_confirm_push), ui_notify_ notify_on sk_default(ui_notify_change));
SK_API bool32_t ui_hslider_f64       (const char*     id,   sk_ref(double) value, double min, double max, double step sk_default(0), float width  sk_default(0), ui_confirm_ confirm_method sk_default(ui_confirm_push), ui_notify_ notify_on sk_default(ui_notify_change));
SK_API bool32_t ui_hslider_f64_16    (const char16_t* id,   sk_ref(double) value, double min, double max, double step sk_default(0), float width  sk_default(0), ui_confirm_ confirm_method sk_default(ui_confirm_push), ui_notify_ notify_on sk_default(ui_notify_change));
SK_API bool32_t ui_hslider_at        (const char*     id,   sk_ref(float)  value, float  min, float  max, float  step, vec3 window_relative_pos, vec2 size,      ui_confirm_ confirm_method sk_default(ui_confirm_push), ui_notify_ notify_on sk_default(ui_notify_change));
SK_API bool32_t ui_hslider_at_16     (const char16_t* id,   sk_ref(float)  value, float  min, float  max, float  step, vec3 window_relative_pos, vec2 size,      ui_confirm_ confirm_method sk_default(ui_confirm_push), ui_notify_ notify_on sk_default(ui_notify_change));
SK_API bool32_t ui_hslider_at_f64    (const char*     id,   sk_ref(double) value, double min, double max, double step, vec3 window_relative_pos, vec2 size,      ui_confirm_ confirm_method sk_default(ui_confirm_push), ui_notify_ notify_on sk_default(ui_notify_change));
SK_API bool32_t ui_hslider_at_f64_16 (const char16_t* id,   sk_ref(double) value, double min, double max, double step, vec3 window_relative_pos, vec2 size,      ui_confirm_ confirm_method sk_default(ui_confirm_push), ui_notify_ notify_on sk_default(ui_notify_change));
SK_API bool32_t ui_vslider           (const char*     id,   sk_ref(float)  value, float  min, float  max, float  step sk_default(0), float height sk_default(0), ui_confirm_ confirm_method sk_default(ui_confirm_push), ui_notify_ notify_on sk_default(ui_notify_change));
SK_API bool32_t ui_vslider_16        (const char16_t* id,   sk_ref(float)  value, float  min, float  max, float  step sk_default(0), float height sk_default(0), ui_confirm_ confirm_method sk_default(ui_confirm_push), ui_notify_ notify_on sk_default(ui_notify_change));
SK_API bool32_t ui_vslider_f64       (const char*     id,   sk_ref(double) value, double min, double max, double step sk_default(0), float height sk_default(0), ui_confirm_ confirm_method sk_default(ui_confirm_push), ui_notify_ notify_on sk_default(ui_notify_change));
SK_API bool32_t ui_vslider_f64_16    (const char16_t* id,   sk_ref(double) value, double min, double max, double step sk_default(0), float height sk_default(0), ui_confirm_ confirm_method sk_default(ui_confirm_push), ui_notify_ notify_on sk_default(ui_notify_change));
SK_API bool32_t ui_vslider_at        (const char*     id,   sk_ref(float)  value, float  min, float  max, float  step, vec3 window_relative_pos, vec2 size,      ui_confirm_ confirm_method sk_default(ui_confirm_push), ui_notify_ notify_on sk_default(ui_notify_change));
SK_API bool32_t ui_vslider_at_16     (const char16_t* id,   sk_ref(float)  value, float  min, float  max, float  step, vec3 window_relative_pos, vec2 size,      ui_confirm_ confirm_method sk_default(ui_confirm_push), ui_notify_ notify_on sk_default(ui_notify_change));
SK_API bool32_t ui_vslider_at_f64    (const char*     id,   sk_ref(double) value, double min, double max, double step, vec3 window_relative_pos, vec2 size,      ui_confirm_ confirm_method sk_default(ui_confirm_push), ui_notify_ notify_on sk_default(ui_notify_change));
SK_API bool32_t ui_vslider_at_f64_16 (const char16_t* id,   sk_ref(double) value, double min, double max, double step, vec3 window_relative_pos, vec2 size,      ui_confirm_ confirm_method sk_default(ui_confirm_push), ui_notify_ notify_on sk_default(ui_notify_change));
>>>>>>> 3f1ac5d9
SK_API bool32_t ui_input             (const char*     id, char     *buffer, int32_t buffer_size, vec2 size sk_default(vec2_zero), text_context_ type sk_default(text_context_::text_context_text));
SK_API bool32_t ui_input_16          (const char16_t* id, char16_t *buffer, int32_t buffer_size, vec2 size sk_default(vec2_zero), text_context_ type sk_default(text_context_::text_context_text));
SK_API void     ui_image             (sprite_t sprite, vec2 size);
SK_API void     ui_model             (model_t show_model, vec2 ui_size, float model_scale);
SK_API void     ui_model_at          (model_t show_model, vec3 start, vec3 size, color128 color);
SK_API void     ui_progress_bar      (float percent, float width sk_default(0));
SK_API void     ui_progress_bar_at   (float percent, vec3 window_relative_pos, vec2 size);
SK_API void     ui_hseparator        (void);
<<<<<<< HEAD
SK_API void     ui_space             (float space_size);
=======
SK_API void     ui_space             (float space);
SK_API void     ui_hspace            (float horizontal_space);
SK_API void     ui_vspace            (float vertical_space);
>>>>>>> 3f1ac5d9

SK_API bool32_t ui_handle_begin      (const char     *id, sk_ref(pose_t) movement, bounds_t handle, bool32_t draw, ui_move_ move_type sk_default(ui_move_exact), ui_gesture_ allowed_gestures sk_default(ui_gesture_pinch));
SK_API bool32_t ui_handle_begin_16   (const char16_t *id, sk_ref(pose_t) movement, bounds_t handle, bool32_t draw, ui_move_ move_type sk_default(ui_move_exact), ui_gesture_ allowed_gestures sk_default(ui_gesture_pinch));
SK_API void     ui_handle_end        (void);
SK_API void     ui_window_begin      (const char     *title, sk_ref(pose_t) pose, vec2 size sk_default({ 0,0 }), ui_win_ window_type sk_default(ui_win_normal), ui_move_ move_type sk_default(ui_move_face_user));
SK_API void     ui_window_begin_16   (const char16_t *title, sk_ref(pose_t) pose, vec2 size sk_default({ 0,0 }), ui_win_ window_type sk_default(ui_win_normal), ui_move_ move_type sk_default(ui_move_face_user));
SK_API void     ui_window_end        (void);
SK_API void     ui_panel_at          (vec3 start, vec2 size, ui_pad_ padding sk_default(ui_pad_outside));
SK_API void     ui_panel_begin       (ui_pad_ padding sk_default(ui_pad_outside));
SK_API void     ui_panel_end         (void);

///////////////////////////////////////////

SK_CONST char* ui_default_id_spr_radio_on    = "sk/ui/radio_on";
SK_CONST char* ui_default_id_spr_radio_off   = "sk/ui/radio_off";
SK_CONST char* ui_default_id_spr_toggle_on   = "sk/ui/toggle_on";
SK_CONST char* ui_default_id_spr_toggle_off  = "sk/ui/toggle_off";
SK_CONST char* ui_default_id_spr_arrow_left  = "sk/ui/arrow_left";
SK_CONST char* ui_default_id_spr_arrow_right = "sk/ui/arrow_right";
SK_CONST char* ui_default_id_spr_arrow_up    = "sk/ui/arrow_up";
SK_CONST char* ui_default_id_spr_arrow_down  = "sk/ui/arrow_down";
SK_CONST char* ui_default_id_spr_backspace   = "sk/ui/backspace";
SK_CONST char* ui_default_id_spr_shift       = "sk/ui/shift";
SK_CONST char* ui_default_id_spr_close       = "sk/ui/close";
SK_CONST char* ui_default_id_spr_list        = "sk/ui/list";
SK_CONST char* ui_default_id_spr_grid        = "sk/ui/grid";


#ifdef __cplusplus
} // namespace sk
#endif<|MERGE_RESOLUTION|>--- conflicted
+++ resolved
@@ -207,62 +207,6 @@
 SK_API bool32_t      ui_volume_at_16      (const char16_t *id, bounds_t bounds); // TODO: remove in v0.4
 SK_API button_state_ ui_interact_volume_at(bounds_t bounds, sk_ref(handed_) out_hand);  // TODO: remove in v0.4
 
-<<<<<<< HEAD
-SK_API void     ui_label             (const char*     show_text, bool32_t use_padding sk_default(true));
-SK_API void     ui_label_16          (const char16_t* show_text, bool32_t use_padding sk_default(true));
-SK_API void     ui_label_sz          (const char*     show_text, vec2 size, bool32_t use_padding sk_default(true));
-SK_API void     ui_label_sz_16       (const char16_t* show_text, vec2 size, bool32_t use_padding sk_default(true));
-SK_API void     ui_text              (const char*     show_text, text_align_ text_align sk_default(text_align_top_left));
-SK_API void     ui_text_16           (const char16_t* show_text, text_align_ text_align sk_default(text_align_top_left));
-SK_API void     ui_text_sz           (const char*     show_text, text_align_ text_align, text_fit_ fit, vec2 size);
-SK_API void     ui_text_sz_16        (const char16_t* show_text, text_align_ text_align, text_fit_ fit, vec2 size);
-SK_API void     ui_text_at           (const char*     show_text, text_align_ text_align, text_fit_ fit, vec3 window_relative_pos, vec2 size);
-SK_API void     ui_text_at_16        (const char16_t* show_text, text_align_ text_align, text_fit_ fit, vec3 window_relative_pos, vec2 size);
-SK_API bool32_t ui_button            (const char*     id_text);
-SK_API bool32_t ui_button_16         (const char16_t* id_text);
-SK_API bool32_t ui_button_sz         (const char*     id_text, vec2 size);
-SK_API bool32_t ui_button_sz_16      (const char16_t* id_text, vec2 size);
-SK_API bool32_t ui_button_at         (const char*     id_text, vec3 window_relative_pos, vec2 size);
-SK_API bool32_t ui_button_at_16      (const char16_t* id_text, vec3 window_relative_pos, vec2 size);
-SK_API bool32_t ui_button_img        (const char*     id_text, sprite_t sprite, ui_btn_layout_ sprite_layout);
-SK_API bool32_t ui_button_img_16     (const char16_t* id_text, sprite_t sprite, ui_btn_layout_ sprite_layout);
-SK_API bool32_t ui_button_img_sz     (const char*     id_text, sprite_t sprite, ui_btn_layout_ sprite_layout, vec2 size);
-SK_API bool32_t ui_button_img_sz_16  (const char16_t* id_text, sprite_t sprite, ui_btn_layout_ sprite_layout, vec2 size);
-SK_API bool32_t ui_button_img_at     (const char*     id_text, sprite_t sprite, ui_btn_layout_ sprite_layout, vec3 window_relative_pos, vec2 size);
-SK_API bool32_t ui_button_img_at_16  (const char16_t* id_text, sprite_t sprite, ui_btn_layout_ sprite_layout, vec3 window_relative_pos, vec2 size);
-SK_API bool32_t ui_button_round      (const char*     id,      sprite_t sprite, float diameter sk_default(0));
-SK_API bool32_t ui_button_round_16   (const char16_t* id,      sprite_t sprite, float diameter sk_default(0));
-SK_API bool32_t ui_button_round_at   (const char*     id,      sprite_t sprite, vec3 window_relative_pos, float diameter);
-SK_API bool32_t ui_button_round_at_16(const char16_t* id,      sprite_t sprite, vec3 window_relative_pos, float diameter);
-SK_API bool32_t ui_toggle            (const char*     id_text, sk_ref(bool32_t) pressed);
-SK_API bool32_t ui_toggle_16         (const char16_t* id_text, sk_ref(bool32_t) pressed);
-SK_API bool32_t ui_toggle_sz         (const char*     id_text, sk_ref(bool32_t) pressed, vec2 size);
-SK_API bool32_t ui_toggle_sz_16      (const char16_t* id_text, sk_ref(bool32_t) pressed, vec2 size);
-SK_API bool32_t ui_toggle_at         (const char     *id_text, sk_ref(bool32_t) pressed, vec3 window_relative_pos, vec2 size);
-SK_API bool32_t ui_toggle_at_16      (const char16_t *id_text, sk_ref(bool32_t) pressed, vec3 window_relative_pos, vec2 size);
-SK_API bool32_t ui_toggle_img        (const char*     id_text, sk_ref(bool32_t) pressed, sprite_t toggle_off, sprite_t toggle_on, ui_btn_layout_ image_layout);
-SK_API bool32_t ui_toggle_img_16     (const char16_t* id_text, sk_ref(bool32_t) pressed, sprite_t toggle_off, sprite_t toggle_on, ui_btn_layout_ image_layout);
-SK_API bool32_t ui_toggle_img_sz     (const char*     id_text, sk_ref(bool32_t) pressed, sprite_t toggle_off, sprite_t toggle_on, ui_btn_layout_ image_layout, vec2 size);
-SK_API bool32_t ui_toggle_img_sz_16  (const char16_t* id_text, sk_ref(bool32_t) pressed, sprite_t toggle_off, sprite_t toggle_on, ui_btn_layout_ image_layout, vec2 size);
-SK_API bool32_t ui_toggle_img_at     (const char*     id_text, sk_ref(bool32_t) pressed, sprite_t toggle_off, sprite_t toggle_on, ui_btn_layout_ image_layout, vec3 window_relative_pos, vec2 size);
-SK_API bool32_t ui_toggle_img_at_16  (const char16_t* id_text, sk_ref(bool32_t) pressed, sprite_t toggle_off, sprite_t toggle_on, ui_btn_layout_ image_layout, vec3 window_relative_pos, vec2 size);
-SK_API bool32_t ui_hslider           (const char*     id,   sk_ref(float)  value, float  min, float  max, float  value_step sk_default(0), float width  sk_default(0), ui_confirm_ confirm_method sk_default(ui_confirm_push), ui_notify_ notify_on sk_default(ui_notify_change));
-SK_API bool32_t ui_hslider_16        (const char16_t* id,   sk_ref(float)  value, float  min, float  max, float  value_step sk_default(0), float width  sk_default(0), ui_confirm_ confirm_method sk_default(ui_confirm_push), ui_notify_ notify_on sk_default(ui_notify_change));
-SK_API bool32_t ui_hslider_f64       (const char*     id,   sk_ref(double) value, double min, double max, double value_step sk_default(0), float width  sk_default(0), ui_confirm_ confirm_method sk_default(ui_confirm_push), ui_notify_ notify_on sk_default(ui_notify_change));
-SK_API bool32_t ui_hslider_f64_16    (const char16_t* id,   sk_ref(double) value, double min, double max, double value_step sk_default(0), float width  sk_default(0), ui_confirm_ confirm_method sk_default(ui_confirm_push), ui_notify_ notify_on sk_default(ui_notify_change));
-SK_API bool32_t ui_hslider_at        (const char*     id,   sk_ref(float)  value, float  min, float  max, float  value_step, vec3 window_relative_pos, vec2 size,      ui_confirm_ confirm_method sk_default(ui_confirm_push), ui_notify_ notify_on sk_default(ui_notify_change));
-SK_API bool32_t ui_hslider_at_16     (const char16_t* id,   sk_ref(float)  value, float  min, float  max, float  value_step, vec3 window_relative_pos, vec2 size,      ui_confirm_ confirm_method sk_default(ui_confirm_push), ui_notify_ notify_on sk_default(ui_notify_change));
-SK_API bool32_t ui_hslider_at_f64    (const char*     id,   sk_ref(double) value, double min, double max, double value_step, vec3 window_relative_pos, vec2 size,      ui_confirm_ confirm_method sk_default(ui_confirm_push), ui_notify_ notify_on sk_default(ui_notify_change));
-SK_API bool32_t ui_hslider_at_f64_16 (const char16_t* id,   sk_ref(double) value, double min, double max, double value_step, vec3 window_relative_pos, vec2 size,      ui_confirm_ confirm_method sk_default(ui_confirm_push), ui_notify_ notify_on sk_default(ui_notify_change));
-SK_API bool32_t ui_vslider           (const char*     id,   sk_ref(float)  value, float  min, float  max, float  value_step sk_default(0), float height sk_default(0), ui_confirm_ confirm_method sk_default(ui_confirm_push), ui_notify_ notify_on sk_default(ui_notify_change));
-SK_API bool32_t ui_vslider_16        (const char16_t* id,   sk_ref(float)  value, float  min, float  max, float  value_step sk_default(0), float height sk_default(0), ui_confirm_ confirm_method sk_default(ui_confirm_push), ui_notify_ notify_on sk_default(ui_notify_change));
-SK_API bool32_t ui_vslider_f64       (const char*     id,   sk_ref(double) value, double min, double max, double value_step sk_default(0), float height sk_default(0), ui_confirm_ confirm_method sk_default(ui_confirm_push), ui_notify_ notify_on sk_default(ui_notify_change));
-SK_API bool32_t ui_vslider_f64_16    (const char16_t* id,   sk_ref(double) value, double min, double max, double value_step sk_default(0), float height sk_default(0), ui_confirm_ confirm_method sk_default(ui_confirm_push), ui_notify_ notify_on sk_default(ui_notify_change));
-SK_API bool32_t ui_vslider_at        (const char*     id,   sk_ref(float)  value, float  min, float  max, float  value_step, vec3 window_relative_pos, vec2 size,      ui_confirm_ confirm_method sk_default(ui_confirm_push), ui_notify_ notify_on sk_default(ui_notify_change));
-SK_API bool32_t ui_vslider_at_16     (const char16_t* id,   sk_ref(float)  value, float  min, float  max, float  value_step, vec3 window_relative_pos, vec2 size,      ui_confirm_ confirm_method sk_default(ui_confirm_push), ui_notify_ notify_on sk_default(ui_notify_change));
-SK_API bool32_t ui_vslider_at_f64    (const char*     id,   sk_ref(double) value, double min, double max, double value_step, vec3 window_relative_pos, vec2 size,      ui_confirm_ confirm_method sk_default(ui_confirm_push), ui_notify_ notify_on sk_default(ui_notify_change));
-SK_API bool32_t ui_vslider_at_f64_16 (const char16_t* id,   sk_ref(double) value, double min, double max, double value_step, vec3 window_relative_pos, vec2 size,      ui_confirm_ confirm_method sk_default(ui_confirm_push), ui_notify_ notify_on sk_default(ui_notify_change));
-=======
 SK_API void     ui_label             (const char*     text, bool32_t use_padding sk_default(true));
 SK_API void     ui_label_16          (const char16_t* text, bool32_t use_padding sk_default(true));
 SK_API void     ui_label_sz          (const char*     text, vec2 size, bool32_t use_padding sk_default(true));
@@ -317,7 +261,6 @@
 SK_API bool32_t ui_vslider_at_16     (const char16_t* id,   sk_ref(float)  value, float  min, float  max, float  step, vec3 window_relative_pos, vec2 size,      ui_confirm_ confirm_method sk_default(ui_confirm_push), ui_notify_ notify_on sk_default(ui_notify_change));
 SK_API bool32_t ui_vslider_at_f64    (const char*     id,   sk_ref(double) value, double min, double max, double step, vec3 window_relative_pos, vec2 size,      ui_confirm_ confirm_method sk_default(ui_confirm_push), ui_notify_ notify_on sk_default(ui_notify_change));
 SK_API bool32_t ui_vslider_at_f64_16 (const char16_t* id,   sk_ref(double) value, double min, double max, double step, vec3 window_relative_pos, vec2 size,      ui_confirm_ confirm_method sk_default(ui_confirm_push), ui_notify_ notify_on sk_default(ui_notify_change));
->>>>>>> 3f1ac5d9
 SK_API bool32_t ui_input             (const char*     id, char     *buffer, int32_t buffer_size, vec2 size sk_default(vec2_zero), text_context_ type sk_default(text_context_::text_context_text));
 SK_API bool32_t ui_input_16          (const char16_t* id, char16_t *buffer, int32_t buffer_size, vec2 size sk_default(vec2_zero), text_context_ type sk_default(text_context_::text_context_text));
 SK_API void     ui_image             (sprite_t sprite, vec2 size);
@@ -326,13 +269,9 @@
 SK_API void     ui_progress_bar      (float percent, float width sk_default(0));
 SK_API void     ui_progress_bar_at   (float percent, vec3 window_relative_pos, vec2 size);
 SK_API void     ui_hseparator        (void);
-<<<<<<< HEAD
-SK_API void     ui_space             (float space_size);
-=======
 SK_API void     ui_space             (float space);
 SK_API void     ui_hspace            (float horizontal_space);
 SK_API void     ui_vspace            (float vertical_space);
->>>>>>> 3f1ac5d9
 
 SK_API bool32_t ui_handle_begin      (const char     *id, sk_ref(pose_t) movement, bounds_t handle, bool32_t draw, ui_move_ move_type sk_default(ui_move_exact), ui_gesture_ allowed_gestures sk_default(ui_gesture_pinch));
 SK_API bool32_t ui_handle_begin_16   (const char16_t *id, sk_ref(pose_t) movement, bounds_t handle, bool32_t draw, ui_move_ move_type sk_default(ui_move_exact), ui_gesture_ allowed_gestures sk_default(ui_gesture_pinch));
