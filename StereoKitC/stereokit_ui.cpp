--- conflicted
+++ resolved
@@ -969,18 +969,11 @@
 		sound_play(skui_snd_interact, skui_hand[hand].finger_world, 1);
 	}
 
-<<<<<<< HEAD
 	// Unfocus this if the user starts interacting with something else
 	if (skui_input_target == id_hash) {
 		for (int32_t i = 0; i < handed_max; i++) {
 			if (ui_is_hand_preoccupied((handed_)i, id_hash, false))
 				skui_input_target = 0;
-=======
-	for (size_t i = 0; i < handed_max; i++) {
-		if (ui_in_box(skui_hand[i].finger, skui_hand[i].finger_prev, skui_finger_radius, ui_size_box(offset, box_size))) {
-			ui_focus_set((handed_)i, id_hash, 0);
-			skui_input_target = id_hash;
->>>>>>> f19eb2ad
 		}
 	}
 
