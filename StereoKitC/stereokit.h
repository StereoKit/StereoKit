#pragma once

#define SK_VERSION_MAJOR 0
#define SK_VERSION_MINOR 3
#define SK_VERSION_PATCH 7
#define SK_VERSION_PRERELEASE 9

#if defined(__GNUC__) || defined(__clang__)
	#define SK_DEPRECATED __attribute__((deprecated))
	#define SK_EXIMPORT __attribute__((visibility("default")))
	#define SK_CONST static const
#elif defined(_MSC_VER)
	#define SK_DEPRECATED __declspec(deprecated)
	#if defined(_DLL) || defined(BUILDING_DLL)
		#define SK_EXIMPORT __declspec(dllexport)
	#else
		#define SK_EXIMPORT __declspec(dllimport)
	#endif
	#define SK_CONST extern const __declspec(selectany)
#endif

#ifdef __cplusplus
#define SK_EXTERN extern "C"
#define sk_default(...) = __VA_ARGS__
#define sk_ref(x) x&
#define sk_ref_arr(x) x*&
#define SK_MakeFlag(enumType) \
inline enumType  operator| (enumType  a, enumType b)        { return static_cast<enumType>(static_cast<int>(a) | static_cast<int>(b)); } \
inline enumType &operator|=(enumType& a, const enumType& b) { a = a | b; return a; } \
inline enumType  operator& (enumType  a, enumType b)        { return static_cast<enumType>(static_cast<int>(a) & static_cast<int>(b)); } \
inline enumType &operator&=(enumType& a, const enumType& b) { a = a & b; return a; } \
inline enumType  operator~ (const enumType& a)              { return static_cast<enumType>(~static_cast<int>(a)); }
#else
#define SK_EXTERN
#define sk_default(...)
#define sk_ref(x) x*
#define sk_ref_arr(x) x**
#define SK_MakeFlag(enumType)
#endif

#define SK_API SK_EXTERN SK_EXIMPORT
#define SK_API_S SK_EXTERN SK_EXIMPORT
#define SK_DeclarePrivateType(name) struct _ ## name; typedef struct _ ## name *name;

#include <stdint.h>
#include <stddef.h>
#include <math.h>
#include <uchar.h>

#ifdef __cplusplus
namespace sk {
#endif

typedef int32_t bool32_t;

typedef struct vec2 {
	float x;
	float y;
} vec2;
typedef struct vec3 {
	float x;
	float y;
	float z;
} vec3;
typedef struct vec4 {
	float x;
	float y;
	float z;
	float w;
} vec4;
typedef struct quat {
	float x;
	float y;
	float z; 
	float w;
} quat;
typedef union matrix {
	vec4 row[4];
	float m[16];
} matrix;
typedef struct rect_t {
	float x;
	float y;
	float w;
	float h;
} rect_t;
typedef struct ray_t {
	vec3 pos;
	vec3 dir;
} ray_t;
typedef struct bounds_t {
	vec3 center;
	vec3 dimensions;
} bounds_t;
typedef struct plane_t {
	vec3  normal;
	float d;
} plane_t;
typedef struct sphere_t {
	vec3  center;
	float radius;
} sphere_t;
typedef struct pose_t {
	vec3 position;
	quat orientation;
} pose_t;

///////////////////////////////////////////

/*Specifies a type of display mode StereoKit uses, like
  Mixed Reality headset display vs. a PC display, or even just
  rendering to an offscreen surface, or not rendering at all!*/
typedef enum display_mode_ {
	/*Creates an OpenXR instance, and drives display/input
	  through that.*/
	display_mode_mixedreality     = 0,
	/*Creates a flat, Win32 window, and simulates some MR
	  functionality. Great for debugging.*/
	display_mode_flatscreen       = 1,
	/*Not tested yet, but this is meant to run StereoKit
	  without rendering to any display at all. This would allow for
	  rendering to textures, running a server that can do MR related
	  tasks, etc.*/
	display_mode_none             = 2,
} display_mode_;

/*This is used to determine what kind of depth buffer
  StereoKit uses!*/
typedef enum depth_mode_ {
	/*Default mode, uses 16 bit on mobile devices like
	  HoloLens and Quest, and 32 bit on higher powered platforms like
	  PC. If you need a far view distance even on mobile devices,
	  prefer D32 or Stencil instead.*/
	depth_mode_balanced           = 0,
	/*16 bit depth buffer, this is fast and recommended for
	  devices like the HoloLens. This is especially important for fast
	  depth based reprojection. Far view distances will suffer here
	  though, so keep your clipping far plane as close as possible.*/
	depth_mode_d16,
	/*32 bit depth buffer, should look great at any distance! 
	  If you must have the best, then this is the best. If you're
	  interested in this one, Stencil may also be plenty for you, as 24
	  bit depth is also pretty peachy.*/
	depth_mode_d32,
	/*24 bit depth buffer with 8 bits of stencil data. 24 bits
	  is generally plenty for a depth buffer, so using the rest for 
	  stencil can open up some nice options! StereoKit has limited
	  stencil support right now though (v0.3).*/
	depth_mode_stencil,
} depth_mode_;

// TODO: remove this in v0.4
/*This describes the type of display tech used on a Mixed
  Reality device. This will be replaced by `DisplayBlend` in v0.4.*/
typedef enum display_ {
	/*Default value, when using this as a search type, it will
	  fall back to default behavior which defers to platform
	  preference.*/
	display_none                  = 0,
	/*This display is opaque, with no view into the real world!
	  This is equivalent to a VR headset, or a PC screen.*/
	display_opaque                = 1 << 0,
	/*This display is transparent, and adds light on top of
	  the real world. This is equivalent to a HoloLens type of device.*/
	display_additive              = 1 << 1,
	/*This is a physically opaque display, but with a camera
	  passthrough displaying the world behind it anyhow. This would be
	  like a Varjo XR-1, or phone-camera based AR.*/
	display_blend                 = 1 << 2,
	/*Use Display.Blend instead, to be removed in v0.4*/
	display_passthrough           = 1 << 2,
	/*This matches either transparent display type! Additive
	  or Blend. For use when you just want to see the world behind your
	  application.*/
	display_any_transparent       = display_additive | display_blend,
} display_;
SK_MakeFlag(display_);

/*This describes the way the display's content blends with
  whatever is behind it. VR headsets are normally Opaque, but some VR
  headsets provide passthrough video, and can support Opaque as well as
  Blend, like the Varjo. Transparent AR displays like the HoloLens
  would be Additive.*/
typedef enum display_blend_ {
	/*Default value, when using this as a search type, it will
	  fall back to default behavior which defers to platform
	  preference.*/
	display_blend_none            = 0,
	/*This display is opaque, with no view into the real world!
	  This is equivalent to a VR headset, or a PC screen.*/
	display_blend_opaque          = 1 << 0,
	/*This display is transparent, and adds light on top of
	  the real world. This is equivalent to a HoloLens type of device.*/
	display_blend_additive        = 1 << 1,
	/*This is a physically opaque display, but with a camera
	  passthrough displaying the world behind it anyhow. This would be
	  like a Varjo XR-1, or phone-camera based AR.*/
	display_blend_blend           = 1 << 2,
	/*This matches either transparent display type! Additive
	  or Blend. For use when you just want to see the world behind your
	  application.*/
	display_blend_any_transparent = display_blend_additive | display_blend_blend,
} display_blend_;
SK_MakeFlag(display_blend_);

/*This describes where the origin of the application should be. While these
  origins map closely to OpenXR features, not all runtimes support each
  feature. StereoKit will provide reasonable fallback behavior in the event the
  origin mode isn't directly supported.*/
typedef enum origin_mode_ {
	/*The origin will be at the location of the user's head when the
	  application starts, facing the same direction as the user. This mode
	  is available on all runtimes, and will never fall back to another mode!
	  However, due to variances in underlying behavior, StereoKit may introduce
	  an origin offset to ensure consistent behavior.*/
	origin_mode_local,
	/*The origin will be at the floor beneath where the user starts, facing the
	  direction of the user. If this mode is not natively supported, StereoKit
	  will use the stage mode with an offset. If stage mode is unavailable, it
	  will fall back to local mode with a -1.5 Y axis offset.*/
	origin_mode_floor,
	/*The origin will be at the center of a safe play area or stage that the
	  user or OS has defined, and will face one of the edges of the play
	  area. If this mode is not natively supported, StereoKit will use the 
	  floor origin mode. If floor mode is unavailable, it will fall back to
	  local mode with a -1.5 Y axis offset.*/
	origin_mode_stage,
} origin_mode_;

/*Severity of a log item.*/
typedef enum log_ {
	/*A default log level that indicates it has not yet been
	  set.*/
	log_none = 0,
	/*This is for diagnostic information, where you need to know
	  details about what -exactly- is going on in the system. This
	  info doesn't surface by default.*/
	log_diagnostic,
	/*This is non-critical information, just to let you know
	  what's going on.*/
	log_inform,
	/*Something bad has happened, but it's still within the
	  realm of what's expected.*/
	log_warning,
	/*Danger Will Robinson! Something really bad just happened
	  and needs fixing!*/
	log_error
} log_;

/*When rendering content, you can filter what you're rendering
  by the RenderLayer that they're on. This allows you to draw items that
  are visible in one render, but not another. For example, you may wish
  to draw a player's avatar in a 'mirror' rendertarget, but not in
  the primary display. See `Renderer.LayerFilter` for configuring what
  the primary display renders.
  
  Render layers can also be mixed and matched like bit-flags!*/
typedef enum render_layer_ {
	/*The default render layer. All Draw use this layer unless
	  otherwise specified.*/
	render_layer_0                = 1 << 0,
	/*Render layer 1.*/
	render_layer_1                = 1 << 1,
	/*Render layer 2.*/
	render_layer_2                = 1 << 2,
	/*Render layer 3.*/
	render_layer_3                = 1 << 3,
	/*Render layer 4.*/
	render_layer_4                = 1 << 4,
	/*Render layer 5.*/
	render_layer_5                = 1 << 5,
	/*Render layer 6.*/
	render_layer_6                = 1 << 6,
	/*Render layer 7.*/
	render_layer_7                = 1 << 7,
	/*Render layer 8.*/
	render_layer_8                = 1 << 8,
	/*Render layer 9.*/
	render_layer_9                = 1 << 9,
	/*The default VFX layer, StereoKit draws some non-standard
	  mesh content using this flag, such as lines.*/
	render_layer_vfx              = 1 << 10,
	/*For items that should only be drawn from the first person
	  perspective. By default, this is enabled for renders that
	  are from a 1st person viewpoint.*/
	render_layer_first_person     = 1 << 11,
	/*For items that should only be drawn from the third person
	  perspective. By default, this is enabled for renders that
	  are from a 3rd person viewpoint.*/
	render_layer_third_person     = 1 << 12,
	/*This is a flag that specifies all possible layers. If you
	  want to render all layers, then this is the layer filter
	  you would use. This is the default for render filtering.*/
	render_layer_all              = 0xFFFF,
	/*This is a combination of all layers that are not the VFX
	  layer.*/
	render_layer_all_regular      = render_layer_0 | render_layer_1 | render_layer_2 | render_layer_3 | render_layer_4 | render_layer_5 | render_layer_6 | render_layer_7 | render_layer_8 | render_layer_9,
	/*All layers except for the third person layer.*/
	render_layer_all_first_person = render_layer_all & ~render_layer_third_person,
	/*All layers except for the first person layer.*/
	render_layer_all_third_person = render_layer_all & ~render_layer_first_person,
} render_layer_;
SK_MakeFlag(render_layer_);

/*This tells about the app's current focus state, whether it's
  active and receiving input, or if it's backgrounded or hidden. This can
  be important since apps may still run and render when unfocused, as the
  app may still be visible behind the app that _does_ have focus.*/
typedef enum app_focus_ {
	/*This StereoKit app is active, focused, and receiving input
	from the user. Application should behave as normal.*/
	app_focus_active,
	/*This StereoKit app has been unfocused, something may be
	  compositing on top of the app such as an OS dashboard. The app is
	  still visible, but some other thing has focus and is receiving
	  input. You may wish to pause, disable input tracking, or other such
	  things.*/
	app_focus_background,
	/*This app is not rendering currently.*/
	app_focus_hidden,
} app_focus_;

/*StereoKit uses an asynchronous loading system to prevent assets from
  blocking execution! This means that asset loading systems will return
  an asset to you right away, even though it is still being processed
  in the background.
  
  This enum will tell you about what state the asset is currently in,
  so you know what sort of behavior to expect from it.*/
typedef enum asset_state_ {
	/*This asset encountered an issue when parsing the source data. Either
	  the format is unrecognized by StereoKit, or the data may be corrupt.
	  Check the logs for additional details.*/
	asset_state_error_unsupported = -3,
	/*The asset data was not found! This is most likely an issue with a
	  bad file path, or file permissions. Check the logs for additional
	  details.*/
	asset_state_error_not_found   = -2,
	/*An unknown error occurred when trying to load the asset! Check the
	  logs for additional details.*/
	asset_state_error             = -1,
	/*This asset is in its default state. It has not been told to load
	  anything, nor does it have any data!*/
	asset_state_none              =  0,
	/*This asset is currently queued for loading, but hasn't received any
	  data yet. Attempting to access metadata or asset data will result in
	  blocking the app's execution until that data is loaded!*/
	asset_state_loading,
	/*This asset is still loading, but some of the higher level data is
	  already available for inspection without blocking the app.
	  Attempting to access the core asset data will result in blocking the
	  app's execution until that data is loaded!*/
	asset_state_loaded_meta,
	/*This asset is completely loaded without issues, and is ready for
	  use!*/
	asset_state_loaded,
} asset_state_;

/*For performance sensitive areas, or places dealing with large chunks of
  memory, it can be faster to get a reference to that memory rather than
  copying it! However, if this isn't explicitly stated, it isn't necessarily
  clear what's happening. So this enum allows us to visibly specify what type
  of memory reference is occurring.*/
typedef enum memory_ {
	/*The chunk of memory involved here is a reference that is still managed or
	  used by StereoKit! You should _not_ free it, and be extremely cautious
	  about modifying it.*/
	memory_reference,
	/*This memory is now _yours_ and you must free it yourself! Memory has been
	  allocated, and the data has been copied over to it. Pricey! But safe.*/
	memory_copy,
} memory_;

typedef struct sk_settings_t {
	const char    *app_name;
	const char    *assets_folder;
	display_mode_  display_preference;
	display_blend_ blend_preference;
	bool32_t       no_flatscreen_fallback;
	depth_mode_    depth_mode;
	log_           log_filter;
	bool32_t       overlay_app;
	uint32_t       overlay_priority;
	int32_t        flatscreen_pos_x;
	int32_t        flatscreen_pos_y;
	int32_t        flatscreen_width;
	int32_t        flatscreen_height;
	bool32_t       disable_flatscreen_mr_sim;
	bool32_t       disable_desktop_input_window;
	bool32_t       disable_unfocused_sleep;
	float          render_scaling;
	int32_t        render_multisample;
	origin_mode_   origin;

	void          *android_java_vm;  // JavaVM*
	void          *android_activity; // jobject
} sk_settings_t;

typedef struct system_info_t {
	display_       display_type;
	int32_t        display_width;
	int32_t        display_height;
	bool32_t       spatial_bridge_present;
	bool32_t       perception_bridge_present;
	bool32_t       eye_tracking_present;
	bool32_t       overlay_app;
	bool32_t       world_occlusion_present;
	bool32_t       world_raycast_present;
} system_info_t;

SK_API bool32_t      sk_init               (sk_settings_t settings);
SK_API void          sk_set_window         (void *window);
SK_API void          sk_set_window_xam     (void *window);
SK_API void          sk_shutdown           ();
SK_API void          sk_quit               ();
SK_API bool32_t      sk_step               (void (*app_step)(void));
SK_API void          sk_run                (void (*app_step)(void), void (*app_shutdown)(void) sk_default(nullptr));
SK_API void          sk_run_data           (void (*app_step)(void *step_data), void *step_data, void (*app_shutdown)(void *shutdown_data), void *shutdown_data);
SK_API bool32_t      sk_is_stepping        ();
SK_API display_mode_ sk_active_display_mode();
SK_API sk_settings_t sk_get_settings       ();
SK_API system_info_t sk_system_info        ();
SK_API const char   *sk_version_name       ();
SK_API uint64_t      sk_version_id         ();
SK_API app_focus_    sk_app_focus          ();

///////////////////////////////////////////

/*What type of user motion is the device capable of tracking? For the normal
  fully capable XR headset, this should be 6dof (rotation and translation), but
  more limited headsets may be restricted to 3dof (rotation) and flatscreen
  computers with the simulator off would be none. */
typedef enum device_tracking_ {
	/*No tracking is available! This is likely a flatscreen application, not an
	  XR applicaion.*/
	device_tracking_none = 0,
	/*This tracks rotation only, this may be a limited device without tracking
	  cameras, or could be a more capable headset in a 3dof mode. DoF stands
	  for Degrees of Freedom.*/
	device_tracking_3dof,
	/*This is capable of tracking both the position and rotation of the device,
	  most fully featured XR headsets (such as a HoloLens 2) will have this.
	  DoF stands for Degrees of Freedom.*/
	device_tracking_6dof,
} device_tracking_;

/*This describes a type of display hardware!*/
typedef enum display_type_ {
	/*Not a display at all, or the variable hasn't been initialized properly
	  yet.*/
	display_type_none,
	/*This is a stereo display! It has 2 screens, or two sections that display
	  content in stereo, one for each eye. This could be a VR headset, or like
	  a 3D tv.*/
	display_type_stereo,
	/*This is a single flat screen, with no stereo depth. This could be
	  something like either a computer monitor, or a phone with passthrough AR.
	  */
	display_type_flatscreen,
} display_type_;

typedef struct fov_info_t {
	float left;
	float right;
	float top;
	float bottom;
} fov_info_t;

SK_API display_type_    device_display_get_type   ();
SK_API display_blend_   device_display_get_blend  ();
SK_API bool32_t         device_display_set_blend  (display_blend_ blend);
SK_API bool32_t         device_display_valid_blend(display_blend_ blend);
SK_API float            device_display_get_refresh_rate();
SK_API int32_t          device_display_get_width  ();
SK_API int32_t          device_display_get_height ();
SK_API fov_info_t       device_display_get_fov    ();
SK_API device_tracking_ device_get_tracking       ();
SK_API const char*      device_get_name           ();
SK_API const char*      device_get_gpu            ();
SK_API bool32_t         device_has_eye_gaze       ();
SK_API bool32_t         device_has_hand_tracking  ();

///////////////////////////////////////////

// TODO: remove `get` and `elapsed` in v0.4
SK_API SK_DEPRECATED double        time_get_raw          ();
SK_API SK_DEPRECATED float         time_getf_unscaled    ();
SK_API SK_DEPRECATED double        time_get_unscaled     ();
SK_API SK_DEPRECATED float         time_getf             ();
SK_API SK_DEPRECATED double        time_get              ();
SK_API SK_DEPRECATED float         time_elapsedf_unscaled();
SK_API SK_DEPRECATED double        time_elapsed_unscaled ();
SK_API SK_DEPRECATED float         time_elapsedf         ();
SK_API SK_DEPRECATED double        time_elapsed          ();

SK_API double        time_total_raw        ();
SK_API float         time_totalf_unscaled  ();
SK_API double        time_total_unscaled   ();
SK_API float         time_totalf           ();
SK_API double        time_total            ();
SK_API float         time_stepf_unscaled   ();
SK_API double        time_step_unscaled    ();
SK_API float         time_stepf            ();
SK_API double        time_step             ();
SK_API void          time_scale            (double scale);
SK_API void          time_set_time         (double total_seconds, double frame_elapsed_seconds sk_default(0));

///////////////////////////////////////////

SK_API vec3     vec3_cross                (const sk_ref(vec3) a, const sk_ref(vec3) b);

SK_API quat     quat_difference           (const sk_ref(quat) a, const sk_ref(quat) b);
SK_API quat     quat_lookat               (const sk_ref(vec3) from, const sk_ref(vec3) at);
SK_API quat     quat_lookat_up            (const sk_ref(vec3) from, const sk_ref(vec3) at, const sk_ref(vec3) up);
SK_API quat     quat_from_angles          (float pitch_x_deg, float yaw_y_deg, float roll_z_deg);
SK_API quat     quat_slerp                (const sk_ref(quat) a, const sk_ref(quat) b, float t);
SK_API quat     quat_normalize            (const sk_ref(quat) a);
SK_API quat     quat_inverse              (const sk_ref(quat) a);
SK_API quat     quat_mul                  (const sk_ref(quat) a, const sk_ref(quat) b);
SK_API vec3     quat_mul_vec              (const sk_ref(quat) a, const sk_ref(vec3) b);
SK_API void     quat_to_axis_angle        (quat a, vec3 *out_axis, float *out_rotation_deg);

SK_API matrix   pose_matrix               (const sk_ref(pose_t) pose, vec3 scale sk_default({1,1,1}));
SK_API void     pose_matrix_out           (const sk_ref(pose_t) pose, sk_ref(matrix) out_result, vec3 scale sk_default({1,1,1}));

SK_API void     matrix_inverse            (const sk_ref(matrix) a, sk_ref(matrix) out_matrix);
SK_API matrix   matrix_invert             (const sk_ref(matrix) a);
SK_API void     matrix_mul                (const sk_ref(matrix) a, const sk_ref(matrix) b, sk_ref(matrix) out_matrix);
// Deprecated, use matrix_transform_pt. Removing in v0.4
SK_API SK_DEPRECATED vec3     matrix_mul_point     (const sk_ref(matrix) transform, const sk_ref(vec3) point);
// Deprecated, use matrix_transform_pt4. Removing in v0.4
SK_API SK_DEPRECATED vec4     matrix_mul_point4    (const sk_ref(matrix) transform, const sk_ref(vec4) point);
// Deprecated, use matrix_transform_dir. Removing in v0.4
SK_API SK_DEPRECATED vec3     matrix_mul_direction (const sk_ref(matrix) transform, const sk_ref(vec3) direction);
// Deprecated, use matrix_transform_quat. Removing in v0.4
SK_API SK_DEPRECATED quat     matrix_mul_rotation  (const sk_ref(matrix) transform, const sk_ref(quat) orientation);
// Deprecated, use matrix_transform_pose. Removing in v0.4
SK_API SK_DEPRECATED pose_t   matrix_mul_pose      (const sk_ref(matrix) transform, const sk_ref(pose_t) pose);
SK_API vec3     matrix_transform_pt       (matrix transform, vec3 point);
SK_API vec4     matrix_transform_pt4      (matrix transform, vec4 point);
SK_API vec3     matrix_transform_dir      (matrix transform, vec3 direction);
SK_API ray_t    matrix_transform_ray      (matrix transform, ray_t ray);
SK_API quat     matrix_transform_quat     (matrix transform, quat rotation);
SK_API pose_t   matrix_transform_pose     (matrix transform, pose_t pose);
SK_API matrix   matrix_transpose          (matrix transform);
SK_API vec3     matrix_to_angles          (const sk_ref(matrix) transform);
SK_API matrix   matrix_trs                (const sk_ref(vec3) position, const sk_ref(quat) orientation sk_default({0,0,0,1}), const sk_ref(vec3) scale sk_default({1,1,1}));
SK_API matrix   matrix_t                  (vec3 position);
SK_API matrix   matrix_r                  (quat orientation);
SK_API matrix   matrix_s                  (vec3 scale);
SK_API matrix   matrix_ts                 (vec3 position, vec3 scale);
SK_API void     matrix_trs_out            (sk_ref(matrix) out_result, const sk_ref(vec3) position, const sk_ref(quat) orientation sk_default({0,0,0,1}), const sk_ref(vec3) scale sk_default({1,1,1}));
SK_API matrix   matrix_perspective        (float fov_degrees, float aspect_ratio, float near_clip, float far_clip);
SK_API matrix   matrix_orthographic       (float width, float height, float near_clip, float far_clip);
SK_API bool32_t matrix_decompose          (const sk_ref(matrix) transform, sk_ref(vec3) out_position, sk_ref(vec3) out_scale, sk_ref(quat) out_orientation);
SK_API vec3     matrix_extract_translation(const sk_ref(matrix) transform);
SK_API vec3     matrix_extract_scale      (const sk_ref(matrix) transform);
SK_API quat     matrix_extract_rotation   (const sk_ref(matrix) transform);
SK_API pose_t   matrix_extract_pose       (const sk_ref(matrix) transform);

SK_API bool32_t ray_intersect_plane       (ray_t ray, vec3 plane_pt, vec3 plane_normal, sk_ref(float) out_t);
SK_API bool32_t ray_from_mouse            (vec2 screen_pixel_pos, sk_ref(ray_t) out_ray);

SK_API plane_t  plane_from_points         (vec3 p1, vec3 p2, vec3 p3);
SK_API plane_t  plane_from_ray            (ray_t ray);

#ifdef __cplusplus
static inline vec2   operator* (vec2 a, float b) { return { a.x * b, a.y * b }; }
static inline vec2   operator* (float b, vec2 a) { return { a.x * b, a.y * b }; }
static inline vec2   operator/ (vec2 a, float b) { return { a.x / b, a.y / b }; }
static inline vec2   operator+ (vec2 a, vec2  b) { return { a.x + b.x, a.y + b.y }; }
static inline vec2   operator- (vec2 a, vec2  b) { return { a.x - b.x, a.y - b.y }; }
static inline vec2   operator* (vec2 a, vec2  b) { return { a.x * b.x, a.y * b.y }; }
static inline vec2   operator/ (vec2 a, vec2  b) { return { a.x / b.x, a.y / b.y }; }
static inline vec2  &operator+=(vec2 &a, vec2  b) { a.x += b.x; a.y += b.y; return a; }
static inline vec2  &operator-=(vec2 &a, vec2  b) { a.x -= b.x; a.y -= b.y; return a; }
static inline vec2  &operator*=(vec2 &a, float b) { a.x *= b; a.y *= b; return a; }
static inline vec2  &operator/=(vec2 &a, float b) { a.x /= b; a.y /= b; return a; }

static inline vec3   operator* (vec3 a, float b) { return { a.x * b, a.y * b, a.z * b }; }
static inline vec3   operator* (float b, vec3 a) { return { a.x * b, a.y * b, a.z * b }; }
static inline vec3   operator/ (vec3 a, float b) { return { a.x / b, a.y / b, a.z / b }; }
static inline vec3   operator+ (vec3 a, vec3  b) { return { a.x + b.x, a.y + b.y, a.z + b.z }; }
static inline vec3   operator- (vec3 a, vec3  b) { return { a.x - b.x, a.y - b.y, a.z - b.z }; }
static inline vec3   operator- (vec3 a)          { return { -a.x, -a.y, -a.z }; }
static inline vec3   operator* (vec3 a, vec3  b) { return { a.x * b.x, a.y * b.y, a.z * b.z }; }
static inline vec3   operator/ (vec3 a, vec3  b) { return { a.x / b.x, a.y / b.y, a.z / b.z }; }
static inline vec3  &operator+=(vec3 &a, vec3  b) { a.x += b.x; a.y += b.y; a.z += b.z; return a; }
static inline vec3  &operator-=(vec3 &a, vec3  b) { a.x -= b.x; a.y -= b.y; a.z -= b.z; return a; }
static inline vec3  &operator*=(vec3 &a, float b) { a.x *= b; a.y *= b; a.z *= b; return a; }
static inline vec3  &operator/=(vec3 &a, float b) { a.x /= b; a.y /= b; a.z /= b; return a; }

static inline vec4   operator* (vec4 a, float b) { return { a.x * b, a.y * b, a.z * b, a.w * b }; }
static inline vec4   operator* (float b, vec4 a) { return { a.x * b, a.y * b, a.z * b, a.w * b }; }
static inline vec4   operator+ (vec4 a, vec4  b) { return { a.x + b.x, a.y + b.y, a.z + b.z, a.w + b.w }; }

static inline vec3   operator* (quat a, vec3 b) { return quat_mul_vec(a, b); }
static inline quat   operator* (quat a, quat b) { return quat_mul(a, b); }
static inline matrix operator* (matrix a, matrix b) { matrix result; matrix_mul(a, b, result); return result; }
static inline vec3   operator* (matrix a, vec3 b) { return matrix_transform_pt(a, b); }
static inline vec4   operator* (matrix a, vec4 b) { return matrix_transform_pt4(a, b); }
#endif

static inline float    vec4_magnitude   (vec4 a) { return sqrtf(a.x*a.x + a.y*a.y + a.z*a.z + a.w*a.w); }
static inline float    vec3_magnitude   (vec3 a) { return sqrtf(a.x*a.x + a.y*a.y + a.z*a.z); }
static inline float    vec2_magnitude   (vec2 a) { return sqrtf(a.x*a.x + a.y*a.y); }
static inline float    vec3_magnitude_sq(vec3 a) { return a.x*a.x + a.y*a.y + a.z*a.z; }
static inline float    vec2_magnitude_sq(vec2 a) { return a.x*a.x + a.y*a.y; }
static inline float    vec3_dot         (vec3 a, vec3 b) { return a.x*b.x + a.y*b.y + a.z*b.z; }
static inline float    vec2_dot         (vec2 a, vec2 b) { return a.x*b.x + a.y*b.y; }
static inline float    vec3_distance_sq (vec3 a, vec3 b) { vec3 v = {a.x-b.x, a.y-b.y, a.z-b.z}; return vec3_magnitude_sq(v); }
static inline float    vec2_distance_sq (vec2 a, vec2 b) { vec2 v = {a.x-b.x, a.y-b.y}; return vec2_magnitude_sq(v); }
static inline float    vec3_distance    (vec3 a, vec3 b) { vec3 v = {a.x-b.x, a.y-b.y, a.z-b.z}; return vec3_magnitude(v); }
static inline float    vec2_distance    (vec2 a, vec2 b) { vec2 v = {a.x-b.x, a.y-b.y}; return vec2_magnitude(v); }
static inline vec3     vec3_project     (vec3 a, vec3 onto_b) { float t = vec3_dot(a,onto_b)/vec3_magnitude_sq(onto_b); vec3 v = {onto_b.x*t, onto_b.y*t, onto_b.z*t}; return v; }
static inline vec4     vec4_normalize   (vec4 a) { float imag = 1.0f/vec4_magnitude(a); vec4 v = {a.x*imag, a.y*imag, a.z*imag, a.w*imag}; return v; }
static inline vec3     vec3_normalize   (vec3 a) { float imag = 1.0f/vec3_magnitude(a); vec3 v = {a.x*imag, a.y*imag, a.z*imag}; return v; }
static inline vec2     vec2_normalize   (vec2 a) { float imag = 1.0f/vec2_magnitude(a); vec2 v = {a.x*imag, a.y*imag}; return v; }
static inline vec3     vec3_abs         (vec3 a) { vec3 v = { fabsf(a.x), fabsf(a.y), fabsf(a.z) }; return v; }
static inline vec2     vec2_abs         (vec2 a) { vec2 v = { fabsf(a.x), fabsf(a.y) }; return v; }
static inline vec3     vec3_lerp        (vec3 a, vec3 b, float t) { vec3 v = { a.x + (b.x - a.x)*t, a.y + (b.y - a.y)*t, a.z + (b.z - a.z)*t }; return v; }
static inline vec2     vec2_lerp        (vec2 a, vec2 b, float t) { vec2 v = { a.x + (b.x - a.x)*t, a.y + (b.y - a.y)*t }; return v; }
static inline bool32_t vec3_in_radius   (vec3 pt, vec3 center, float radius) { return vec3_distance_sq(center, pt) < radius*radius; }
static inline bool32_t vec2_in_radius   (vec2 pt, vec2 center, float radius) { return vec2_distance_sq(center, pt) < radius*radius; }

SK_CONST float  deg2rad         = 0.01745329252f;
SK_CONST float  rad2deg         = 57.295779513f;
SK_CONST float  cm2m            = 0.01f;
SK_CONST float  mm2m            = 0.001f;
SK_CONST float  m2cm            = 100.f;
SK_CONST float  m2mm            = 1000.f;

SK_CONST vec2   vec2_zero       = { 0,0 };
SK_CONST vec2   vec2_one        = { 1,1 };
SK_CONST vec3   vec3_one        = { 1,1, 1 };
SK_CONST vec3   vec3_zero       = { 0,0, 0 };
SK_CONST vec3   vec3_up         = { 0,1, 0 };
SK_CONST vec3   vec3_forward    = { 0,0,-1 };
SK_CONST vec3   vec3_right      = { 1,0, 0 };
SK_CONST vec3   vec3_unit_x     = { 1,0, 0 };
SK_CONST vec3   vec3_unit_y     = { 0,1, 0 };
SK_CONST vec3   vec3_unit_z     = { 0,0, 1 };
SK_CONST quat   quat_identity   = { 0,0, 0,1 };
SK_CONST matrix matrix_identity = { { {1,0,0,0}, {0,1,0,0}, {0,0,1,0}, {0,0,0,1} } };
SK_CONST pose_t pose_identity   = { {0,0,0}, {0,0,0,1} };

#define unit_cm(cm) ((cm)*0.01f)
#define unit_mm(mm) ((mm)*0.001f)
#define unit_dmm(dmm, distance) ((dmm)*(distance))

///////////////////////////////////////////

SK_API bool32_t plane_ray_intersect    (plane_t plane, ray_t ray, vec3 *out_pt);
SK_API bool32_t plane_line_intersect   (plane_t plane, vec3 p1, vec3 p2, vec3 *out_pt);
SK_API vec3     plane_point_closest    (plane_t plane, vec3 pt);
SK_API bool32_t sphere_ray_intersect   (sphere_t sphere, ray_t ray, vec3 *out_pt);
SK_API bool32_t sphere_point_contains  (sphere_t sphere, vec3 pt);
SK_API bool32_t bounds_ray_intersect   (bounds_t bounds, ray_t ray, vec3 *out_pt);
SK_API bool32_t bounds_point_contains  (bounds_t bounds, vec3 pt);
SK_API bool32_t bounds_line_contains   (bounds_t bounds, vec3 pt1, vec3 pt2);
SK_API bool32_t bounds_capsule_contains(bounds_t bounds, vec3 pt1, vec3 pt2, float radius);
SK_API bounds_t bounds_grow_to_fit_pt  (bounds_t bounds, vec3 pt);
SK_API bounds_t bounds_grow_to_fit_box (bounds_t bounds, bounds_t box, const matrix *opt_box_transform sk_default(nullptr));
SK_API bounds_t bounds_transform       (bounds_t bounds, matrix transform);
SK_API vec3     ray_point_closest      (ray_t ray, vec3 pt);

///////////////////////////////////////////

typedef struct color32 {
	uint8_t r;
	uint8_t g;
	uint8_t b;
	uint8_t a;
} color32;
typedef struct color128 {
	float r;
	float g;
	float b;
	float a;
} color128;

SK_API        color128 color_hsv      (float hue, float saturation, float value, float transparency);
SK_API        vec3     color_to_hsv   (const sk_ref(color128) color);
SK_API        color128 color_lab      (float l, float a, float b, float transparency);
SK_API        vec3     color_to_lab   (const sk_ref(color128) color);
SK_API        color128 color_to_linear(color128 srgb_gamma_correct);
SK_API        color128 color_to_gamma (color128 srgb_linear);

static inline color128 color_lerp     (color128 a, color128 b, float t) { color128 result = {a.r + (b.r - a.r)*t, a.g + (b.g - a.g)*t, a.b + (b.b - a.b)*t, a.a + (b.a - a.a)*t}; return result; }
static inline color32  color_to_32    (color128 a)                      { color32  result = {(uint8_t)(a.r * 255.f), (uint8_t)(a.g * 255.f), (uint8_t)(a.b * 255.f), (uint8_t)(a.a * 255.f)}; return result; }

static inline color128 color32_to_128 (color32 color) { color128 result = { color.r/255.0f, color.g/255.0f, color.b/255.0f, color.a/255.0f }; return result; }
static inline color32  color32_hex    (uint32_t hex)  { color32  result = {(uint8_t)(hex>>24), (uint8_t)((hex>>16)&0x000000FF), (uint8_t)((hex>>8)&0x000000FF), (uint8_t)(hex&0x000000FF)}; return result; };
static inline color128 color_hex      (uint32_t hex)  { return color32_to_128(color32_hex(hex)); };

#ifdef __cplusplus
static inline color128  operator*(color128 a, float    b) { return { a.r*b,   a.g*b,   a.b*b,   a.a*b   }; }
static inline color128  operator*(color128 a, color128 b) { return { a.r*b.r, a.g*b.g, a.b*b.b, a.a*b.a }; }
#endif

///////////////////////////////////////////

SK_DeclarePrivateType(gradient_t);
SK_DeclarePrivateType(mesh_t);
SK_DeclarePrivateType(tex_t);
SK_DeclarePrivateType(font_t);
SK_DeclarePrivateType(shader_t);
SK_DeclarePrivateType(material_t);
SK_DeclarePrivateType(material_buffer_t);
SK_DeclarePrivateType(model_t);
SK_DeclarePrivateType(sprite_t);
SK_DeclarePrivateType(sound_t);
SK_DeclarePrivateType(solid_t);

///////////////////////////////////////////

typedef struct gradient_key_t {
	color128 color;
	float    position;
} gradient_key_t;

SK_API gradient_t gradient_create     ();
SK_API gradient_t gradient_create_keys(const gradient_key_t *in_arr_keys, int32_t count);
SK_API void       gradient_add        (gradient_t gradient, color128 color_linear, float position);
SK_API void       gradient_set        (gradient_t gradient, int32_t index, color128 color_linear, float position);
SK_API void       gradient_remove     (gradient_t gradient, int32_t index);
SK_API int32_t    gradient_count      (gradient_t gradient);
SK_API color128   gradient_get        (gradient_t gradient, float at);
SK_API color32    gradient_get32      (gradient_t gradient, float at);
SK_API void       gradient_release    (gradient_t gradient); // TODO v0.4, consider renaming this to _destroy, no reference counting happens here!

///////////////////////////////////////////

typedef struct spherical_harmonics_t {
	vec3     coefficients[9];
} spherical_harmonics_t;

typedef struct sh_light_t {
	vec3     dir_to;
	color128 color;
} sh_light_t;

SK_API spherical_harmonics_t sh_create      (const sh_light_t* in_arr_lights, int32_t light_count);
SK_API void                  sh_brightness  (      sk_ref(spherical_harmonics_t) ref_harmonics, float scale);
SK_API void                  sh_add         (      sk_ref(spherical_harmonics_t) ref_harmonics, vec3 light_dir, vec3 light_color);
SK_API color128              sh_lookup      (const sk_ref(spherical_harmonics_t) harmonics, vec3 normal);
SK_API vec3                  sh_dominant_dir(const sk_ref(spherical_harmonics_t) harmonics);

///////////////////////////////////////////

typedef struct vert_t {
	vec3    pos;
	vec3    norm;
	vec2    uv;
	color32 col;
} vert_t;

static inline vert_t vert_create(vec3 position, vec3 normal sk_default({ 0,1,0 }), vec2 texture_coordinates sk_default({ 0,0 }), color32 vertex_color sk_default({ 255,255,255,255 })) { vert_t v = { position, normal, texture_coordinates, vertex_color }; return v;  }

typedef uint32_t vind_t;

/*Culling is discarding an object from the render pipeline!
  This enum describes how mesh faces get discarded on the graphics
  card. With culling set to none, you can double the number of pixels
  the GPU ends up drawing, which can have a big impact on performance.
  None can be appropriate in cases where the mesh is designed to be
  'double sided'. Front can also be helpful when you want to flip a
  mesh 'inside-out'!*/
typedef enum cull_ {
	/*Discard if the back of the triangle face is pointing
	  towards the camera. This is the default behavior.*/
	cull_back = 0,
	/*Discard if the front of the triangle face is pointing
	  towards the camera. This is opposite the default behavior.*/
	cull_front,
	/*No culling at all! Draw the triangle regardless of which
	  way it's pointing.*/
	cull_none,
} cull_;

SK_API mesh_t      mesh_find            (const char *name);
SK_API mesh_t      mesh_create          ();
SK_API mesh_t      mesh_copy            (mesh_t mesh);
SK_API void        mesh_set_id          (mesh_t mesh, const char *id);
SK_API const char* mesh_get_id          (const mesh_t mesh);
SK_API void        mesh_addref          (mesh_t mesh);
SK_API void        mesh_release         (mesh_t mesh);
SK_API void        mesh_draw            (mesh_t mesh, material_t material, matrix transform, color128 color_linear sk_default({1,1,1,1}), render_layer_ layer sk_default(render_layer_0));
SK_API void        mesh_set_keep_data   (mesh_t mesh, bool32_t keep_data);
SK_API bool32_t    mesh_get_keep_data   (mesh_t mesh);
SK_API void        mesh_set_data        (mesh_t mesh, const vert_t *in_arr_vertices, int32_t vertex_count, const vind_t *in_arr_indices, int32_t index_count, bool32_t calculate_bounds sk_default(true));
SK_API void        mesh_set_verts       (mesh_t mesh, const vert_t *in_arr_vertices, int32_t vertex_count, bool32_t calculate_bounds sk_default(true));
SK_API void        mesh_get_verts       (mesh_t mesh, sk_ref_arr(vert_t) out_arr_vertices, sk_ref(int32_t) out_vertex_count, memory_ reference_mode);
SK_API int32_t     mesh_get_vert_count  (mesh_t mesh);
SK_API void        mesh_set_inds        (mesh_t mesh, const vind_t *in_arr_indices, int32_t index_count);
SK_API void        mesh_get_inds        (mesh_t mesh, sk_ref_arr(vind_t) out_arr_indices,  sk_ref(int32_t) out_index_count, memory_ reference_mode);
SK_API int32_t     mesh_get_ind_count   (mesh_t mesh);
SK_API void        mesh_set_draw_inds   (mesh_t mesh, int32_t index_count);
SK_API void        mesh_set_bounds      (mesh_t mesh, const sk_ref(bounds_t) bounds);
SK_API bounds_t    mesh_get_bounds      (mesh_t mesh);
SK_API bool32_t    mesh_has_skin        (mesh_t mesh);
SK_API void        mesh_set_skin        (mesh_t mesh, const uint16_t *in_arr_bone_ids_4, int32_t bone_id_4_count, const vec4 *in_arr_bone_weights, int32_t bone_weight_count, const matrix *bone_resting_transforms, int32_t bone_count);
SK_API void        mesh_update_skin     (mesh_t mesh, const matrix *in_arr_bone_transforms, int32_t bone_count);
// TODO: in 0.4 move cull_mode parameter up to directly after out_pt (both functions)
SK_API bool32_t    mesh_ray_intersect   (mesh_t mesh, ray_t model_space_ray, ray_t* out_pt, uint32_t* out_start_inds sk_default(nullptr), cull_ cull_mode sk_default(cull_back));
SK_API bool32_t    mesh_ray_intersect_bvh(mesh_t mesh, ray_t model_space_ray, ray_t* out_pt, uint32_t* out_start_inds sk_default(nullptr), cull_ cull_mode sk_default(cull_back));
SK_API bool32_t    mesh_get_triangle    (mesh_t mesh, uint32_t triangle_index, vert_t* out_a, vert_t* out_b, vert_t* out_c);

SK_API mesh_t      mesh_gen_plane       (vec2 dimensions, vec3 plane_normal, vec3 plane_top_direction, int32_t subdivisions sk_default(0), bool32_t double_sided sk_default(false));
SK_API mesh_t      mesh_gen_circle      (float diameter,  vec3 plane_normal, vec3 plane_top_direction, int32_t spokes sk_default(16), bool32_t double_sided sk_default(false));
SK_API mesh_t      mesh_gen_cube        (vec3 dimensions, int32_t subdivisions sk_default(0));
SK_API mesh_t      mesh_gen_sphere      (float diameter,  int32_t subdivisions sk_default(4));
SK_API mesh_t      mesh_gen_rounded_cube(vec3 dimensions, float edge_radius, int32_t subdivisions);
SK_API mesh_t      mesh_gen_cylinder    (float diameter,  float depth, vec3 direction, int32_t subdivisions sk_default(16));
SK_API mesh_t      mesh_gen_cone        (float diameter,  float depth, vec3 direction, int32_t subdivisions sk_default(16));

///////////////////////////////////////////

/*Textures come in various types and flavors! These are bit-flags
  that tell StereoKit what type of texture we want, and how the application
  might use it!*/
typedef enum tex_type_ {
	/*A standard color image, without any generated mip-maps.*/
	tex_type_image_nomips  = 1 << 0,
	/*A size sided texture that's used for things like skyboxes,
	  environment maps, and reflection probes. It behaves like a texture
	  array with 6 textures.*/
	tex_type_cubemap       = 1 << 1,
	/*This texture can be rendered to! This is great for textures
	  that might be passed in as a target to Renderer.Blit, or other
	  such situations.*/
	tex_type_rendertarget  = 1 << 2,
	/*This texture contains depth data, not color data!*/
	tex_type_depth         = 1 << 3,
	/*This texture will generate mip-maps any time the contents
	  change. Mip-maps are a list of textures that are each half the
	  size of the one before them! This is used to prevent textures from
	  'sparkling' or aliasing in the distance.*/
	tex_type_mips          = 1 << 4,
	/*This texture's data will be updated frequently from the
	  CPU (not renders)! This ensures the graphics card stores it
	  someplace where writes are easy to do quickly.*/
	tex_type_dynamic       = 1 << 5,
	/*A standard color image that also generates mip-maps
	  automatically.*/
	tex_type_image         = tex_type_image_nomips | tex_type_mips,
} tex_type_;
SK_MakeFlag(tex_type_);

/*What type of color information will the texture contain? A
  good default here is Rgba32.*/
typedef enum tex_format_ {
	/*A default zero value for TexFormat! Uninitialized formats
	  will get this value and **** **** up so you know to assign it
	  properly :)*/
	tex_format_none = 0,
	/*Red/Green/Blue/Transparency data channels, at 8 bits
	  per-channel in sRGB color space. This is what you'll want most of
	  the time you're dealing with color images! Matches well with the
	  Color32 struct! If you're storing normals, rough/metal, or
	  anything else, use Rgba32Linear.*/
	tex_format_rgba32 = 1,
	/*Red/Green/Blue/Transparency data channels, at 8 bits
	  per-channel in linear color space. This is what you'll want most
	  of the time you're dealing with color data! Matches well with the
	  Color32 struct.*/
	tex_format_rgba32_linear = 2,
	/*Blue/Green/Red/Transparency data channels, at 8 bits
	  per-channel in sRGB color space. This is a common swapchain format
	  on Windows.*/
	tex_format_bgra32 = 3,
	/*Blue/Green/Red/Transparency data channels, at 8 bits
	  per-channel in linear color space. This is a common swapchain
	  format on Windows.*/
	tex_format_bgra32_linear = 4,
	/*Red/Green/Blue data channels, with 11 bits for R and G,
	  and 10 bits for blue. This is a great presentation format for high
	  bit depth displays that still fits in 32 bits! This format has no
	  alpha channel.*/
	tex_format_rg11b10 = 5,
	/*Red/Green/Blue/Transparency data channels, with 10 
	  bits for R, G, and B, and 2 for alpha. This is a great presentation
	  format for high bit depth displays that still fits in 32 bits, and
	  also includes at least a bit of transparency!*/
	tex_format_rgb10a2 = 6,
	/*Red/Green/Blue/Transparency data channels, at 16 bits
	  per-channel! This is not common, but you might encounter it with
	  raw photos, or HDR images. TODO: remove during major version
	  update, prefer s, f, or u postfixed versions of this format.*/
	tex_format_rgba64 = 7,
	/*Red/Green/Blue/Transparency data channels, at 16 bits
	  per-channel! This is not common, but you might encounter it with
	  raw photos, or HDR images. The u postfix indicates that the raw
	  color data is stored as an unsigned 16 bit integer, which is then
	  normalized into the 0, 1 floating point range on the GPU.*/
	tex_format_rgba64u = tex_format_rgba64,
	/*Red/Green/Blue/Transparency data channels, at 16 bits
	  per-channel! This is not common, but you might encounter it with
	  raw photos, or HDR images. The s postfix indicates that the raw
	  color data is stored as a signed 16 bit integer, which is then
	  normalized into the -1, +1 floating point range on the GPU.*/
	tex_format_rgba64s = 8,
	/*Red/Green/Blue/Transparency data channels, at 16 bits
	  per-channel! This is not common, but you might encounter it with
	  raw photos, or HDR images. The f postfix indicates that the raw
	  color data is stored as 16 bit floats, which may be tricky to work
	  with in most languages.*/
	tex_format_rgba64f = 9,
	/*Red/Green/Blue/Transparency data channels at 32 bits
	  per-channel! Basically 4 floats per color, which is bonkers
	  expensive. Don't use this unless you know -exactly- what you're
	  doing.*/
	tex_format_rgba128 = 10,
	/*A single channel of data, with 8 bits per-pixel! This
	  can be great when you're only using one channel, and want to
	  reduce memory usage. Values in the shader are always 0.0-1.0.*/
	tex_format_r8 = 11,
	/*A single channel of data, with 16 bits per-pixel! This
	  is a good format for height maps, since it stores a fair bit of
	  information in it. Values in the shader are always 0.0-1.0.*/
	tex_format_r16 = 12,
	/*A single channel of data, with 32 bits per-pixel! This
	  basically treats each pixel as a generic float, so you can do all
	  sorts of strange and interesting things with this.*/
	tex_format_r32 = 13,
	/*A depth data format, 24 bits for depth data, and 8 bits
	  to store stencil information! Stencil data can be used for things
	  like clipping effects, deferred rendering, or shadow effects.*/
	tex_format_depthstencil = 14,
	/*32 bits of data per depth value! This is pretty detailed,
	  and is excellent for experiences that have a very far view
	  distance.*/
	tex_format_depth32 = 15,
	/*16 bits of depth is not a lot, but it can be enough if
	  your far clipping plane is pretty close. If you're seeing lots of
	  flickering where two objects overlap, you either need to bring
	  your far clip in, or switch to 32/24 bit depth.*/
	tex_format_depth16 = 16,
	/*A double channel of data that supports 8 bits for the red
	  channel and 8 bits for the green channel.*/
	tex_format_r8g8 = 17,

} tex_format_;

/*How does the shader grab pixels from the texture? Or more
  specifically, how does the shader grab colors between the provided
  pixels? If you'd like an in-depth explanation of these topics, check
  out [this exploration of texture filtering](https://medium.com/@bgolus/sharper-mipmapping-using-shader-based-supersampling-ed7aadb47bec)
  by graphics wizard Ben Golus.*/
typedef enum tex_sample_ {
	/*Use a linear blend between adjacent pixels, this creates
	  a smooth, blurry look when texture resolution is too low.*/
	tex_sample_linear = 0,
	/*Choose the nearest pixel's color! This makes your texture
	  look like pixel art if you're too close.*/
	tex_sample_point,
	/*This helps reduce texture blurriness when a surface is
	  viewed at an extreme angle!*/
	tex_sample_anisotropic
} tex_sample_;

/*What happens when the shader asks for a texture coordinate
  that's outside the texture?? Believe it or not, this happens plenty
  often!*/
typedef enum tex_address_ {
	/*Wrap the UV coordinate around to the other side of the
	  texture! This is basically like a looping texture, and is an
	  excellent default. If you can see weird bits of color at the edges
	  of your texture, this may be due to Wrap blending the color with
	  the other side of the texture, Clamp may be better in such cases.*/
	tex_address_wrap = 0,
	/*Clamp the UV coordinates to the edge of the texture!
	  This'll create color streaks that continue to forever. This is
	  actually really great for non-looping textures that you know will
	  always be accessed on the 0-1 range.*/
	tex_address_clamp,
	/*Like Wrap, but it reflects the image each time! Who needs
	  this? I'm not sure!! But the graphics card can do it, so now you
	  can too!*/
	tex_address_mirror,
} tex_address_;

SK_API tex_t        tex_find                (const char *id);
SK_API tex_t        tex_create              (tex_type_ type sk_default(tex_type_image), tex_format_ format sk_default(tex_format_rgba32));
SK_API tex_t        tex_create_color32      (color32  *in_arr_data, int32_t width, int32_t height, bool32_t srgb_data sk_default(true));
SK_API tex_t        tex_create_color128     (color128 *in_arr_data, int32_t width, int32_t height, bool32_t srgb_data sk_default(true));
SK_API tex_t        tex_create_mem          (void *data, size_t data_size,                  bool32_t srgb_data sk_default(true), int32_t priority sk_default(10));
SK_API tex_t        tex_create_file         (const char *file_utf8,                         bool32_t srgb_data sk_default(true), int32_t priority sk_default(10));
SK_API tex_t        tex_create_file_arr     (const char **in_arr_files, int32_t file_count, bool32_t srgb_data sk_default(true), int32_t priority sk_default(10));
SK_API tex_t        tex_create_cubemap_file (const char *equirectangular_file_utf8,         bool32_t srgb_data sk_default(true), spherical_harmonics_t *out_sh_lighting_info sk_default(nullptr), int32_t priority sk_default(10));
SK_API tex_t        tex_create_cubemap_files(const char **in_arr_cube_face_file_xxyyzz,     bool32_t srgb_data sk_default(true), spherical_harmonics_t *out_sh_lighting_info sk_default(nullptr), int32_t priority sk_default(10));
SK_API void         tex_set_id              (tex_t texture, const char *id);
SK_API const char*  tex_get_id              (const tex_t texture);
SK_API void         tex_set_fallback        (tex_t texture, tex_t fallback);
SK_API void         tex_set_surface         (tex_t texture, void *native_surface, tex_type_ type, int64_t native_fmt, int32_t width, int32_t height, int32_t surface_count, bool32_t owned sk_default(true));
SK_API void*        tex_get_surface         (tex_t texture);
SK_API void         tex_addref              (tex_t texture);
SK_API void         tex_release             (tex_t texture);
SK_API asset_state_ tex_asset_state         (const tex_t texture);
SK_API void         tex_on_load             (tex_t texture, void (*asset_on_load_callback)(tex_t texture, void *context), void *context);
SK_API void         tex_on_load_remove      (tex_t texture, void (*asset_on_load_callback)(tex_t texture, void *context));
SK_API void         tex_set_colors          (tex_t texture, int32_t width, int32_t height, void *data);
SK_API void         tex_set_color_arr       (tex_t texture, int32_t width, int32_t height, void** data, int32_t data_count, spherical_harmonics_t *out_sh_lighting_info sk_default(nullptr), int32_t multisample sk_default(1));
SK_API void         tex_set_mem             (tex_t texture, void* data, size_t data_size, bool32_t srgb_data sk_default(true), bool32_t blocking sk_default(false), int32_t priority sk_default(10));
// TODO: For v0.4, remove the return value here, since this needs to addref, and the texture may be ignored
SK_API tex_t        tex_add_zbuffer         (tex_t texture, tex_format_ format sk_default(tex_format_depthstencil));
// TODO: For v0.4, combine these two functions
SK_API void         tex_get_data            (tex_t texture, void *out_data, size_t out_data_size);
SK_API void         tex_get_data_mip        (tex_t texture, void *out_data, size_t out_data_size, int32_t mip_level);
SK_API tex_t        tex_gen_color           (color128 color, int32_t width, int32_t height, tex_type_ type sk_default(tex_type_image), tex_format_ format sk_default(tex_format_rgba32));
SK_API tex_t        tex_gen_particle        (int32_t width, int32_t height, float roundness sk_default(1), gradient_t gradient_linear sk_default(nullptr));
SK_API tex_t        tex_gen_cubemap         (const gradient_t gradient, vec3 gradient_dir, int32_t resolution, spherical_harmonics_t *out_sh_lighting_info sk_default(nullptr));
SK_API tex_t        tex_gen_cubemap_sh      (const sk_ref(spherical_harmonics_t) lookup, int32_t face_size, float light_spot_size_pct sk_default(0), float light_spot_intensity sk_default(6));
SK_API tex_format_  tex_get_format          (tex_t texture);
SK_API int32_t      tex_get_width           (tex_t texture);
SK_API int32_t      tex_get_height          (tex_t texture);
SK_API void         tex_set_sample          (tex_t texture, tex_sample_ sample sk_default(tex_sample_linear));
SK_API tex_sample_  tex_get_sample          (tex_t texture);
SK_API void         tex_set_address         (tex_t texture, tex_address_ address_mode sk_default(tex_address_wrap));
SK_API tex_address_ tex_get_address         (tex_t texture);
SK_API void         tex_set_anisotropy      (tex_t texture, int32_t anisotropy_level sk_default(4));
SK_API int32_t      tex_get_anisotropy      (tex_t texture);
SK_API int32_t      tex_get_mips            (tex_t texture);
SK_API void         tex_set_loading_fallback(tex_t loading_texture);
SK_API void         tex_set_error_fallback  (tex_t error_texture);
SK_API spherical_harmonics_t tex_get_cubemap_lighting(tex_t cubemap_texture);

///////////////////////////////////////////

SK_API font_t       font_find               (const char *id);
SK_API font_t       font_create             (const char *file_utf8);
SK_API font_t       font_create_files       (const char **in_arr_files, int32_t file_count);
SK_API void         font_set_id             (font_t font, const char* id);
SK_API const char*  font_get_id             (const font_t font);
SK_API void         font_addref             (font_t font);
SK_API void         font_release            (font_t font);
SK_API tex_t        font_get_tex            (font_t font);

///////////////////////////////////////////

SK_API shader_t     shader_find             (const char *id);
SK_API shader_t     shader_create_file      (const char *filename_utf8);
SK_API shader_t     shader_create_mem       (void *data, size_t data_size);
SK_API void         shader_set_id           (shader_t shader, const char *id);
SK_API const char*  shader_get_id           (const shader_t shader);
SK_API const char*  shader_get_name         (shader_t shader);
SK_API void         shader_addref           (shader_t shader);
SK_API void         shader_release          (shader_t shader);

///////////////////////////////////////////

/*Also known as 'alpha' for those in the know. But there's
  actually more than one type of transparency in rendering! The
  horrors. We're keepin' it fairly simple for now, so you get three
  options!*/
typedef enum transparency_ {
	/*Not actually transparent! This is opaque! Solid! It's
	  the default option, and it's the fastest option! Opaque objects
	  write to the z-buffer, the occlude pixels behind them, and they
	  can be used as input to important Mixed Reality features like
	  Late Stage Reprojection that'll make your view more stable!*/
	transparency_none = 1,
	/*This will blend with the pixels behind it. This is 
	  transparent! You may not want to write to the z-buffer, and it's
	  slower than opaque materials.*/
	transparency_blend,
	/*This will straight up add the pixel color to the color
	  buffer! This usually looks -really- glowy, so it makes for good
	  particles or lighting effects.*/
	transparency_add,
} transparency_;

/*Depth test describes how this material looks at and responds
  to depth information in the zbuffer! The default is Less, which means
  if the material pixel's depth is Less than the existing depth data,
  (basically, is this in front of some other object) it will draw that
  pixel. Similarly, Greater would only draw the material if it's
  'behind' the depth buffer. Always would just draw all the time, and
  not read from the depth buffer at all.*/
typedef enum depth_test_ {
	/*Default behavior, pixels behind the depth buffer will be
	  discarded, and pixels in front of it will be drawn.*/
	depth_test_less = 0,
	/*Pixels behind the depth buffer will be discarded, and
	  pixels in front of, or at the depth buffer's value it will be
	  drawn. This could be great for things that might be sitting
	  exactly on a floor or wall.*/
	depth_test_less_or_eq,
	/*Pixels in front of the zbuffer will be discarded! This
	  is opposite of how things normally work. Great for drawing
	  indicators that something is occluded by a wall or other
	  geometry.*/
	depth_test_greater,
	/*Pixels in front of (or exactly at) the zbuffer will be
	  discarded! This is opposite of how things normally work. Great
	  for drawing indicators that something is occluded by a wall or
	  other geometry.*/
	depth_test_greater_or_eq,
	/*Only draw pixels if they're at exactly the same depth as
	  the zbuffer!*/
	depth_test_equal,
	/*Draw any pixel that's not exactly at the value in the
	  zbuffer.*/
	depth_test_not_equal,
	/*Don't look at the zbuffer at all, just draw everything,
	  always, all the time! At this point, the order at which the mesh
	  gets drawn will be  super important, so don't forget about
	  `Material.QueueOffset`!*/
	depth_test_always,
	/*Never draw a pixel, regardless of what's in the zbuffer.
	  I can think of better ways to do this, but uhh, this is here for
	  completeness! Maybe you can find a use for it.*/
	depth_test_never,
} depth_test_;

// TODO: v0.4 This may need significant revision?
/*What type of data does this material parameter need? This is
  used to tell the shader how large the data is, and where to attach it
  to on the shader.*/
typedef enum material_param_ {
	/*This data type is not currently recognized. Please
	  report your case on GitHub Issues!*/
	material_param_unknown = 0,
	/*A single 32 bit float value.*/
	material_param_float = 1,
	/*A color value described by 4 floating point values. Memory-wise this is
	  the same as a Vector4, but in the shader this variable has a ':color'
	  tag applied to it using StereoKits's shader info syntax, indicating it's
	  a color value. Color values for shaders should be in linear space, not
	  gamma.*/
	material_param_color128 = 2,
	/*A 2 component vector composed of floating point values.*/
	material_param_vector2 = 3,
	/*A 3 component vector composed of floating point values.*/
	material_param_vector3 = 4,
	/*A 4 component vector composed of floating point values.*/
	material_param_vector4 = 5,
	/*obsolete: Replaced by MaterialParam.Vector4
	  A 4 component vector composed of floating point values.
	  TODO: Remove in v0.4*/
	material_param_vector = 5,
	/*A 4x4 matrix of floats.*/
	material_param_matrix = 6,
	/*Texture information!*/
	material_param_texture = 7,
	/*A 1 component vector composed of signed integers.*/
	material_param_int = 8,
	/*A 2 component vector composed of signed integers.*/
	material_param_int2 = 9,
	/*A 3 component vector composed of signed integers.*/
	material_param_int3 = 10,
	/*A 4 component vector composed of signed integers.*/
	material_param_int4 = 11,
	/*A 1 component vector composed of unsigned integers. This may also be a
	  boolean.*/
	material_param_uint = 12,
	/*A 2 component vector composed of unsigned integers.*/
	material_param_uint2 = 13,
	/*A 3 component vector composed of unsigned integers.*/
	material_param_uint3 = 14,
	/*A 4 component vector composed of unsigned integers.*/
	material_param_uint4 = 15,
} material_param_;

SK_API material_t        material_find            (const char *id);
SK_API material_t        material_create          (shader_t shader);
SK_API material_t        material_copy            (material_t material);
SK_API material_t        material_copy_id         (const char *id);
SK_API void              material_set_id          (material_t material, const char *id);
SK_API const char*       material_get_id          (const material_t material);
SK_API void              material_addref          (material_t material);
SK_API void              material_release         (material_t material);
SK_API void              material_set_transparency(material_t material, transparency_ mode);
SK_API void              material_set_cull        (material_t material, cull_ mode);
SK_API void              material_set_wireframe   (material_t material, bool32_t wireframe);
SK_API void              material_set_depth_test  (material_t material, depth_test_ depth_test_mode);
SK_API void              material_set_depth_write (material_t material, bool32_t write_enabled);
SK_API void              material_set_queue_offset(material_t material, int32_t offset);
SK_API void              material_set_chain       (material_t material, material_t chain_material);
SK_API transparency_     material_get_transparency(material_t material);
SK_API cull_             material_get_cull        (material_t material);
SK_API bool32_t          material_get_wireframe   (material_t material);
SK_API depth_test_       material_get_depth_test  (material_t material);
SK_API bool32_t          material_get_depth_write (material_t material);
SK_API int32_t           material_get_queue_offset(material_t material);
SK_API material_t        material_get_chain       (material_t material);
SK_API void              material_set_float       (material_t material, const char *name, float    value);
SK_API void              material_set_vector2     (material_t material, const char *name, vec2     value);
SK_API void              material_set_vector3     (material_t material, const char *name, vec3     value);
SK_API void              material_set_color       (material_t material, const char *name, color128 color_gamma);
SK_API void              material_set_vector4     (material_t material, const char *name, vec4     value);
SK_API void              material_set_vector      (material_t material, const char *name, vec4     value); // TODO: Remove in v0.4
SK_API void              material_set_int         (material_t material, const char *name, int32_t  value);
SK_API void              material_set_int2        (material_t material, const char *name, int32_t  value1, int32_t value2);
SK_API void              material_set_int3        (material_t material, const char *name, int32_t  value1, int32_t value2, int32_t value3);
SK_API void              material_set_int4        (material_t material, const char *name, int32_t  value1, int32_t value2, int32_t value3, int32_t value4);
SK_API void              material_set_bool        (material_t material, const char *name, bool32_t value);
SK_API void              material_set_uint        (material_t material, const char *name, uint32_t value);
SK_API void              material_set_uint2       (material_t material, const char *name, uint32_t value1, uint32_t value2);
SK_API void              material_set_uint3       (material_t material, const char *name, uint32_t value1, uint32_t value2, uint32_t value3);
SK_API void              material_set_uint4       (material_t material, const char *name, uint32_t value1, uint32_t value2, uint32_t value3, uint32_t value4);
SK_API void              material_set_matrix      (material_t material, const char *name, matrix   value);
SK_API bool32_t          material_set_texture     (material_t material, const char *name, tex_t    value);
SK_API bool32_t          material_set_texture_id  (material_t material, uint64_t    id,   tex_t    value);
SK_API float             material_get_float       (material_t material, const char *name);
SK_API vec2              material_get_vector2     (material_t material, const char *name);
SK_API vec3              material_get_vector3     (material_t material, const char *name);
SK_API color128          material_get_color       (material_t material, const char *name);
SK_API vec4              material_get_vector4     (material_t material, const char *name);
SK_API int32_t           material_get_int         (material_t material, const char *name);
SK_API bool32_t          material_get_bool        (material_t material, const char *name);
SK_API uint32_t          material_get_uint        (material_t material, const char *name);
SK_API matrix            material_get_matrix      (material_t material, const char *name);
SK_API tex_t             material_get_texture     (material_t material, const char *name);
SK_API bool32_t          material_has_param       (material_t material, const char *name, material_param_ type);
SK_API void              material_set_param       (material_t material, const char *name, material_param_ type, const void *value);
SK_API void              material_set_param_id    (material_t material, uint64_t    id,   material_param_ type, const void *value);
SK_API bool32_t          material_get_param       (material_t material, const char *name, material_param_ type, void *out_value);
SK_API bool32_t          material_get_param_id    (material_t material, uint64_t    id,   material_param_ type, void *out_value);
SK_API void              material_get_param_info  (material_t material, int32_t index, char **out_name, material_param_ *out_type);
SK_API int32_t           material_get_param_count (material_t material);
SK_API void              material_set_shader      (material_t material, shader_t shader);
SK_API shader_t          material_get_shader      (material_t material);

SK_API material_buffer_t material_buffer_create   (int32_t register_slot, int32_t size);
SK_API void              material_buffer_set_data (material_buffer_t buffer, const void *buffer_data);
SK_API void              material_buffer_release  (material_buffer_t buffer);

///////////////////////////////////////////

/*This enum describes how text layout behaves within the space
  it is given.*/
typedef enum text_fit_ {
	/*The text will wrap around to the next line down when it
	  reaches the end of the space on the X axis.*/
	text_fit_wrap           = 1 << 0,
	/*When the text reaches the end, it is simply truncated
	  and no longer visible.*/
	text_fit_clip           = 1 << 1,
	/*If the text is too large to fit in the space provided,
	  it will be scaled down to fit inside. This will not scale up.*/
	text_fit_squeeze        = 1 << 2,
	/*If the text is larger, or smaller than the space 
	  provided, it will scale down or up to fill the space.*/
	text_fit_exact          = 1 << 3,
	/*The text will ignore the containing space, and just keep
	  on going.*/
	text_fit_overflow       = 1 << 4
} text_fit_;

/*A bit-flag enum for describing alignment or positioning.
  Items can be combined using the '|' operator, like so:
  
  `TextAlign alignment = TextAlign.YTop | TextAlign.XLeft;`
  
  Avoid combining multiple items of the same axis. There are also a
  complete list of valid bit flag combinations! These are the values
  without an axis listed in their names, 'TopLeft', 'BottomCenter',
  etc.*/
typedef enum text_align_ {
	/*On the x axis, this item should start on the left.*/
	text_align_x_left       = 1 << 0,
	/*On the y axis, this item should start at the top.*/
	text_align_y_top        = 1 << 1,
	/*On the x axis, the item should be centered.*/
	text_align_x_center     = 1 << 2,
	/*On the y axis, the item should be centered.*/
	text_align_y_center     = 1 << 3,
	/*On the x axis, this item should start on the right.*/
	text_align_x_right      = 1 << 4,
	/*On the y axis, this item should start on the bottom.*/
	text_align_y_bottom     = 1 << 5,
	/*Center on both X and Y axes. This is a combination of 
	  XCenter and YCenter.*/
	text_align_center       = text_align_x_center | text_align_y_center,
	/*Start on the left of the X axis, center on the Y axis. 
	  This is a combination of XLeft and YCenter.*/
	text_align_center_left  = text_align_x_left   | text_align_y_center,
	/*Start on the right of the X axis, center on the Y axis. 
	  This is a combination of XRight and YCenter.*/
	text_align_center_right = text_align_x_right  | text_align_y_center,
	/*Center on the X axis, and top on the Y axis. This is a
	  combination of XCenter and YTop.*/
	text_align_top_center   = text_align_x_center | text_align_y_top,
	/*Start on the left of the X axis, and top on the Y axis.
	  This is a combination of XLeft and YTop.*/
	text_align_top_left     = text_align_x_left   | text_align_y_top,
	/*Start on the right of the X axis, and top on the Y axis.
	  This is a combination of XRight and YTop.*/
	text_align_top_right    = text_align_x_right  | text_align_y_top,
	/*Center on the X axis, and bottom on the Y axis. This is
	  a combination of XCenter and YBottom.*/
	text_align_bottom_center= text_align_x_center | text_align_y_bottom,
	/*Start on the left of the X axis, and bottom on the Y
	  axis. This is a combination of XLeft and YBottom.*/
	text_align_bottom_left  = text_align_x_left   | text_align_y_bottom,
	/*Start on the right of the X axis, and bottom on the Y
	  axis.This is a combination of XRight and YBottom.*/
	text_align_bottom_right = text_align_x_right  | text_align_y_bottom,
} text_align_;
SK_MakeFlag(text_align_);

typedef uint32_t text_style_t;

SK_API text_style_t  text_make_style               (font_t font, float character_height,                      color128 color_gamma);
SK_API text_style_t  text_make_style_shader        (font_t font, float character_height, shader_t shader,     color128 color_gamma);
SK_API text_style_t  text_make_style_mat           (font_t font, float character_height, material_t material, color128 color_gamma);
SK_API void          text_add_at                   (const char*     text_utf8,  const sk_ref(matrix)  transform, text_style_t style sk_default(0), text_align_ position sk_default(text_align_center), text_align_ align sk_default(text_align_center), float off_x sk_default(0), float off_y sk_default(0), float off_z sk_default(0), color128 vertex_tint_linear sk_default({1,1,1,1}));
SK_API void          text_add_at_16                (const char16_t* text_utf16, const sk_ref(matrix)  transform, text_style_t style sk_default(0), text_align_ position sk_default(text_align_center), text_align_ align sk_default(text_align_center), float off_x sk_default(0), float off_y sk_default(0), float off_z sk_default(0), color128 vertex_tint_linear sk_default({1,1,1,1}));
SK_API float         text_add_in                   (const char*     text_utf8,  const sk_ref(matrix)  transform, vec2 size, text_fit_ fit, text_style_t style sk_default(0), text_align_ position sk_default(text_align_center), text_align_ align sk_default(text_align_center), float off_x sk_default(0), float off_y sk_default(0), float off_z sk_default(0), color128 vertex_tint_linear sk_default({1,1,1,1}));
SK_API float         text_add_in_16                (const char16_t* text_utf16, const sk_ref(matrix)  transform, vec2 size, text_fit_ fit, text_style_t style sk_default(0), text_align_ position sk_default(text_align_center), text_align_ align sk_default(text_align_center), float off_x sk_default(0), float off_y sk_default(0), float off_z sk_default(0), color128 vertex_tint_linear sk_default({1,1,1,1}));
SK_API vec2          text_size                     (const char*     text_utf8,  text_style_t style sk_default(0));
SK_API vec2          text_size_16                  (const char16_t* text_utf16, text_style_t style sk_default(0));
SK_API vec2          text_char_at                  (const char*     text_utf8,  text_style_t style, int32_t char_index, vec2 *opt_size, text_fit_ fit, text_align_ position, text_align_ align);
SK_API vec2          text_char_at_16               (const char16_t* text_utf16, text_style_t style, int32_t char_index, vec2 *opt_size, text_fit_ fit, text_align_ position, text_align_ align);

SK_API material_t    text_style_get_material       (text_style_t style);
SK_API float         text_style_get_char_height    (text_style_t style);
SK_API void          text_style_set_char_height    (text_style_t style, float height_meters);

///////////////////////////////////////////

/*This describes the behavior of a 'Solid' physics object! The
  physics engine will apply forces differently based on this type.*/
typedef enum solid_type_ {
	/*This object behaves like a normal physical object, it'll
	  fall, get pushed around, and generally be susceptible to physical
	  forces! This is a 'Dynamic' body in physics simulation terms.*/
	solid_type_normal = 0,
	/*Immovable objects are always stationary! They have
	  infinite mass, zero velocity, and can't collide with Immovable of
	  Unaffected types.*/
	solid_type_immovable,
	/*Unaffected objects have infinite mass, but can have a
	  velocity! They'll move under their own forces, but nothing in the
	  simulation will affect them. They don't collide with Immovable or
	  Unaffected types.*/
	solid_type_unaffected,
} solid_type_;

SK_API solid_t       solid_create                  (const sk_ref(vec3) position, const sk_ref(quat) rotation, solid_type_ type sk_default(solid_type_normal));
SK_API void          solid_release                 (solid_t solid);
SK_API void          solid_set_id                  (const solid_t solid, const char *id);
SK_API const char*   solid_get_id                  (const solid_t solid);
SK_API void          solid_add_sphere              (solid_t solid, float diameter sk_default(1), float kilograms sk_default(1), const vec3 *offset sk_default(nullptr));
SK_API void          solid_add_box                 (solid_t solid, const sk_ref(vec3) dimensions,float kilograms sk_default(1), const vec3 *offset sk_default(nullptr));
SK_API void          solid_add_capsule             (solid_t solid, float diameter, float height, float kilograms sk_default(1), const vec3 *offset sk_default(nullptr));
SK_API void          solid_set_type                (solid_t solid, solid_type_ type);
SK_API void          solid_set_enabled             (solid_t solid, bool32_t enabled);
SK_API void          solid_move                    (solid_t solid, const sk_ref(vec3) position, const sk_ref(quat) rotation);
SK_API void          solid_teleport                (solid_t solid, const sk_ref(vec3) position, const sk_ref(quat) rotation);
SK_API void          solid_set_velocity            (solid_t solid, const sk_ref(vec3) meters_per_second);
SK_API void          solid_set_velocity_ang        (solid_t solid, const sk_ref(vec3) radians_per_second);
SK_API void          solid_get_pose                (const solid_t solid, sk_ref(pose_t) out_pose);

///////////////////////////////////////////

typedef int32_t model_node_id;

/*Describes how an animation is played back, and what to do when
  the animation hits the end.*/
typedef enum anim_mode_ {
	/*If the animation reaches the end, it will always loop
	  back around to the start again.*/
	anim_mode_loop,
	/*When the animation reaches the end, it will freeze
	  in-place.*/
	anim_mode_once,
	/*The animation will not progress on its own, and instead
	  must be driven by providing information to the model's AnimTime
	  or AnimCompletion properties.*/
	anim_mode_manual,
} anim_mode_;

SK_API model_t       model_find                    (const char *id);
SK_API model_t       model_copy                    (model_t model);
SK_API model_t       model_create                  ();
SK_API model_t       model_create_mesh             (mesh_t mesh, material_t material);
SK_API model_t       model_create_mem              (const char *filename_utf8, void *data, size_t data_size, shader_t shader sk_default(nullptr));
SK_API model_t       model_create_file             (const char *filename_utf8, shader_t shader sk_default(nullptr));
SK_API void          model_set_id                  (model_t model, const char *id);
SK_API const char*   model_get_id                  (const model_t model);
SK_API void          model_addref                  (model_t model);
SK_API void          model_release                 (model_t model);
SK_API void          model_draw                    (model_t model, matrix transform, color128 color_linear sk_default({1,1,1,1}), render_layer_ layer sk_default(render_layer_0));
SK_API void          model_draw_mat                (model_t model, material_t material_override, matrix transform, color128 color_linear sk_default({1,1,1,1}), render_layer_ layer sk_default(render_layer_0));
SK_API void          model_recalculate_bounds      (model_t model);
SK_API void          model_recalculate_bounds_exact(model_t model);
SK_API void          model_set_bounds              (model_t model, const sk_ref(bounds_t) bounds);
SK_API bounds_t      model_get_bounds              (model_t model);
SK_API bool32_t      model_ray_intersect           (model_t model, ray_t model_space_ray, ray_t* out_pt, cull_ cull_mode sk_default(cull_back));
SK_API bool32_t      model_ray_intersect_bvh       (model_t model, ray_t model_space_ray, ray_t *out_pt, cull_ cull_mode sk_default(cull_back));
// TODO: in 0.4 move cull_mode parameter up to directly after out_pt
SK_API bool32_t      model_ray_intersect_bvh_detailed(model_t model, ray_t model_space_ray, ray_t *out_pt, mesh_t *out_mesh sk_default(nullptr), matrix *out_matrix sk_default(nullptr), uint32_t* out_start_inds sk_default(nullptr), cull_ cull_mode sk_default(cull_back));

SK_API void          model_step_anim               (model_t model);
SK_API bool32_t      model_play_anim               (model_t model, const char *animation_name, anim_mode_ mode);
SK_API void          model_play_anim_idx           (model_t model, int32_t index,              anim_mode_ mode);
SK_API void          model_set_anim_time           (model_t model, float time);
SK_API void          model_set_anim_completion     (model_t model, float percent);
SK_API int32_t       model_anim_find               (model_t model, const char *animation_name);
SK_API int32_t       model_anim_count              (model_t model);
SK_API int32_t       model_anim_active             (model_t model);
SK_API anim_mode_    model_anim_active_mode        (model_t model);
SK_API float         model_anim_active_time        (model_t model);
SK_API float         model_anim_active_completion  (model_t model);
SK_API const char*   model_anim_get_name           (model_t model, int32_t index);
SK_API float         model_anim_get_duration       (model_t model, int32_t index);

// TODO: this whole section gets removed in v0.4, prefer the model_node api
SK_API const char*   model_get_name                (model_t model, int32_t subset);
SK_API material_t    model_get_material            (model_t model, int32_t subset);
SK_API mesh_t        model_get_mesh                (model_t model, int32_t subset);
SK_API matrix        model_get_transform           (model_t model, int32_t subset);
SK_API void          model_set_material            (model_t model, int32_t subset, material_t material);
SK_API void          model_set_mesh                (model_t model, int32_t subset, mesh_t mesh);
SK_API void          model_set_transform           (model_t model, int32_t subset, const sk_ref(matrix) transform);
SK_API void          model_remove_subset           (model_t model, int32_t subset);
SK_API int32_t       model_add_named_subset        (model_t model, const char *name, mesh_t mesh, material_t material, const sk_ref(matrix) transform);
SK_API int32_t       model_add_subset              (model_t model, mesh_t mesh, material_t material, const sk_ref(matrix) transform);
SK_API int32_t       model_subset_count            (model_t model);


SK_API model_node_id model_node_add                (model_t model,                       const char *name, matrix model_transform, mesh_t mesh sk_default(nullptr), material_t material sk_default(nullptr), bool32_t solid sk_default(true));
SK_API model_node_id model_node_add_child          (model_t model, model_node_id parent, const char *name, matrix local_transform, mesh_t mesh sk_default(nullptr), material_t material sk_default(nullptr), bool32_t solid sk_default(true));
SK_API model_node_id model_node_find               (model_t model, const char *name);
SK_API model_node_id model_node_sibling            (model_t model, model_node_id node);
SK_API model_node_id model_node_parent             (model_t model, model_node_id node);
SK_API model_node_id model_node_child              (model_t model, model_node_id node);
SK_API int32_t       model_node_count              (model_t model);
SK_API model_node_id model_node_index              (model_t model, int32_t index);
SK_API int32_t       model_node_visual_count       (model_t model);
SK_API model_node_id model_node_visual_index       (model_t model, int32_t index);
SK_API model_node_id model_node_iterate            (model_t model, model_node_id node);
SK_API model_node_id model_node_get_root           (model_t model);
SK_API const char*   model_node_get_name           (model_t model, model_node_id node);
SK_API bool32_t      model_node_get_solid          (model_t model, model_node_id node);
SK_API bool32_t      model_node_get_visible        (model_t model, model_node_id node);
SK_API material_t    model_node_get_material       (model_t model, model_node_id node);
SK_API mesh_t        model_node_get_mesh           (model_t model, model_node_id node);
SK_API matrix        model_node_get_transform_model(model_t model, model_node_id node);
SK_API matrix        model_node_get_transform_local(model_t model, model_node_id node);
SK_API void          model_node_set_name           (model_t model, model_node_id node, const char* name);
SK_API void          model_node_set_solid          (model_t model, model_node_id node, bool32_t    solid);
SK_API void          model_node_set_visible        (model_t model, model_node_id node, bool32_t    visible);
SK_API void          model_node_set_material       (model_t model, model_node_id node, material_t  material);
SK_API void          model_node_set_mesh           (model_t model, model_node_id node, mesh_t      mesh);
SK_API void          model_node_set_transform_model(model_t model, model_node_id node, matrix      transform_model_space);
SK_API void          model_node_set_transform_local(model_t model, model_node_id node, matrix      transform_local_space);
SK_API const char*   model_node_info_get           (model_t model, model_node_id node, const char* info_key_utf8);
SK_API void          model_node_info_set           (model_t model, model_node_id node, const char* info_key_utf8, const char* info_value_utf8);
SK_API bool32_t      model_node_info_remove        (model_t model, model_node_id node, const char* info_key_utf8);
SK_API void          model_node_info_clear         (model_t model, model_node_id node);
SK_API int32_t       model_node_info_count         (model_t model, model_node_id node);
SK_API bool32_t      model_node_info_iterate       (model_t model, model_node_id node, int32_t *ref_iterator, const char **out_key_utf8, const char **out_value_utf8);

///////////////////////////////////////////

/*The way the Sprite is stored on the backend! Does it get
  batched and atlased for draw efficiency, or is it a single image?*/
typedef enum sprite_type_ {
	/*The sprite will be batched onto an atlas texture so all
	  sprites can be drawn in a single pass. This is excellent for
	  performance! The only thing to watch out for here, adding a sprite
	  to an atlas will rebuild the atlas texture! This can be a bit
	  expensive, so it's recommended to add all sprites to an atlas at
	  start, rather than during runtime. Also, if an image is too large,
	  it may take up too much space on the atlas, and may be better as a
	  Single sprite type.*/
	sprite_type_atlased = 0,
	/*This sprite is on its own texture. This is best for large
	  images, items that get loaded and unloaded during runtime, or for
	  sprites that may have edge artifacts or severe 'bleed' from
	  adjacent atlased images.*/
	sprite_type_single
} sprite_type_;

SK_API sprite_t    sprite_find       (const char* id);
SK_API sprite_t    sprite_create     (tex_t    sprite,           sprite_type_ type sk_default(sprite_type_atlased), const char *atlas_id sk_default("default"));
SK_API sprite_t    sprite_create_file(const char *filename_utf8, sprite_type_ type sk_default(sprite_type_atlased), const char *atlas_id sk_default("default"));
SK_API void        sprite_set_id     (sprite_t sprite, const char *id);
SK_API const char* sprite_get_id     (const sprite_t sprite);
SK_API void        sprite_addref     (sprite_t sprite);
SK_API void        sprite_release    (sprite_t sprite);
SK_API float       sprite_get_aspect (sprite_t sprite);
SK_API int32_t     sprite_get_width  (sprite_t sprite);
SK_API int32_t     sprite_get_height (sprite_t sprite);
SK_API vec2        sprite_get_dimensions_normalized(sprite_t sprite);
SK_API void        sprite_draw       (sprite_t sprite, const sk_ref(matrix) transform, color32 color sk_default({255,255,255,255}));
SK_API void        sprite_draw_at    (sprite_t sprite, matrix transform, text_align_ anchor_position, color32 color sk_default({255,255,255,255}));

///////////////////////////////////////////

typedef struct line_point_t {
	vec3    pt;
	float   thickness;
	color32 color;
} line_point_t;

SK_API void line_add      (vec3 start, vec3 end, color32 color_start, color32 color_end, float thickness);
SK_API void line_addv     (line_point_t start, line_point_t end);
SK_API void line_add_axis (pose_t pose, float size);
SK_API void line_add_list (const vec3 *points, int32_t count, color32 color, float thickness);
SK_API void line_add_listv(const line_point_t *in_arr_points, int32_t count);

///////////////////////////////////////////

/*When rendering to a rendertarget, this tells if and what of the
  rendertarget gets cleared before rendering. For example, if you
  are assembling a sheet of images, you may want to clear
  everything on the first image draw, but not clear on subsequent
  draws.*/
typedef enum render_clear_ {
	/*Don't clear anything, leave it as it is.*/
	render_clear_none  = 0,
	/*Clear the rendertarget's color data.*/
	render_clear_color = 1 << 0,
	/*Clear the rendertarget's depth data, if present.*/
	render_clear_depth = 1 << 1,
	/*Clear both color and depth data.*/
	render_clear_all   = render_clear_color | render_clear_depth,
} render_clear_;

/*The projection mode used by StereoKit for the main camera! You
  can use this with Renderer.Projection. These options are only
  available in flatscreen mode, as MR headsets provide very
  specific projection matrices.*/
typedef enum projection_ {
	/*This is the default projection mode, and the one you're most likely
	  to be familiar with! This is where parallel lines will converge as
	  they go into the distance.*/
	projection_perspective = 0,
	/*Orthographic projection mode is often used for tools, 2D rendering,
	  thumbnails of 3D objects, or other similar cases. In this mode,
	  parallel lines remain parallel regardless of how far they travel.*/
	projection_ortho = 1
} projection_;

//TODO: for v0.4, rename render_set_clip and render_set_fov to indicate they are only for perspective
SK_API void                  render_set_clip       (float near_plane sk_default(0.08f), float far_plane sk_default(50));
SK_API void                  render_set_fov        (float field_of_view_degrees sk_default(90.0f));
SK_API void                  render_set_ortho_clip (float near_plane sk_default(0.0f), float far_plane sk_default(50));
SK_API void                  render_set_ortho_size (float viewport_height_meters);
SK_API void                  render_set_projection (projection_ proj);
SK_API projection_           render_get_projection ();
SK_API matrix                render_get_cam_root   ();
SK_API void                  render_set_cam_root   (const sk_ref(matrix) cam_root);
SK_API void                  render_set_skytex     (tex_t sky_texture);
SK_API tex_t                 render_get_skytex     ();
SK_API void                  render_set_skylight   (const sk_ref(spherical_harmonics_t) light_info);
SK_API spherical_harmonics_t render_get_skylight   ();
SK_API void                  render_set_filter     (render_layer_ layer_filter);
SK_API render_layer_         render_get_filter     ();
SK_API void                  render_set_scaling    (float display_tex_scale);
SK_API float                 render_get_scaling    ();
SK_API void                  render_set_multisample(int32_t display_tex_multisample);
SK_API int32_t               render_get_multisample();
SK_API void                  render_override_capture_filter(bool32_t use_override_filter, render_layer_ layer_filter sk_default(render_layer_all));
SK_API render_layer_         render_get_capture_filter     ();
SK_API bool32_t              render_has_capture_filter     ();
SK_API void                  render_set_clear_color(color128 color_gamma);
SK_API color128              render_get_clear_color();
SK_API void                  render_enable_skytex  (bool32_t show_sky);
SK_API bool32_t              render_enabled_skytex ();
SK_API void                  render_global_texture (int32_t register_slot, tex_t texture);
SK_API void                  render_add_mesh       (mesh_t mesh, material_t material, const sk_ref(matrix) transform, color128 color_linear sk_default({1,1,1,1}), render_layer_ layer sk_default(render_layer_0));
SK_API void                  render_add_model      (model_t model, const sk_ref(matrix) transform, color128 color_linear sk_default({1,1,1,1}), render_layer_ layer sk_default(render_layer_0));
SK_API void                  render_add_model_mat  (model_t model, material_t material_override, const sk_ref(matrix) transform, color128 color_linear sk_default({1,1,1,1}), render_layer_ layer sk_default(render_layer_0));
SK_API void                  render_blit           (tex_t to_rendertarget, material_t material);
<<<<<<< HEAD
//TODO: for v0.4, replace render_screenshot with render_screenshot_pose
SK_API void                  render_screenshot     (const char *file_utf8, vec3 from_viewpt, vec3 at, int32_t width, int32_t height, float field_of_view_degrees);
SK_API void                  render_screenshot_pose(const char *file_utf8, int32_t file_quality_100, pose_t viewpoint, int32_t width, int32_t height, float field_of_view_degrees);
SK_API void                  render_screenshot_capture  (void (*render_on_screenshot_callback)(color32* color_buffer, int32_t width, int32_t height, void* context), pose_t viewpoint, int32_t width, int32_t height, float field_of_view_degrees);
SK_API void                  render_screenshot_viewpoint(void (*render_on_screenshot_callback)(color32* color_buffer, int32_t width, int32_t height, void* context), matrix camera, matrix projection, int32_t width, int32_t height, render_layer_ layer_filter sk_default(render_layer_all), render_clear_ clear sk_default(render_clear_all), rect_t viewport sk_default(rect_t{}), tex_format_ tex_format sk_default(tex_format_rgba32));
SK_API void                  render_to             (tex_t to_rendertarget, const sk_ref(matrix) camera, const sk_ref(matrix) projection, render_layer_ layer_filter sk_default(render_layer_all), render_clear_ clear sk_default(render_clear_all), rect_t viewport sk_default({}), tex_format_ tex_format sk_default(tex_format_rgba32));
=======
SK_API void                  render_screenshot     (const char *file, vec3 from_viewpt, vec3 at, int32_t width, int32_t height, float field_of_view_degrees);
SK_API void                  render_screenshot_capture(void (*render_on_screenshot_callback)(color32* color_buffer, int32_t width, int32_t height, void* context), vec3 from_viewpt, vec3 at, int32_t width, int32_t height, float field_of_view_degrees);
SK_API void                  render_screenshot_viewpoint(void (*render_on_screenshot_callback)(color32* color_buffer, int32_t width, int32_t height, void* context), const sk_ref(matrix) camera, const sk_ref(matrix) projection, int32_t width, int32_t height, render_layer_ layer_filter sk_default(render_layer_all), render_clear_ clear sk_default(render_clear_all), rect_t viewport sk_default(rect_t{}), tex_format_ tex_format sk_default(tex_format_rgba32));
SK_API void                  render_to             (tex_t to_rendertarget, const sk_ref(matrix) camera, const sk_ref(matrix) projection, render_layer_ layer_filter sk_default(render_layer_all), render_clear_ clear sk_default(render_clear_all), rect_t viewport sk_default({}));
>>>>>>> 5efb7404
SK_API void                  render_material_to    (tex_t to_rendertarget, material_t override_material, const sk_ref(matrix) camera, const sk_ref(matrix) projection, render_layer_ layer_filter sk_default(render_layer_all), render_clear_ clear sk_default(render_clear_all), rect_t viewport sk_default({}));
SK_API void                  render_get_device     (void **device, void **context);

///////////////////////////////////////////

SK_API void          hierarchy_push              (const sk_ref(matrix) transform);
SK_API void          hierarchy_pop               ();
SK_API void          hierarchy_set_enabled       (bool32_t enabled);
SK_API bool32_t      hierarchy_is_enabled        ();
SK_API const matrix* hierarchy_to_world          ();
SK_API const matrix* hierarchy_to_local          ();
SK_API vec3          hierarchy_to_local_point    (const sk_ref(vec3  ) world_pt);
SK_API vec3          hierarchy_to_local_direction(const sk_ref(vec3  ) world_dir);
SK_API quat          hierarchy_to_local_rotation (const sk_ref(quat  ) world_orientation);
SK_API pose_t        hierarchy_to_local_pose     (const sk_ref(pose_t) world_pose);
SK_API ray_t         hierarchy_to_local_ray      (ray_t world_ray);
SK_API vec3          hierarchy_to_world_point    (const sk_ref(vec3  ) local_pt);
SK_API vec3          hierarchy_to_world_direction(const sk_ref(vec3  ) local_dir);
SK_API quat          hierarchy_to_world_rotation (const sk_ref(quat  ) local_orientation);
SK_API pose_t        hierarchy_to_world_pose     (const sk_ref(pose_t) local_pose);
SK_API ray_t         hierarchy_to_world_ray      (ray_t local_ray);

///////////////////////////////////////////

typedef struct sound_inst_t {
	uint16_t _id;
	int16_t  _slot;
} sound_inst_t;

SK_API sound_t      sound_find           (const char *id);
SK_API void         sound_set_id         (sound_t sound, const char *id);
SK_API const char*  sound_get_id         (const sound_t sound);
SK_API sound_t      sound_create         (const char *filename_utf8);
SK_API sound_t      sound_create_stream  (float buffer_duration);
SK_API sound_t      sound_create_samples (const float *in_arr_samples_at_48000s, uint64_t sample_count);
SK_API sound_t      sound_generate       (float (*audio_generator)(float sample_time), float duration);
SK_API void         sound_write_samples  (sound_t sound, const float *in_arr_samples,  uint64_t sample_count);
SK_API uint64_t     sound_read_samples   (sound_t sound, float       *out_arr_samples, uint64_t sample_count);
SK_API uint64_t     sound_unread_samples (sound_t sound);
SK_API uint64_t     sound_total_samples  (sound_t sound);
SK_API uint64_t     sound_cursor_samples (sound_t sound);
SK_API sound_inst_t sound_play           (sound_t sound, vec3 at, float volume);
SK_API float        sound_duration       (sound_t sound);
SK_API void         sound_addref         (sound_t sound);
SK_API void         sound_release        (sound_t sound);

SK_API void         sound_inst_stop      (sound_inst_t sound_inst);
SK_API bool32_t     sound_inst_is_playing(sound_inst_t sound_inst);
SK_API void         sound_inst_set_pos   (sound_inst_t sound_inst, vec3 pos);
SK_API vec3         sound_inst_get_pos   (sound_inst_t sound_inst);
SK_API void         sound_inst_set_volume(sound_inst_t sound_inst, float volume);
SK_API float        sound_inst_get_volume(sound_inst_t sound_inst);

///////////////////////////////////////////

SK_API int32_t      mic_device_count     ();
SK_API const char*  mic_device_name      (int32_t index);
SK_API bool32_t     mic_start            (const char *device_name sk_default(nullptr));
SK_API void         mic_stop             ();
SK_API sound_t      mic_get_stream       ();
SK_API bool32_t     mic_is_recording     ();

///////////////////////////////////////////

typedef struct file_filter_t {
	char ext[32];
} file_filter_t;

/*When opening the Platform.FilePicker, this enum describes
  how the picker should look and behave.*/
typedef enum picker_mode_ {
	/*Allow opening a single file.*/
	picker_mode_open,
	/*Allow the user to enter or select the name of the
	  destination file.*/
	picker_mode_save,
} picker_mode_;

/*Soft keyboard layouts are often specific to the type of text that they're
  editing! This enum is a collection of common text contexts that SK can pass
  along to the OS's soft keyboard for a more optimal layout.*/
typedef enum text_context_ {
	/*General text editing, this is the most common type of text, and would
	  result in a 'standard' keyboard layout.*/
	text_context_text = 1,
	/*Numbers and numerical values.*/
	text_context_number = 2,
	/*This text specifically represents some kind of URL/URI address.*/
	text_context_uri = 10,
	/*This is a password, and should not be visible when typed!*/
	text_context_password = 18,

} text_context_;
SK_MakeFlag(text_context_);

SK_API void     platform_file_picker        (picker_mode_ mode, void *callback_data, void (*picker_callback)(void *callback_data, bool32_t confirmed, const char *filename), const file_filter_t *filters, int32_t filter_count);
SK_API void     platform_file_picker_sz     (picker_mode_ mode, void *callback_data, void (*picker_callback_sz)(void *callback_data, bool32_t confirmed, const char *filename_ptr, int32_t filename_length), const file_filter_t *in_arr_filters, int32_t filter_count);
SK_API void     platform_file_picker_close  ();
SK_API bool32_t platform_file_picker_visible();
SK_API bool32_t platform_read_file          (const char *filename_utf8,  void **out_data, size_t *out_size);
SK_API bool32_t platform_write_file         (const char *filename_utf8,  void *data, size_t size);
SK_API bool32_t platform_write_file_text    (const char *filename_utf8,  const char* text_utf8);

SK_API bool32_t platform_keyboard_get_force_fallback();
SK_API void     platform_keyboard_set_force_fallback(bool32_t force_fallback);
SK_API void     platform_keyboard_show              (bool32_t visible, text_context_ type);
SK_API bool32_t platform_keyboard_visible           ();

///////////////////////////////////////////

/*What type of device is the source of the pointer? This is a
  bit-flag that can contain some input source family information.*/
typedef enum input_source_ {
	/*Matches with all input sources!*/
	input_source_any           = 0x7FFFFFFF,
	/*Matches with any hand input source.*/
	input_source_hand          = 1 << 0,
	/*Matches with left hand input sources.*/
	input_source_hand_left     = 1 << 1,
	/*Matches with right hand input sources.*/
	input_source_hand_right    = 1 << 2,
	/*Matches with Gaze category input sources.*/
	input_source_gaze          = 1 << 4,
	/*Matches with the head gaze input source.*/
	input_source_gaze_head     = 1 << 5,
	/*Matches with the eye gaze input source.*/
	input_source_gaze_eyes     = 1 << 6,
	/*Matches with mouse cursor simulated gaze as an input source.*/
	input_source_gaze_cursor   = 1 << 7,
	/*Matches with any input source that has an activation button!*/
	input_source_can_press     = 1 << 8,
} input_source_;
SK_MakeFlag(input_source_);

/*An enum for indicating which hand to use!*/
typedef enum handed_ {
	/*Left hand.*/
	handed_left                = 0,
	/*Right hand.*/
	handed_right               = 1,
	/*The number of hands one generally has, this is much nicer
	  than doing a for loop with '2' as the condition! It's much clearer
	  when you can loop Hand.Max times instead.*/
	handed_max                 = 2,
} handed_;

/*A bit-flag for the current state of a button input.*/
typedef enum button_state_ {
	/*Is the button currently up, unpressed?*/
	button_state_inactive      = 0,
	/*Is the button currently down, pressed?*/
	button_state_active        = 1 << 0,
	/*Has the button just been released? Only true for a single frame.*/
	button_state_just_inactive = 1 << 1,
	/*Has the button just been pressed? Only true for a single frame.*/
	button_state_just_active   = 1 << 2,
	/*Has the button just changed state this frame?*/
	button_state_changed       = button_state_just_inactive | button_state_just_active,
	/*Matches with all states!*/
	button_state_any           = 0x7FFFFFFF,
} button_state_;
SK_MakeFlag(button_state_);

/*This is the tracking state of a sensory input in the world,
  like a controller's position sensor, or a QR code identified by a
  tracking system.*/
typedef enum track_state_ {
	/*The system has no current knowledge about the state of
	  this input. It may be out of visibility, or possibly just
	  disconnected.*/
	track_state_lost           = 0,
	/*The system doesn't know for sure where this is, but it
	  has an educated guess that may be inferred from previous data at
	  a lower quality. For example, a controller may still have
	  accelerometer data after going out of view, which can still be
	  accurate for a short time after losing optical tracking.*/
	track_state_inferred       = 1,
	/*The system actively knows where this input is. Within
	  the constraints of the relevant hardware's capabilities, this is
	  as accurate as it gets!*/
	track_state_known          = 2,
} track_state_;

typedef struct pointer_t {
	input_source_ source;
	button_state_ tracked;
	button_state_ state;
	ray_t         ray;
	quat          orientation;
} pointer_t;

typedef struct hand_joint_t {
	vec3          position;
	quat          orientation;
	float         radius;
} hand_joint_t;

typedef struct hand_t {
	hand_joint_t  fingers[5][5];
	pose_t        wrist;
	pose_t        palm;
	vec3          pinch_pt;
	handed_       handedness;
	button_state_ tracked_state;
	button_state_ pinch_state;
	button_state_ grip_state;
	float         size;
	float         pinch_activation;
	float         grip_activation;
} hand_t;

typedef struct controller_t {
	pose_t        pose;
	pose_t        palm;
	pose_t        aim;
	button_state_ tracked;
	track_state_  tracked_pos;
	track_state_  tracked_rot;
	button_state_ stick_click;
	button_state_ x1;
	button_state_ x2;
	float         trigger;
	float         grip;
	vec2          stick;
} controller_t;

typedef struct mouse_t {
	bool32_t      available;
	vec2          pos;
	vec2          pos_change;
	float         scroll;
	float         scroll_change;
} mouse_t;

/*A collection of system key codes, representing keyboard
  characters and mouse buttons. Based on VK codes.*/
typedef enum key_ {
	/*Doesn't represent a key, generally means this item has not been set to
	  any particular value!*/
	key_none      = 0x00,
	/*Left mouse button.*/
	key_mouse_left = 0x01,
	/*Right mouse button.*/
	key_mouse_right = 0x02,
	/*Center mouse button.*/
	key_mouse_center = 0x04,
	/*Mouse forward button.*/
	key_mouse_forward = 0x05,
	/*Mouse back button.*/
	key_mouse_back = 0x06,

	/*Backspace*/
	key_backspace = 0x08,
	/*Tab*/
	key_tab       = 0x09,
	/*Return, or Enter.*/
	key_return    = 0x0D,
	/*Left or right Shift.*/
	key_shift     = 0x10,
	/*Left or right Control key.*/
	key_ctrl      = 0x11,
	/*Left or right Alt key.*/
	key_alt       = 0x12,
	/*This behaves a little differently! This tells the toggle
	  state of caps lock, rather than the key state itself.*/
	key_caps_lock = 0x14,
	/*Escape*/
	key_esc       = 0x1B,
	/*Space*/
	key_space     = 0x20,
	/*End*/
	key_end       = 0x23,
	/*Home*/
	key_home      = 0x24,
	/*Left arrow key.*/
	key_left      = 0x25,
	/*Right arrow key.*/
	key_right     = 0x27,
	/*Up arrow key.*/
	key_up        = 0x26,
	/*Down arrow key.*/
	key_down      = 0x28,
	/*Page up*/
	key_page_up   = 0x21,
	/*Page down*/
	key_page_down = 0x22,
	/*Printscreen*/
	key_printscreen=0x2A,
	/*Any Insert key.*/
	key_insert    = 0x2D,
	/*Any Delete key.*/
	key_del       = 0x2E,

	/*Keyboard top row 0, with shift is ')'.*/
	key_0 = 0x30,
	/*Keyboard top row 1, with shift is '!'.*/
	key_1 = 0x31,
	/*Keyboard top row 2, with shift is '@'.*/
	key_2 = 0x32,
	/*Keyboard top row 3, with shift is '#'.*/
	key_3 = 0x33,
	/*Keyboard top row 4, with shift is '$'.*/
	key_4 = 0x34,
	/*Keyboard top row 5, with shift is '%'.*/
	key_5 = 0x35,
	/*Keyboard top row 6, with shift is '^'.*/
	key_6 = 0x36,
	/*Keyboard top row 7, with shift is '&'.*/
	key_7 = 0x37,
	/*Keyboard top row 8, with shift is '*'.*/
	key_8 = 0x38,
	/*Keyboard top row 9, with shift is '('.*/
	key_9 = 0x39,

	/*a/A*/
	key_a = 0x41,
	/*b/B*/
	key_b = 0x42,
	/*c/C*/
	key_c = 0x43,
	/*d/D*/
	key_d = 0x44,
	/*e/E*/
	key_e = 0x45,
	/*f/F*/
	key_f = 0x46,
	/*g/G*/
	key_g = 0x47,
	/*h/H*/
	key_h = 0x48,
	/*i/I*/
	key_i = 0x49,
	/*j/J*/
	key_j = 0x4A,
	/*k/K*/
	key_k = 0x4B,
	/*l/L*/
	key_l = 0x4C,
	/*m/M*/
	key_m = 0x4D,
	/*n/N*/
	key_n = 0x4E,
	/*o/O*/
	key_o = 0x4F,
	/*p/P*/
	key_p = 0x50,
	/*q/Q*/
	key_q = 0x51,
	/*r/R*/
	key_r = 0x52,
	/*s/S*/
	key_s = 0x53,
	/*t/T*/
	key_t = 0x54,
	/*u/U*/
	key_u = 0x55,
	/*v/V*/
	key_v = 0x56,
	/*w/W*/
	key_w = 0x57,
	/*x/X*/
	key_x = 0x58,
	/*y/Y*/
	key_y = 0x59,
	/*z/Z*/
	key_z = 0x5A,

	/*0 on the numpad, when numlock is on.*/
	key_num0 = 0x60,
	/*1 on the numpad, when numlock is on.*/
	key_num1 = 0x61,
	/*2 on the numpad, when numlock is on.*/
	key_num2 = 0x62,
	/*3 on the numpad, when numlock is on.*/
	key_num3 = 0x63,
	/*4 on the numpad, when numlock is on.*/
	key_num4 = 0x64,
	/*5 on the numpad, when numlock is on.*/
	key_num5 = 0x65,
	/*6 on the numpad, when numlock is on.*/
	key_num6 = 0x66,
	/*7 on the numpad, when numlock is on.*/
	key_num7 = 0x67,
	/*8 on the numpad, when numlock is on.*/
	key_num8 = 0x68,
	/*9 on the numpad, when numlock is on.*/
	key_num9 = 0x69,

	/*Function key F1.*/
	key_f1  = 0x70,
	/*Function key F2.*/
	key_f2  = 0x71,
	/*Function key F3.*/
	key_f3  = 0x72,
	/*Function key F4.*/
	key_f4  = 0x73,
	/*Function key F5.*/
	key_f5  = 0x74,
	/*Function key F6.*/
	key_f6  = 0x75,
	/*Function key F7.*/
	key_f7  = 0x76,
	/*Function key F8.*/
	key_f8  = 0x77,
	/*Function key F9.*/
	key_f9  = 0x78,
	/*Function key F10.*/
	key_f10 = 0x79,
	/*Function key F11.*/
	key_f11 = 0x7A,
	/*Function key F12.*/
	key_f12 = 0x7B,

	/*,/&lt;*/
	key_comma = 0xBC,
	/*./&gt;*/
	key_period = 0xBE,
	/*/*/
	key_slash_fwd = 0xBF,
	/*\*/
	key_slash_back = 0xDC,
	/*;/:*/
	key_semicolon = 0xBA,
	/*'/"*/
	key_apostrophe = 0xDE,
	/*[/{*/
	key_bracket_open = 0xDB,
	/*]/}*/
	key_bracket_close = 0xDD,
	/*-/_*/
	key_minus = 0xBD,
	/*=/+*/
	key_equals = 0xBB,
	/*`/~*/
	key_backtick = 0xc0,
	/*The Windows/Mac Command button on the left side of the keyboard.*/
	key_lcmd = 0x5B,
	/*The Windows/Mac Command button on the right side of the keyboard.*/
	key_rcmd = 0x5C,
	/*Numpad '*', NOT the same as number row '*'.*/
	key_multiply = 0x6A,
	/*Numpad '+', NOT the same as number row '+'.*/
	key_add = 0x6B,
	/*Numpad '-', NOT the same as number row '-'.*/
	key_subtract = 0x6D,
	/*Numpad '.', NOT the same as character '.'.*/
	key_decimal = 0x6E,
	/*Numpad '/', NOT the same as character '/'.*/
	key_divide = 0x6F,
	/*Maximum value for key codes.*/
	key_MAX = 0xFF,
} key_;

SK_API int32_t               input_pointer_count     (input_source_ filter sk_default(input_source_any));
SK_API pointer_t             input_pointer           (int32_t index, input_source_ filter sk_default(input_source_any));
SK_API const hand_t*         input_hand              (handed_ hand);
SK_API void                  input_hand_override     (handed_ hand, const hand_joint_t *in_arr_hand_joints);
SK_API const controller_t*   input_controller        (handed_ hand);
SK_API button_state_         input_controller_menu   ();
SK_API const pose_t*         input_head              ();
SK_API const pose_t*         input_eyes              ();
SK_API button_state_         input_eyes_tracked      ();
SK_API const mouse_t*        input_mouse             ();
SK_API button_state_         input_key               (key_ key);
SK_API void                  input_key_inject_press  (key_ key);
SK_API void                  input_key_inject_release(key_ key);
SK_API char32_t              input_text_consume      ();
SK_API void                  input_text_reset        ();
SK_API void                  input_text_inject_char  (char32_t character);
SK_API void                  input_hand_visible      (handed_ hand, bool32_t visible);
SK_API void                  input_hand_solid        (handed_ hand, bool32_t solid);
SK_API void                  input_hand_material     (handed_ hand, material_t material);

SK_API void                  input_subscribe      (input_source_ source, button_state_ input_event, void (*input_event_callback)(input_source_ source, button_state_ input_event, const sk_ref(pointer_t) in_pointer));
SK_API void                  input_unsubscribe    (input_source_ source, button_state_ input_event, void (*input_event_callback)(input_source_ source, button_state_ input_event, const sk_ref(pointer_t) in_pointer));
SK_API void                  input_fire_event     (input_source_ source, button_state_ input_event, const sk_ref(pointer_t) pointer);

///////////////////////////////////////////

/*A settings flag that lets you describe the behavior of how
  StereoKit will refresh data about the world mesh, if applicable. This
  is used with `World.RefreshType`.*/
typedef enum world_refresh_ {
	/*Refreshing occurs when the user leaves the area that was
	  most recently scanned. This area is a sphere that is 0.5 of the
	  World.RefreshRadius.*/
	world_refresh_area,
	/*Refreshing happens at timer intervals. If an update
	  doesn't happen in time, the next update will happen as soon as
	  possible. The timer interval is configurable via
	  `World.RefreshInterval`.*/
	world_refresh_timer,
} world_refresh_;

SK_API bool32_t       world_has_bounds                ();
SK_API vec2           world_get_bounds_size           ();
SK_API pose_t         world_get_bounds_pose           ();
SK_API pose_t         world_from_spatial_graph        (uint8_t spatial_graph_node_id[16], bool32_t dynamic, int64_t qpc_time);
SK_API pose_t         world_from_perception_anchor    (void *perception_spatial_anchor);
SK_API bool32_t       world_try_from_spatial_graph    (uint8_t spatial_graph_node_id[16], bool32_t dynamic, int64_t qpc_time, pose_t *out_pose);
SK_API bool32_t       world_try_from_perception_anchor(void *perception_spatial_anchor,   pose_t *out_pose);
SK_API bool32_t       world_raycast                   (ray_t ray, ray_t *out_intersection);
SK_API void           world_set_occlusion_enabled     (bool32_t enabled);
SK_API bool32_t       world_get_occlusion_enabled     ();
SK_API void           world_set_raycast_enabled       (bool32_t enabled);
SK_API bool32_t       world_get_raycast_enabled       ();
SK_API void           world_set_occlusion_material    (material_t material);
SK_API material_t     world_get_occlusion_material    ();
SK_API void           world_set_refresh_type          (world_refresh_ refresh_type);
SK_API world_refresh_ world_get_refresh_type          ();
SK_API void           world_set_refresh_radius        (float radius_meters);
SK_API float          world_get_refresh_radius        ();
SK_API void           world_set_refresh_interval      (float every_seconds);
SK_API float          world_get_refresh_interval      ();
SK_API origin_mode_   world_get_origin_mode           ();
SK_API pose_t         world_get_origin_offset         ();
SK_API void           world_set_origin_offset         (pose_t offset);

///////////////////////////////////////////

/*This describes what technology is being used to power StereoKit's
  XR backend.*/
typedef enum backend_xr_type_ {
	/*StereoKit is not using an XR backend of any sort. That means
	  the application is flatscreen and has the simulator disabled.*/
	backend_xr_type_none,
	/*StereoKit is using the flatscreen XR simulator. Inputs are
	  emulated, and some advanced XR functionality may not be
	  available.*/
	backend_xr_type_simulator,
	/*StereoKit is currently powered by OpenXR! This means we're
	  running on a real XR device. Not all OpenXR runtimes provide
	  the same functionality, but we will have access to more fun
	  stuff :)*/
	backend_xr_type_openxr,
	/*StereoKit is running in a browser, and is using WebXR!*/
	backend_xr_type_webxr,
} backend_xr_type_;

/*This describes the platform that StereoKit is running on.*/
typedef enum backend_platform_ {
	/*This is running as a Windows app using the Win32 APIs.*/
	backend_platform_win32,
	/*This is running as a Windows app using the UWP APIs.*/
	backend_platform_uwp,
	/*This is running as a Linux app.*/
	backend_platform_linux,
	/*This is running as an Android app.*/
	backend_platform_android,
	/*This is running in a browser.*/
	backend_platform_web,
} backend_platform_;

/*This describes the graphics API that StereoKit is using for rendering.*/
typedef enum backend_graphics_ {
	/*An invalid default value.*/
	backend_graphics_none,
	/*DirectX's Direct3D11 is used for rendering! This is used by default on
	  Windows.*/
	backend_graphics_d3d11,
	/*OpenGL is used for rendering, using GLX (OpenGL Extension to the X Window
	  System) for loading. This is used by default on Linux.*/
	backend_graphics_opengl_glx,
	/*OpenGL is used for rendering, using WGL (Windows Extensions to OpenGL)
	  for loading. Native developers can configure SK to use this on Windows.*/
	backend_graphics_opengl_wgl,
	/*OpenGL ES is used for rendering, using EGL (EGL Native Platform Graphics
	  Interface) for loading. This is used by default on Android, and native
	  developers can configure SK to use this on Linux.*/
	backend_graphics_opengles_egl,
	/*WebGL is used for rendering. This is used by default on Web.*/
	backend_graphics_webgl,
} backend_graphics_;

typedef uint64_t openxr_handle_t;

SK_API backend_xr_type_  backend_xr_get_type                ();
SK_API openxr_handle_t   backend_openxr_get_instance        ();
SK_API openxr_handle_t   backend_openxr_get_session         ();
SK_API openxr_handle_t   backend_openxr_get_system_id       ();
SK_API openxr_handle_t   backend_openxr_get_space           ();
SK_API int64_t           backend_openxr_get_time            ();
SK_API int64_t           backend_openxr_get_eyes_sample_time();
SK_API void*             backend_openxr_get_function        (const char *function_name);
SK_API bool32_t          backend_openxr_ext_enabled         (const char *extension_name);
SK_API void              backend_openxr_ext_request         (const char *extension_name);
SK_API void              backend_openxr_use_minimum_exts    (bool32_t use_minimum_exts);
SK_API void              backend_openxr_composition_layer   (void *XrCompositionLayerBaseHeader, int32_t data_size, int32_t sort_order);
SK_API void              backend_openxr_end_frame_chain     (void *XrBaseHeader, int32_t data_size);

SK_API void              backend_openxr_add_callback_pre_session_create(void (*xr_pre_session_create_callback)(void* context), void* context);
SK_API void              backend_openxr_add_callback_poll_event        (void (*xr_poll_event_callback)(void* context, void* XrEventDataBuffer), void* context);
SK_API void              backend_openxr_remove_callback_poll_event     (void (*xr_poll_event_callback)(void* context, void* XrEventDataBuffer));

SK_API backend_platform_ backend_platform_get         ();
SK_API void*             backend_android_get_java_vm  ();
SK_API void*             backend_android_get_activity ();
SK_API void*             backend_android_get_jni_env  ();

SK_API backend_graphics_ backend_graphics_get           ();
SK_API void             *backend_d3d11_get_d3d_device   ();
SK_API void             *backend_d3d11_get_d3d_context  ();
SK_API void             *backend_d3d11_get_deferred_d3d_context();
SK_API void             *backend_d3d11_get_deferred_mtx();
SK_API uint32_t         backend_d3d11_get_main_thread_id();
SK_API void             *backend_opengl_wgl_get_hdc     ();
SK_API void             *backend_opengl_wgl_get_hglrc   ();
SK_API void             *backend_opengl_glx_get_context ();
SK_API void             *backend_opengl_glx_get_display ();
SK_API void             *backend_opengl_glx_get_drawable();
SK_API void             *backend_opengl_egl_get_context ();
SK_API void             *backend_opengl_egl_get_config  ();
SK_API void             *backend_opengl_egl_get_display ();

///////////////////////////////////////////

/*The log tool will write to the console with annotations for console
  colors, which helps with readability, but isn't always supported.
  These are the options available for configuring those colors.*/
typedef enum log_colors_ {
	/*Use console coloring annotations.*/
	log_colors_ansi = 0,
	/*Scrape out any color annotations, so logs are all completely
	  plain text.*/
	log_colors_none
} log_colors_;

SK_API void log_diag       (const char* text);
SK_API void log_diagf      (const char* text, ...);
SK_API void log_info       (const char* text);
SK_API void log_infof      (const char* text, ...);
SK_API void log_warn       (const char* text);
SK_API void log_warnf      (const char* text, ...);
SK_API void log_err        (const char* text);
SK_API void log_errf       (const char* text, ...);
SK_API void log_writef     (log_ level, const char *text, ...);
SK_API void log_write      (log_ level, const char* text);
SK_API void log_set_filter (log_ level);
SK_API void log_set_colors (log_colors_ colors);
SK_API void log_subscribe  (void (*log_callback)(log_ level, const char *text));
SK_API void log_unsubscribe(void (*log_callback)(log_ level, const char *text));

///////////////////////////////////////////

/*A flag for what 'type' an Asset may store.*/
typedef enum asset_type_ {
	/*No type, this may come from some kind of invalid Asset id.*/
	asset_type_none = 0,
	/*A Mesh.*/
	asset_type_mesh,
	/*A Tex.*/
	asset_type_tex,
	/*A Shader.*/
	asset_type_shader,
	/*A Material.*/
	asset_type_material,
	/*A Model.*/
	asset_type_model,
	/*A Font.*/
	asset_type_font,
	/*A Sprite.*/
	asset_type_sprite,
	/*A Sound.*/
	asset_type_sound,
	/*A Solid.*/
	asset_type_solid,
} asset_type_;

typedef void* asset_t;

SK_API void        assets_releaseref_threadsafe(void *asset);
SK_API int32_t     assets_current_task         ();
SK_API int32_t     assets_total_tasks          ();
SK_API int32_t     assets_current_task_priority();
SK_API void        assets_block_for_priority   (int32_t priority);
SK_API int32_t     assets_count                ();
SK_API asset_t     assets_get_index            (int32_t index);
SK_API asset_type_ assets_get_type             (int32_t index);

SK_API asset_type_ asset_get_type(asset_t asset);
SK_API void        asset_set_id  (asset_t asset, const char* id);
SK_API const char* asset_get_id  (const asset_t asset);
SK_API void        asset_addref  (asset_t asset);
SK_API void        asset_release (asset_t asset);

///////////////////////////////////////////

SK_CONST char *default_id_material             = "default/material";
SK_CONST char *default_id_material_pbr         = "default/material_pbr";
SK_CONST char *default_id_material_pbr_clip    = "default/material_pbr_clip";
SK_CONST char *default_id_material_unlit       = "default/material_unlit";
SK_CONST char *default_id_material_unlit_clip  = "default/material_unlit_clip";
SK_CONST char *default_id_material_equirect    = "default/equirect_convert";
SK_CONST char *default_id_material_font        = "default/material_font";
SK_CONST char *default_id_material_hand        = "default/material_hand";
SK_CONST char *default_id_material_ui          = "default/material_ui";
SK_CONST char *default_id_material_ui_box      = "default/material_ui_box";
SK_CONST char *default_id_material_ui_quadrant = "default/material_ui_quadrant";
SK_CONST char *default_id_tex                  = "default/tex";
SK_CONST char *default_id_tex_black            = "default/tex_black";
SK_CONST char *default_id_tex_gray             = "default/tex_gray";
SK_CONST char *default_id_tex_flat             = "default/tex_flat";
SK_CONST char *default_id_tex_rough            = "default/tex_rough";
SK_CONST char *default_id_tex_devtex           = "default/tex_devtex";
SK_CONST char *default_id_tex_error            = "default/tex_error";
SK_CONST char *default_id_cubemap              = "default/cubemap";
SK_CONST char *default_id_font                 = "default/font";
SK_CONST char *default_id_mesh_quad            = "default/mesh_quad";
SK_CONST char *default_id_mesh_screen_quad     = "default/mesh_screen_quad";
SK_CONST char *default_id_mesh_cube            = "default/mesh_cube";
SK_CONST char *default_id_mesh_sphere          = "default/mesh_sphere";
SK_CONST char *default_id_mesh_lefthand        = "default/mesh_lefthand";
SK_CONST char *default_id_mesh_righthand       = "default/mesh_righthand";
SK_CONST char *default_id_mesh_ui_button       = "default/mesh_ui_button";
SK_CONST char *default_id_shader               = "default/shader";
SK_CONST char *default_id_shader_blit          = "default/shader_blit";
SK_CONST char *default_id_shader_pbr           = "default/shader_pbr";
SK_CONST char *default_id_shader_pbr_clip      = "default/shader_pbr_clip";
SK_CONST char *default_id_shader_unlit         = "default/shader_unlit";
SK_CONST char *default_id_shader_unlit_clip    = "default/shader_unlit_clip";
SK_CONST char *default_id_shader_font          = "default/shader_font";
SK_CONST char *default_id_shader_equirect      = "default/shader_equirect";
SK_CONST char *default_id_shader_ui            = "default/shader_ui";
SK_CONST char *default_id_shader_ui_box        = "default/shader_ui_box";
SK_CONST char *default_id_shader_ui_quadrant   = "default/shader_ui_quadrant";
SK_CONST char *default_id_shader_sky           = "default/shader_sky";
SK_CONST char *default_id_shader_lines         = "default/shader_lines";
SK_CONST char *default_id_sound_click          = "default/sound_click";
SK_CONST char *default_id_sound_unclick        = "default/sound_unclick";
SK_CONST char *default_id_sound_grab           = "default/sound_grab";
SK_CONST char *default_id_sound_ungrab         = "default/sound_ungrab";

#ifdef __cplusplus
} // namespace sk
#endif

///////////////////////////////////////////
// Tools for creating the version information

#define SK_STR2(x) #x
#define SK_STR(x) SK_STR2(x)

  // This will look like 'M.i.P-rcr', or 'M.i.P' if r is 0
#if SK_VERSION_PRERELEASE != 0
#define SK_VERSION SK_STR(SK_VERSION_MAJOR) "." SK_STR(SK_VERSION_MINOR) "." SK_STR(SK_VERSION_PATCH) "-preview." SK_STR(SK_VERSION_PRERELEASE)
#else
#define SK_VERSION SK_STR(SK_VERSION_MAJOR) "." SK_STR(SK_VERSION_MINOR) "." SK_STR(SK_VERSION_PATCH)
#endif

  // A version in hex looks like: 0xMMMMiiiiPPPPrrrr
  // In order of Major.mInor.Patch.pre-Release
#define SK_VERSION_ID ( ((uint64_t)SK_VERSION_MAJOR << 48) | ((uint64_t)SK_VERSION_MINOR << 32) | ((uint64_t)SK_VERSION_PATCH << 16) | (uint64_t)(SK_VERSION_PRERELEASE) )
<|MERGE_RESOLUTION|>--- conflicted
+++ resolved
@@ -1567,19 +1567,12 @@
 SK_API void                  render_add_model      (model_t model, const sk_ref(matrix) transform, color128 color_linear sk_default({1,1,1,1}), render_layer_ layer sk_default(render_layer_0));
 SK_API void                  render_add_model_mat  (model_t model, material_t material_override, const sk_ref(matrix) transform, color128 color_linear sk_default({1,1,1,1}), render_layer_ layer sk_default(render_layer_0));
 SK_API void                  render_blit           (tex_t to_rendertarget, material_t material);
-<<<<<<< HEAD
 //TODO: for v0.4, replace render_screenshot with render_screenshot_pose
 SK_API void                  render_screenshot     (const char *file_utf8, vec3 from_viewpt, vec3 at, int32_t width, int32_t height, float field_of_view_degrees);
 SK_API void                  render_screenshot_pose(const char *file_utf8, int32_t file_quality_100, pose_t viewpoint, int32_t width, int32_t height, float field_of_view_degrees);
 SK_API void                  render_screenshot_capture  (void (*render_on_screenshot_callback)(color32* color_buffer, int32_t width, int32_t height, void* context), pose_t viewpoint, int32_t width, int32_t height, float field_of_view_degrees);
 SK_API void                  render_screenshot_viewpoint(void (*render_on_screenshot_callback)(color32* color_buffer, int32_t width, int32_t height, void* context), matrix camera, matrix projection, int32_t width, int32_t height, render_layer_ layer_filter sk_default(render_layer_all), render_clear_ clear sk_default(render_clear_all), rect_t viewport sk_default(rect_t{}), tex_format_ tex_format sk_default(tex_format_rgba32));
-SK_API void                  render_to             (tex_t to_rendertarget, const sk_ref(matrix) camera, const sk_ref(matrix) projection, render_layer_ layer_filter sk_default(render_layer_all), render_clear_ clear sk_default(render_clear_all), rect_t viewport sk_default({}), tex_format_ tex_format sk_default(tex_format_rgba32));
-=======
-SK_API void                  render_screenshot     (const char *file, vec3 from_viewpt, vec3 at, int32_t width, int32_t height, float field_of_view_degrees);
-SK_API void                  render_screenshot_capture(void (*render_on_screenshot_callback)(color32* color_buffer, int32_t width, int32_t height, void* context), vec3 from_viewpt, vec3 at, int32_t width, int32_t height, float field_of_view_degrees);
-SK_API void                  render_screenshot_viewpoint(void (*render_on_screenshot_callback)(color32* color_buffer, int32_t width, int32_t height, void* context), const sk_ref(matrix) camera, const sk_ref(matrix) projection, int32_t width, int32_t height, render_layer_ layer_filter sk_default(render_layer_all), render_clear_ clear sk_default(render_clear_all), rect_t viewport sk_default(rect_t{}), tex_format_ tex_format sk_default(tex_format_rgba32));
 SK_API void                  render_to             (tex_t to_rendertarget, const sk_ref(matrix) camera, const sk_ref(matrix) projection, render_layer_ layer_filter sk_default(render_layer_all), render_clear_ clear sk_default(render_clear_all), rect_t viewport sk_default({}));
->>>>>>> 5efb7404
 SK_API void                  render_material_to    (tex_t to_rendertarget, material_t override_material, const sk_ref(matrix) camera, const sk_ref(matrix) projection, render_layer_ layer_filter sk_default(render_layer_all), render_clear_ clear sk_default(render_clear_all), rect_t viewport sk_default({}));
 SK_API void                  render_get_device     (void **device, void **context);
 
