#pragma once

#include "../stereokit.h"
#include "../libraries/array.h"

namespace sk {

struct render_stats_t {
	int swaps_mesh;
	int swaps_texture;
	int swaps_material;
	int draw_calls;
	int draw_instances;
};

enum render_list_state_ {
	render_list_state_destroyed = -1,
	render_list_state_empty = 0,
	render_list_state_used,
	render_list_state_rendered,
	render_list_state_rendering,
};

typedef int32_t render_list_t;

matrix        render_get_projection_matrix();
float         render_get_ortho_view_height();
matrix        render_get_cam_final        ();
matrix        render_get_cam_final_inv    ();
color128      render_get_clear_color_ln   ();
vec2          render_get_clip             ();
void          render_draw_matrix          (const matrix *views, const matrix *projs, int32_t view_count, render_layer_ render_filter);
void          render_clear                ();
vec3          render_unproject_pt         (vec3 normalized_screen_pt);
void          render_update_projection    ();
const char   *render_fmt_name             (tex_format_ format);
tex_format_   render_preferred_depth_fmt  ();
void          render_blit_to_bound        (material_t material);
void          render_set_sim_origin       (pose_t pose);
void          render_set_sim_head         (pose_t pose);

bool          render_init                 ();
void          render_step                 ();
void          render_shutdown             ();

render_list_t render_list_create          ();
void          render_list_release         (render_list_t list);
void          render_list_push            (render_list_t list);
void          render_list_pop             ();
<<<<<<< HEAD
void          render_list_execute         (render_list_t list, render_layer_ filter, uint32_t view_count);
void          render_list_execute_material(render_list_t list, render_layer_ filter, uint32_t view_count, material_t override_material);
=======
void          render_list_execute         (render_list_t list, render_layer_ filter, uint32_t view_count, int32_t queue_start, int32_t queue_end);
void          render_list_execute_material(render_list_t list, render_layer_ filter, uint32_t view_count, int32_t queue_start, int32_t queue_end, material_t override_material);
>>>>>>> 1f481147
void          render_list_clear           (render_list_t list);

} // namespace sk<|MERGE_RESOLUTION|>--- conflicted
+++ resolved
@@ -47,13 +47,8 @@
 void          render_list_release         (render_list_t list);
 void          render_list_push            (render_list_t list);
 void          render_list_pop             ();
-<<<<<<< HEAD
-void          render_list_execute         (render_list_t list, render_layer_ filter, uint32_t view_count);
-void          render_list_execute_material(render_list_t list, render_layer_ filter, uint32_t view_count, material_t override_material);
-=======
 void          render_list_execute         (render_list_t list, render_layer_ filter, uint32_t view_count, int32_t queue_start, int32_t queue_end);
 void          render_list_execute_material(render_list_t list, render_layer_ filter, uint32_t view_count, int32_t queue_start, int32_t queue_end, material_t override_material);
->>>>>>> 1f481147
 void          render_list_clear           (render_list_t list);
 
 } // namespace sk