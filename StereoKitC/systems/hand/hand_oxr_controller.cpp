--- conflicted
+++ resolved
@@ -55,20 +55,9 @@
 ///////////////////////////////////////////
 
 void hand_oxrc_update_frame() {
-<<<<<<< HEAD
-	oxri_update_frame();
-=======
 	if (xr_time == 0) return;
 
-	// Update our action set with up-to-date input data!
-	XrActiveActionSet action_set = { };
-	action_set.actionSet     = xrc_action_set;
-	action_set.subactionPath = XR_NULL_PATH;
-	XrActionsSyncInfo sync_info = { XR_TYPE_ACTIONS_SYNC_INFO };
-	sync_info.countActiveActionSets = 1;
-	sync_info.activeActionSets      = &action_set;
-	xrSyncActions(xr_session, &sync_info);
->>>>>>> f7e947bc
+	oxri_update_frame();
 
 	// Now we'll get the current states of our actions, and store them for later use
 	for (uint32_t hand = 0; hand < handed_max; hand++) {
