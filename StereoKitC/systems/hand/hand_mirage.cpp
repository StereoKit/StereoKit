--- conflicted
+++ resolved
@@ -46,8 +46,8 @@
 	mirage_checked = true;
 
 	if (sk_active_runtime() != runtime_mixedreality) {
-		xr_hand_state   = xr_hand_state_unavailable;
-		xr_hand_support = false;
+		xr_hand_state       = xr_hand_state_unavailable;
+		mirage_hand_support = false;
 		return false;
 	}
 
@@ -106,12 +106,8 @@
 
 void hand_mirage_update_hands(int64_t win32_prediction_time) {
 #if WINDOWS_UWP
-<<<<<<< HEAD
 	if (!mirage_hand_support)
 		return;
-=======
-	if (!xr_hand_support) return;
->>>>>>> f7e947bc
 
 	oxri_update_frame();
 
