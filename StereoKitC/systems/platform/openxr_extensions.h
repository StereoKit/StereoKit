--- conflicted
+++ resolved
@@ -170,12 +170,8 @@
 		FOR_EACH_EXT_ALL    (CHECK_EXT)
 		FOR_EACH_EXT_UWP    (CHECK_EXT)
 		FOR_EACH_EXT_ANDROID(CHECK_EXT)
-<<<<<<< HEAD
+		FOR_EACH_EXT_LINUX  (CHECK_EXT)
 		FOR_EACH_EXT_DEBUG  (CHECK_EXT)
-=======
-		FOR_EACH_EXT_LINUX(CHECK_EXT)
-		FOR_EACH_EXT_DEBUG(CHECK_EXT)
->>>>>>> 09f6dd1b
 		else if (on_available != nullptr) { on_available(exts[i].extensionName); }
 	}
 
