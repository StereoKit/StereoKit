#pragma comment(lib,"openxr_loader.lib")

#include "openxr.h"
#include "openxr_input.h"
<<<<<<< HEAD
=======
#include "openxr_view.h"
>>>>>>> 1f6c4e51

#include "../../stereokit.h"
#include "../../_stereokit.h"
#include "../../log.h"
#include "../../systems/d3d.h"
#include "../../systems/render.h"
#include "../../systems/input.h"
#include "../../systems/hand/input_hand.h"
#include "../../systems/hand/hand_leap.h"
#include "../../asset_types/texture.h"

#include <openxr/openxr.h>
#include <openxr/openxr_platform.h>
#include <openxr/openxr_reflection.h>

#include <string.h>
#include <stdlib.h>
#include <vector>

using namespace std;

namespace sk {

///////////////////////////////////////////

XrFormFactor xr_config_form = XR_FORM_FACTOR_HEAD_MOUNTED_DISPLAY;

const char *xr_request_extensions[] = {
	XR_KHR_D3D11_ENABLE_EXTENSION_NAME,
	XR_KHR_COMPOSITION_LAYER_DEPTH_EXTENSION_NAME,
	XR_KHR_WIN32_CONVERT_PERFORMANCE_COUNTER_TIME_EXTENSION_NAME,
	XR_MSFT_UNBOUNDED_REFERENCE_SPACE_EXTENSION_NAME,
	XR_MSFT_HAND_INTERACTION_PREVIEW_EXTENSION_NAME,
	XR_MSFT_HAND_TRACKING_PREVIEW_EXTENSION_NAME,
	XR_MSFT_SPATIAL_GRAPH_BRIDGE_PREVIEW_EXTENSION_NAME,
	XR_MSFT_SECONDARY_VIEW_CONFIGURATION_PREVIEW_EXTENSION_NAME,
	XR_MSFT_FIRST_PERSON_OBSERVER_PREVIEW_EXTENSION_NAME,
};
bool xr_depth_lsr     = false;
bool xr_depth_lsr_ext = false;
bool xr_articulated_hands     = false;
bool xr_articulated_hands_ext = false;

XrInstance     xr_instance      = {};
XrSession      xr_session       = {};
XrExtTable     xr_extensions    = {};
XrSessionState xr_session_state = XR_SESSION_STATE_UNKNOWN;
bool           xr_running       = false;
XrSpace        xr_app_space     = {};
XrSpace        xr_head_space    = {};
XrSystemId     xr_system_id     = XR_NULL_SYSTEM_ID;
XrTime         xr_time          = 0;

XrEnvironmentBlendMode xr_blend;
XrReferenceSpaceType   xr_refspace;
xr_hand_state_         xr_hand_state = xr_hand_state_uncertain;

///////////////////////////////////////////

XrReferenceSpaceType openxr_preferred_space();
void                 openxr_preferred_extensions(uint32_t &out_extension_count, const char **out_extensions);

///////////////////////////////////////////

inline bool openxr_loc_valid(XrSpaceLocation &loc) {
	return 
		(loc.locationFlags & XR_SPACE_LOCATION_POSITION_VALID_BIT   ) != 0 &&
		(loc.locationFlags & XR_SPACE_LOCATION_ORIENTATION_VALID_BIT) != 0;
}

///////////////////////////////////////////

const char *openxr_string(XrResult result) {
	switch (result) {
#define ENTRY(NAME, VALUE) \
	case VALUE: return #NAME;
		XR_LIST_ENUM_XrResult(ENTRY)
#undef ENTRY
	default: return "<UNKNOWN>";
	}
}

///////////////////////////////////////////

int64_t openxr_get_time() {
	LARGE_INTEGER time;
	xr_extensions.xrConvertTimeToWin32PerformanceCounterKHR(xr_instance, xr_time, &time);
	return time.QuadPart;
}

///////////////////////////////////////////

bool openxr_init(const char *app_name) {
	uint32_t extension_count = 0;
	openxr_preferred_extensions(extension_count, nullptr);
	const char **extensions = (const char**)malloc(sizeof(char *) * extension_count);
	openxr_preferred_extensions(extension_count, extensions);

	XrInstanceCreateInfo createInfo   = { XR_TYPE_INSTANCE_CREATE_INFO };
	createInfo.enabledExtensionCount = extension_count;
	createInfo.enabledExtensionNames = extensions;
	createInfo.applicationInfo.applicationVersion = 1;

	// Use a version Id formatted as 0xMMMiiPPP
	createInfo.applicationInfo.engineVersion = 
		(SK_VERSION_MAJOR << 20)              |
		(SK_VERSION_MINOR << 12 & 0x000FF000) |
		(SK_VERSION_PATCH & 0x00000FFF);

	createInfo.applicationInfo.apiVersion         = XR_CURRENT_API_VERSION;
	strcpy_s(createInfo.applicationInfo.applicationName, app_name);
	strcpy_s(createInfo.applicationInfo.engineName, "StereoKit");
	XrResult result = xrCreateInstance(&createInfo, &xr_instance);

	free(extensions);

	// Check if OpenXR is on this system, if this is null here, the user needs to install an
	// OpenXR runtime and ensure it's active!
	if (XR_FAILED(result) || xr_instance == XR_NULL_HANDLE) {
		log_fail_reasonf(90, "Couldn't create OpenXR instance [%s], is OpenXR installed and set as the active runtime?", openxr_string(result));
		return false;
	}

	// Create links to the extension functions
	xr_extensions = xrCreateExtensionTable(xr_instance);

	// Request a form factor from the device (HMD, Handheld, etc.)
	XrSystemGetInfo systemInfo = { XR_TYPE_SYSTEM_GET_INFO };
	systemInfo.formFactor = xr_config_form;
	result = xrGetSystem(xr_instance, &systemInfo, &xr_system_id);
	if (XR_FAILED(result)) {
		log_fail_reasonf(90, "Couldn't find our desired MR form factor, no MR device attached/ready? [%s]", openxr_string(result));
		return false;
	}

	// Figure out what this device is capable of!
	XrSystemProperties                 properties          = { XR_TYPE_SYSTEM_PROPERTIES };
	XrSystemHandTrackingPropertiesMSFT tracking_properties = { XR_TYPE_SYSTEM_HAND_TRACKING_PROPERTIES_MSFT };
	properties.next = &tracking_properties;
	xr_check(xrGetSystemProperties(xr_instance, xr_system_id, &properties),
		"xrGetSystemProperties failed [%s]");
	log_diagf("Using system: %s", properties.systemName);
	xr_articulated_hands = xr_articulated_hands_ext && tracking_properties.supportsHandTracking;
	xr_depth_lsr         = xr_depth_lsr_ext; // TODO: Find out how to verify this one

	// OpenXR wants to ensure apps are using the correct LUID, so this MUST be called before xrCreateSession
	XrGraphicsRequirementsD3D11KHR requirement = { XR_TYPE_GRAPHICS_REQUIREMENTS_D3D11_KHR };
	xr_check(xr_extensions.xrGetD3D11GraphicsRequirementsKHR(xr_instance, xr_system_id, &requirement),
		"xrGetD3D11GraphicsRequirementsKHR failed [%s]");
	if (!d3d_init(&requirement.adapterLuid))
		return false;

	// A session represents this application's desire to display things! This is where we hook up our graphics API.
	// This does not start the session, for that, you'll need a call to xrBeginSession, which we do in openxr_poll_events
	XrGraphicsBindingD3D11KHR d3d_binding = { XR_TYPE_GRAPHICS_BINDING_D3D11_KHR };
	d3d_binding.device = d3d_device;
	XrSessionCreateInfo sessionInfo = { XR_TYPE_SESSION_CREATE_INFO };
	sessionInfo.next     = &d3d_binding;
	sessionInfo.systemId = xr_system_id;
	xrCreateSession(xr_instance, &sessionInfo, &xr_session);

	// Unable to start a session, may not have an MR device attached or ready
	if (XR_FAILED(result) || xr_session == XR_NULL_HANDLE) {
		log_fail_reasonf(90, "Couldn't create an OpenXR session, no MR device attached/ready? [%s]", openxr_string(result));
		return false;
	}

	// Create reference spaces! So we can find stuff relative to them :)
	xr_refspace = openxr_preferred_space();

	XrReferenceSpaceCreateInfo ref_space = { XR_TYPE_REFERENCE_SPACE_CREATE_INFO };
	ref_space.poseInReferenceSpace = { {0,0,0,1}, {0,0,0} };
	ref_space.referenceSpaceType   = xr_refspace;
	result = xrCreateReferenceSpace(xr_session, &ref_space, &xr_app_space);
	if (XR_FAILED(result)) {
		log_infof("xrCreateReferenceSpace failed [%s]", openxr_string(result));
		return false;
	}

	ref_space = { XR_TYPE_REFERENCE_SPACE_CREATE_INFO };
	ref_space.poseInReferenceSpace = { {0,0,0,1}, {0,0,0} };
	ref_space.referenceSpaceType   = XR_REFERENCE_SPACE_TYPE_VIEW;
	result = xrCreateReferenceSpace(xr_session, &ref_space, &xr_head_space);
	if (XR_FAILED(result)) {
		log_infof("xrCreateReferenceSpace failed [%s]", openxr_string(result));
		return false;
	}

	if (!openxr_views_create())
		return false;
	
	if (!oxri_init())
		return false;

	return true;
}

///////////////////////////////////////////

void openxr_preferred_extensions(uint32_t &out_extension_count, const char **out_extensions) {
	// Find what extensions are available on this system!
	uint32_t ext_count = 0;
	xrEnumerateInstanceExtensionProperties(nullptr, 0, &ext_count, nullptr);
	XrExtensionProperties *exts = (XrExtensionProperties *)malloc(sizeof(XrExtensionProperties) * ext_count);
	for (uint32_t i = 0; i < ext_count; i++) exts[i] = { XR_TYPE_EXTENSION_PROPERTIES };
	xrEnumerateInstanceExtensionProperties(nullptr, ext_count, &ext_count, exts);

	// Count how many there are, and copy them out
	out_extension_count = 0;
	for (int32_t e = 0; e < _countof(xr_request_extensions); e++) {
		for (uint32_t i = 0; i < ext_count; i++) {
			if (strcmp(exts[i].extensionName, xr_request_extensions[e]) == 0) {
				if (out_extensions != nullptr)
					out_extensions[out_extension_count] = xr_request_extensions[e];
				out_extension_count += 1;
				break;
			}
		}
	}

	// Flag any extensions the app will need to know about
	if (out_extensions != nullptr) {
		for (uint32_t i = 0; i < out_extension_count; i++) {
			if      (strcmp(out_extensions[i], XR_KHR_COMPOSITION_LAYER_DEPTH_EXTENSION_NAME) == 0) xr_depth_lsr_ext         = true;
			else if (strcmp(out_extensions[i], XR_MSFT_HAND_TRACKING_PREVIEW_EXTENSION_NAME ) == 0) xr_articulated_hands_ext = true;
		}
	}

	free(exts);
}

///////////////////////////////////////////

XrReferenceSpaceType openxr_preferred_space() {

	// OpenXR uses a couple different types of reference frames for positioning content, we need to choose one for
	// displaying our content! STAGE would be relative to the center of your guardian system's bounds, and LOCAL
	// would be relative to your device's starting location.

	XrReferenceSpaceType refspace_priority[] = {
		XR_REFERENCE_SPACE_TYPE_UNBOUNDED_MSFT,
		XR_REFERENCE_SPACE_TYPE_LOCAL,
		XR_REFERENCE_SPACE_TYPE_STAGE, };

	// Find the spaces OpenXR has access to on this device
	uint32_t refspace_count = 0;
	xrEnumerateReferenceSpaces(xr_session, 0, &refspace_count, nullptr);
	XrReferenceSpaceType *refspace_types = (XrReferenceSpaceType *)malloc(sizeof(XrReferenceSpaceType) * refspace_count);
	xrEnumerateReferenceSpaces(xr_session, refspace_count, &refspace_count, refspace_types);

	// Find which one we prefer!
	XrReferenceSpaceType result = (XrReferenceSpaceType)0;
	for (int32_t p = 0; p < _countof(refspace_priority); p++) {
		for (uint32_t i = 0; i < refspace_count; i++) {
			if (refspace_types[i] == refspace_priority[p]) {
				result = refspace_types[i];
				break;
			}
		}
		if (result != 0)
			break;
	}

	// TODO: UNBOUNDED_MSFT and STAGE have very different behavior, but
	// STAGE behavior is preferred. So it would be nice to make some considerations
	// here to change that?

	free(refspace_types);

	return result;
}

///////////////////////////////////////////

void openxr_shutdown() {
	// Shut down the input!
	oxri_shutdown();

<<<<<<< HEAD
	// We used a graphics API to initialize the swapchain data, so we'll
	// give it a chance to release anything here!
	for (size_t s = 0; s < xr_swapchains.surface_data.size(); s++) {
		tex_release(xr_swapchains.surface_data[s]);
	}
	xrDestroySwapchain(xr_swapchains.handle);
=======
	openxr_views_destroy();
>>>>>>> 1f6c4e51

	// Release all the other OpenXR resources that we've created!
	// What gets allocated, must get deallocated!
	if (xr_head_space != XR_NULL_HANDLE) xrDestroySpace   (xr_head_space);
	if (xr_app_space  != XR_NULL_HANDLE) xrDestroySpace   (xr_app_space);
	if (xr_session    != XR_NULL_HANDLE) xrDestroySession (xr_session);
	if (xr_instance   != XR_NULL_HANDLE) xrDestroyInstance(xr_instance);

	d3d_shutdown();
}

///////////////////////////////////////////

void openxr_step_begin() {
	d3d_update();
	openxr_poll_events();
	if (xr_running)
		openxr_poll_actions();
}

///////////////////////////////////////////

void openxr_step_end() {
	if (xr_running)
		openxr_render_frame();
}

///////////////////////////////////////////

void openxr_poll_events() {
	XrEventDataBuffer event_buffer = { XR_TYPE_EVENT_DATA_BUFFER };

	while (xrPollEvent(xr_instance, &event_buffer) == XR_SUCCESS) {
		switch (event_buffer.type) {
		case XR_TYPE_EVENT_DATA_SESSION_STATE_CHANGED: {
			XrEventDataSessionStateChanged *changed = (XrEventDataSessionStateChanged*)&event_buffer;
			xr_session_state = changed->state;
			sk_focused       = xr_session_state == XR_SESSION_STATE_VISIBLE || xr_session_state == XR_SESSION_STATE_FOCUSED;

			// Session state change is where we can begin and end sessions, as well as find quit messages!
			switch (xr_session_state) {
			case XR_SESSION_STATE_READY: {
				XrSessionBeginInfo begin_info = { XR_TYPE_SESSION_BEGIN_INFO };
				begin_info.primaryViewConfigurationType = xr_display_types[0];

				XrSessionBeginSecondaryViewConfigurationInfoMSFT secondary = { XR_TYPE_SESSION_BEGIN_SECONDARY_VIEW_CONFIGURATION_INFO_MSFT };
				if (xr_display_count > 1) {
					secondary.next                          = nullptr;
					secondary.viewConfigurationCount        = xr_display_count-1;
					secondary.enabledViewConfigurationTypes = xr_display_types+1;
					begin_info.next = &secondary;
				}

				xrBeginSession(xr_session, &begin_info);
				xr_running = true;
				log_diag("OpenXR session begin.");
			} break;
			case XR_SESSION_STATE_STOPPING:     xrEndSession(xr_session); xr_running = false; break;
			case XR_SESSION_STATE_EXITING:      sk_run = false;              break;
			case XR_SESSION_STATE_LOSS_PENDING: sk_run = false;              break;
			}
		} break;
		case XR_TYPE_EVENT_DATA_INSTANCE_LOSS_PENDING: sk_run = false; return;
		}
		event_buffer = { XR_TYPE_EVENT_DATA_BUFFER };
	}
}

///////////////////////////////////////////

<<<<<<< HEAD
void openxr_render_frame() {
	// Block until the previous frame is finished displaying, and is ready for another one.
	// Also returns a prediction of when the next frame will be displayed, for use with predicting
	// locations of controllers, viewpoints, etc.
	XrFrameState frame_state = { XR_TYPE_FRAME_STATE };
	xrWaitFrame (xr_session, nullptr, &frame_state);
	// Must be called before any rendering is done! This can return some interesting flags, like 
	// XR_SESSION_VISIBILITY_UNAVAILABLE, which means we could skip rendering this frame and call
	// xrEndFrame right away.
	xrBeginFrame(xr_session, nullptr);

	// Timing also needs some work, may be best as some sort of anchor system
	xr_time = frame_state.predictedDisplayTime + frame_state.predictedDisplayPeriod;

	// Execute any code that's dependant on the predicted time, such as updating the location of
	// controller models.
	input_update_predicted();

	// If the session is active, lets render our layer in the compositor!
	XrCompositionLayerBaseHeader            *layer      = nullptr;
	XrCompositionLayerProjection             layer_proj = { XR_TYPE_COMPOSITION_LAYER_PROJECTION };
	vector<XrCompositionLayerProjectionView> views;
	bool session_active = xr_session_state == XR_SESSION_STATE_VISIBLE || xr_session_state == XR_SESSION_STATE_FOCUSED;
	if (session_active && openxr_render_layer(frame_state.predictedDisplayTime, views, layer_proj)) {
		layer = (XrCompositionLayerBaseHeader*)&layer_proj;
	}

	// We're finished with rendering our layer, so send it off for display!
	XrFrameEndInfo end_info{ XR_TYPE_FRAME_END_INFO };
	end_info.displayTime          = frame_state.predictedDisplayTime;
	end_info.environmentBlendMode = xr_blend;
	end_info.layerCount           = layer == nullptr ? 0 : 1;
	end_info.layers               = &layer;
	xrEndFrame(xr_session, &end_info);

	render_clear();
}

///////////////////////////////////////////

void openxr_projection(XrFovf fov, float clip_near, float clip_far, float *result) {
	// Mix of XMMatrixPerspectiveFovRH from DirectXMath and XrMatrix4x4f_CreateProjectionFov from xr_linear.h
	const float tanLeft        = tanf(fov.angleLeft);
	const float tanRight       = tanf(fov.angleRight);
	const float tanDown        = tanf(fov.angleDown);
	const float tanUp          = tanf(fov.angleUp);
	const float tanAngleWidth  = tanRight - tanLeft;
	const float tanAngleHeight = tanUp - tanDown;
	const float range          = clip_far / (clip_near - clip_far);

	// [row][column]
	memset(result, 0, sizeof(float) * 16);
	result[0]  = 2 / tanAngleWidth;                    // [0][0] Different, DX uses: Width (Height / AspectRatio);
	result[5]  = 2 / tanAngleHeight;                   // [1][1] Same as DX's: Height (CosFov / SinFov)
	result[8]  = (tanRight + tanLeft) / tanAngleWidth; // [2][0] Only present in xr's
	result[9]  = (tanUp + tanDown) / tanAngleHeight;   // [2][1] Only present in xr's
	result[10] = range;                               // [2][2] Same as xr's: -(farZ + offsetZ) / (farZ - nearZ)
	result[11] = -1;                                  // [2][3] Same
	result[14] = range * clip_near;                   // [3][2] Same as xr's: -(farZ * (nearZ + offsetZ)) / (farZ - nearZ);
}

///////////////////////////////////////////

bool openxr_render_layer(XrTime predictedTime, vector<XrCompositionLayerProjectionView> &views, XrCompositionLayerProjection &layer) {

	// Find the state and location of each viewpoint at the predicted time
	uint32_t         view_count  = 0;
	XrViewState      view_state  = { XR_TYPE_VIEW_STATE };
	XrViewLocateInfo locate_info = { XR_TYPE_VIEW_LOCATE_INFO };
	locate_info.viewConfigurationType = app_config_view;
	locate_info.displayTime           = predictedTime;
	locate_info.space                 = xr_app_space;
	xrLocateViews(xr_session, &locate_info, &view_state, (uint32_t)xr_views.size(), &view_count, xr_views.data());

	// We need to ask which swapchain image to use for rendering! Which one will we get?
	// Who knows! It's up to the runtime to decide.
	uint32_t                    img_id;
	XrSwapchainImageAcquireInfo acquire_info = { XR_TYPE_SWAPCHAIN_IMAGE_ACQUIRE_INFO };
	xrAcquireSwapchainImage(xr_swapchains.handle, &acquire_info, &img_id);

	// Wait until the image is available to render to. The compositor could still be
	// reading from it.
	XrSwapchainImageWaitInfo wait_info = { XR_TYPE_SWAPCHAIN_IMAGE_WAIT_INFO };
	wait_info.timeout = XR_INFINITE_DURATION;
	xrWaitSwapchainImage(xr_swapchains.handle, &wait_info);

	// And now we'll iterate through each viewpoint, and render it!
	views.resize(view_count);
	for (uint32_t i = 0; i < view_count; i++) {
		// Set up our rendering information for the viewpoint we're using right now!
		views[i] = { XR_TYPE_COMPOSITION_LAYER_PROJECTION_VIEW };
		views[i].pose = xr_views[i].pose;
		views[i].fov  = xr_views[i].fov;
		views[i].subImage.imageArrayIndex  = i;
		views[i].subImage.swapchain        = xr_swapchains.handle;
		views[i].subImage.imageRect.offset = { 0, 0 };
		views[i].subImage.imageRect.extent = { xr_swapchains.width, xr_swapchains.height };

		float xr_projection[16];
		openxr_projection(views[i].fov, 0.1f, 50, xr_projection);
		memcpy(&xr_viewpt_proj[i], xr_projection, sizeof(float) * 16);
		matrix_inverse(matrix_trs((vec3&)views[i].pose.position, (quat&)views[i].pose.orientation, vec3_one), xr_viewpt_view[i]);
	}

	// Call the rendering callback with our view and swapchain info
	tex_t target = xr_swapchains.surface_data[img_id];
	tex_rtarget_clear(target, sk_info.display_type == display_opaque 
		? color32{ 0,0,0,255 } 
		: color32{ 0,0,0,0   });
	tex_rtarget_set_active(target);
	D3D11_VIEWPORT viewport = CD3D11_VIEWPORT(0.0f, 0.0f, (float)xr_swapchains.width, (float)xr_swapchains.height);
	d3d_context->RSSetViewports(1, &viewport);

	render_draw_matrix(&xr_viewpt_view[0], &xr_viewpt_proj[0], view_count);

	// And tell OpenXR we're done with rendering to this one!
	XrSwapchainImageReleaseInfo release_info = { XR_TYPE_SWAPCHAIN_IMAGE_RELEASE_INFO };
	xrReleaseSwapchainImage(xr_swapchains.handle, &release_info);

	layer.space      = xr_app_space;
	layer.viewCount  = (uint32_t)views.size();
	layer.views      = views.data();
	layer.layerFlags = XR_COMPOSITION_LAYER_BLEND_TEXTURE_SOURCE_ALPHA_BIT;
	return true;
}

///////////////////////////////////////////

=======
>>>>>>> 1f6c4e51
void openxr_poll_actions() {
	if (xr_session_state != XR_SESSION_STATE_FOCUSED || xr_time == 0)
		return;

	// Track the head location
	openxr_get_space(xr_head_space, input_head_pose);
}

///////////////////////////////////////////

bool32_t openxr_get_space(XrSpace space, pose_t &out_pose, XrTime time) {
	if (time == 0) time = xr_time;

	XrSpaceLocation space_location = { XR_TYPE_SPACE_LOCATION };
	XrResult        res            = xrLocateSpace(space, xr_app_space, time, &space_location);
	if (XR_UNQUALIFIED_SUCCESS(res) && openxr_loc_valid(space_location)) {
		memcpy(&out_pose.position,    &space_location.pose.position,    sizeof(vec3));
		memcpy(&out_pose.orientation, &space_location.pose.orientation, sizeof(quat));
		return true;
	}
	return false;
}

///////////////////////////////////////////

pose_t pose_from_spatial(uint8_t spatial_graph_node_id[16]) {
	XrSpace                                   space;
	pose_t                                    result     = {};
	XrSpaceFromSpatialGraphNodeCreateInfoMSFT space_info = { XR_TYPE_SPACE_FROM_SPATIAL_GRAPH_NODE_CREATE_INFO_MSFT };
	space_info.spatialGraphNodeType = XR_SPATIAL_GRAPH_NODE_TYPE_STATIC_MSFT;
	space_info.pose                 = { {0,0,0,1}, {0,0,0} };
	memcpy(space_info.nodeId, spatial_graph_node_id, sizeof(space_info.nodeId));

	xr_extensions.xrCreateSpaceFromSpatialGraphNodeMSFT(xr_session, &space_info, &space);

	openxr_get_space(space, result);
	return result;
}

} // namespace sk<|MERGE_RESOLUTION|>--- conflicted
+++ resolved
@@ -2,10 +2,7 @@
 
 #include "openxr.h"
 #include "openxr_input.h"
-<<<<<<< HEAD
-=======
 #include "openxr_view.h"
->>>>>>> 1f6c4e51
 
 #include "../../stereokit.h"
 #include "../../_stereokit.h"
@@ -38,16 +35,9 @@
 	XR_KHR_COMPOSITION_LAYER_DEPTH_EXTENSION_NAME,
 	XR_KHR_WIN32_CONVERT_PERFORMANCE_COUNTER_TIME_EXTENSION_NAME,
 	XR_MSFT_UNBOUNDED_REFERENCE_SPACE_EXTENSION_NAME,
-	XR_MSFT_HAND_INTERACTION_PREVIEW_EXTENSION_NAME,
-	XR_MSFT_HAND_TRACKING_PREVIEW_EXTENSION_NAME,
-	XR_MSFT_SPATIAL_GRAPH_BRIDGE_PREVIEW_EXTENSION_NAME,
-	XR_MSFT_SECONDARY_VIEW_CONFIGURATION_PREVIEW_EXTENSION_NAME,
-	XR_MSFT_FIRST_PERSON_OBSERVER_PREVIEW_EXTENSION_NAME,
 };
 bool xr_depth_lsr     = false;
 bool xr_depth_lsr_ext = false;
-bool xr_articulated_hands     = false;
-bool xr_articulated_hands_ext = false;
 
 XrInstance     xr_instance      = {};
 XrSession      xr_session       = {};
@@ -143,12 +133,9 @@
 
 	// Figure out what this device is capable of!
 	XrSystemProperties                 properties          = { XR_TYPE_SYSTEM_PROPERTIES };
-	XrSystemHandTrackingPropertiesMSFT tracking_properties = { XR_TYPE_SYSTEM_HAND_TRACKING_PROPERTIES_MSFT };
-	properties.next = &tracking_properties;
 	xr_check(xrGetSystemProperties(xr_instance, xr_system_id, &properties),
 		"xrGetSystemProperties failed [%s]");
 	log_diagf("Using system: %s", properties.systemName);
-	xr_articulated_hands = xr_articulated_hands_ext && tracking_properties.supportsHandTracking;
 	xr_depth_lsr         = xr_depth_lsr_ext; // TODO: Find out how to verify this one
 
 	// OpenXR wants to ensure apps are using the correct LUID, so this MUST be called before xrCreateSession
@@ -230,7 +217,6 @@
 	if (out_extensions != nullptr) {
 		for (uint32_t i = 0; i < out_extension_count; i++) {
 			if      (strcmp(out_extensions[i], XR_KHR_COMPOSITION_LAYER_DEPTH_EXTENSION_NAME) == 0) xr_depth_lsr_ext         = true;
-			else if (strcmp(out_extensions[i], XR_MSFT_HAND_TRACKING_PREVIEW_EXTENSION_NAME ) == 0) xr_articulated_hands_ext = true;
 		}
 	}
 
@@ -284,16 +270,7 @@
 	// Shut down the input!
 	oxri_shutdown();
 
-<<<<<<< HEAD
-	// We used a graphics API to initialize the swapchain data, so we'll
-	// give it a chance to release anything here!
-	for (size_t s = 0; s < xr_swapchains.surface_data.size(); s++) {
-		tex_release(xr_swapchains.surface_data[s]);
-	}
-	xrDestroySwapchain(xr_swapchains.handle);
-=======
 	openxr_views_destroy();
->>>>>>> 1f6c4e51
 
 	// Release all the other OpenXR resources that we've created!
 	// What gets allocated, must get deallocated!
@@ -338,14 +315,6 @@
 			case XR_SESSION_STATE_READY: {
 				XrSessionBeginInfo begin_info = { XR_TYPE_SESSION_BEGIN_INFO };
 				begin_info.primaryViewConfigurationType = xr_display_types[0];
-
-				XrSessionBeginSecondaryViewConfigurationInfoMSFT secondary = { XR_TYPE_SESSION_BEGIN_SECONDARY_VIEW_CONFIGURATION_INFO_MSFT };
-				if (xr_display_count > 1) {
-					secondary.next                          = nullptr;
-					secondary.viewConfigurationCount        = xr_display_count-1;
-					secondary.enabledViewConfigurationTypes = xr_display_types+1;
-					begin_info.next = &secondary;
-				}
 
 				xrBeginSession(xr_session, &begin_info);
 				xr_running = true;
@@ -364,137 +333,6 @@
 
 ///////////////////////////////////////////
 
-<<<<<<< HEAD
-void openxr_render_frame() {
-	// Block until the previous frame is finished displaying, and is ready for another one.
-	// Also returns a prediction of when the next frame will be displayed, for use with predicting
-	// locations of controllers, viewpoints, etc.
-	XrFrameState frame_state = { XR_TYPE_FRAME_STATE };
-	xrWaitFrame (xr_session, nullptr, &frame_state);
-	// Must be called before any rendering is done! This can return some interesting flags, like 
-	// XR_SESSION_VISIBILITY_UNAVAILABLE, which means we could skip rendering this frame and call
-	// xrEndFrame right away.
-	xrBeginFrame(xr_session, nullptr);
-
-	// Timing also needs some work, may be best as some sort of anchor system
-	xr_time = frame_state.predictedDisplayTime + frame_state.predictedDisplayPeriod;
-
-	// Execute any code that's dependant on the predicted time, such as updating the location of
-	// controller models.
-	input_update_predicted();
-
-	// If the session is active, lets render our layer in the compositor!
-	XrCompositionLayerBaseHeader            *layer      = nullptr;
-	XrCompositionLayerProjection             layer_proj = { XR_TYPE_COMPOSITION_LAYER_PROJECTION };
-	vector<XrCompositionLayerProjectionView> views;
-	bool session_active = xr_session_state == XR_SESSION_STATE_VISIBLE || xr_session_state == XR_SESSION_STATE_FOCUSED;
-	if (session_active && openxr_render_layer(frame_state.predictedDisplayTime, views, layer_proj)) {
-		layer = (XrCompositionLayerBaseHeader*)&layer_proj;
-	}
-
-	// We're finished with rendering our layer, so send it off for display!
-	XrFrameEndInfo end_info{ XR_TYPE_FRAME_END_INFO };
-	end_info.displayTime          = frame_state.predictedDisplayTime;
-	end_info.environmentBlendMode = xr_blend;
-	end_info.layerCount           = layer == nullptr ? 0 : 1;
-	end_info.layers               = &layer;
-	xrEndFrame(xr_session, &end_info);
-
-	render_clear();
-}
-
-///////////////////////////////////////////
-
-void openxr_projection(XrFovf fov, float clip_near, float clip_far, float *result) {
-	// Mix of XMMatrixPerspectiveFovRH from DirectXMath and XrMatrix4x4f_CreateProjectionFov from xr_linear.h
-	const float tanLeft        = tanf(fov.angleLeft);
-	const float tanRight       = tanf(fov.angleRight);
-	const float tanDown        = tanf(fov.angleDown);
-	const float tanUp          = tanf(fov.angleUp);
-	const float tanAngleWidth  = tanRight - tanLeft;
-	const float tanAngleHeight = tanUp - tanDown;
-	const float range          = clip_far / (clip_near - clip_far);
-
-	// [row][column]
-	memset(result, 0, sizeof(float) * 16);
-	result[0]  = 2 / tanAngleWidth;                    // [0][0] Different, DX uses: Width (Height / AspectRatio);
-	result[5]  = 2 / tanAngleHeight;                   // [1][1] Same as DX's: Height (CosFov / SinFov)
-	result[8]  = (tanRight + tanLeft) / tanAngleWidth; // [2][0] Only present in xr's
-	result[9]  = (tanUp + tanDown) / tanAngleHeight;   // [2][1] Only present in xr's
-	result[10] = range;                               // [2][2] Same as xr's: -(farZ + offsetZ) / (farZ - nearZ)
-	result[11] = -1;                                  // [2][3] Same
-	result[14] = range * clip_near;                   // [3][2] Same as xr's: -(farZ * (nearZ + offsetZ)) / (farZ - nearZ);
-}
-
-///////////////////////////////////////////
-
-bool openxr_render_layer(XrTime predictedTime, vector<XrCompositionLayerProjectionView> &views, XrCompositionLayerProjection &layer) {
-
-	// Find the state and location of each viewpoint at the predicted time
-	uint32_t         view_count  = 0;
-	XrViewState      view_state  = { XR_TYPE_VIEW_STATE };
-	XrViewLocateInfo locate_info = { XR_TYPE_VIEW_LOCATE_INFO };
-	locate_info.viewConfigurationType = app_config_view;
-	locate_info.displayTime           = predictedTime;
-	locate_info.space                 = xr_app_space;
-	xrLocateViews(xr_session, &locate_info, &view_state, (uint32_t)xr_views.size(), &view_count, xr_views.data());
-
-	// We need to ask which swapchain image to use for rendering! Which one will we get?
-	// Who knows! It's up to the runtime to decide.
-	uint32_t                    img_id;
-	XrSwapchainImageAcquireInfo acquire_info = { XR_TYPE_SWAPCHAIN_IMAGE_ACQUIRE_INFO };
-	xrAcquireSwapchainImage(xr_swapchains.handle, &acquire_info, &img_id);
-
-	// Wait until the image is available to render to. The compositor could still be
-	// reading from it.
-	XrSwapchainImageWaitInfo wait_info = { XR_TYPE_SWAPCHAIN_IMAGE_WAIT_INFO };
-	wait_info.timeout = XR_INFINITE_DURATION;
-	xrWaitSwapchainImage(xr_swapchains.handle, &wait_info);
-
-	// And now we'll iterate through each viewpoint, and render it!
-	views.resize(view_count);
-	for (uint32_t i = 0; i < view_count; i++) {
-		// Set up our rendering information for the viewpoint we're using right now!
-		views[i] = { XR_TYPE_COMPOSITION_LAYER_PROJECTION_VIEW };
-		views[i].pose = xr_views[i].pose;
-		views[i].fov  = xr_views[i].fov;
-		views[i].subImage.imageArrayIndex  = i;
-		views[i].subImage.swapchain        = xr_swapchains.handle;
-		views[i].subImage.imageRect.offset = { 0, 0 };
-		views[i].subImage.imageRect.extent = { xr_swapchains.width, xr_swapchains.height };
-
-		float xr_projection[16];
-		openxr_projection(views[i].fov, 0.1f, 50, xr_projection);
-		memcpy(&xr_viewpt_proj[i], xr_projection, sizeof(float) * 16);
-		matrix_inverse(matrix_trs((vec3&)views[i].pose.position, (quat&)views[i].pose.orientation, vec3_one), xr_viewpt_view[i]);
-	}
-
-	// Call the rendering callback with our view and swapchain info
-	tex_t target = xr_swapchains.surface_data[img_id];
-	tex_rtarget_clear(target, sk_info.display_type == display_opaque 
-		? color32{ 0,0,0,255 } 
-		: color32{ 0,0,0,0   });
-	tex_rtarget_set_active(target);
-	D3D11_VIEWPORT viewport = CD3D11_VIEWPORT(0.0f, 0.0f, (float)xr_swapchains.width, (float)xr_swapchains.height);
-	d3d_context->RSSetViewports(1, &viewport);
-
-	render_draw_matrix(&xr_viewpt_view[0], &xr_viewpt_proj[0], view_count);
-
-	// And tell OpenXR we're done with rendering to this one!
-	XrSwapchainImageReleaseInfo release_info = { XR_TYPE_SWAPCHAIN_IMAGE_RELEASE_INFO };
-	xrReleaseSwapchainImage(xr_swapchains.handle, &release_info);
-
-	layer.space      = xr_app_space;
-	layer.viewCount  = (uint32_t)views.size();
-	layer.views      = views.data();
-	layer.layerFlags = XR_COMPOSITION_LAYER_BLEND_TEXTURE_SOURCE_ALPHA_BIT;
-	return true;
-}
-
-///////////////////////////////////////////
-
-=======
->>>>>>> 1f6c4e51
 void openxr_poll_actions() {
 	if (xr_session_state != XR_SESSION_STATE_FOCUSED || xr_time == 0)
 		return;
@@ -518,20 +356,4 @@
 	return false;
 }
 
-///////////////////////////////////////////
-
-pose_t pose_from_spatial(uint8_t spatial_graph_node_id[16]) {
-	XrSpace                                   space;
-	pose_t                                    result     = {};
-	XrSpaceFromSpatialGraphNodeCreateInfoMSFT space_info = { XR_TYPE_SPACE_FROM_SPATIAL_GRAPH_NODE_CREATE_INFO_MSFT };
-	space_info.spatialGraphNodeType = XR_SPATIAL_GRAPH_NODE_TYPE_STATIC_MSFT;
-	space_info.pose                 = { {0,0,0,1}, {0,0,0} };
-	memcpy(space_info.nodeId, spatial_graph_node_id, sizeof(space_info.nodeId));
-
-	xr_extensions.xrCreateSpaceFromSpatialGraphNodeMSFT(xr_session, &space_info, &space);
-
-	openxr_get_space(space, result);
-	return result;
-}
-
 } // namespace sk