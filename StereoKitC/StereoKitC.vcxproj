--- conflicted
+++ resolved
@@ -102,7 +102,6 @@
       <Command>xcopy "$(ProjectDir)lib\bin\$(Platform)\*.dll" "$(TargetDir)" /d /k /y
 xcopy "$(TargetDir)*.dll" "$(SolutionDir)bin\distribute\bin\$(Platform)\" /d /k /y
 xcopy "$(TargetDir)*.lib" "$(SolutionDir)bin\distribute\bin\$(Platform)\" /d /k /y
-<<<<<<< HEAD
 xcopy "$(ProjectDir)stereokit*.h" "$(SolutionDir)bin\distribute\include\" /d /k /y</Command>
     </PostBuildEvent>
     <PostBuildEvent>
@@ -160,125 +159,6 @@
     <ClCompile Include="systems\platform\platform_utils.cpp" />
     <ClCompile Include="systems\platform\uwp.cpp" />
     <ClCompile Include="systems\platform\win32.cpp" />
-    <ClCompile Include="systems\platform\win32_input.cpp" />
-    <ClCompile Include="systems\render.cpp" />
-    <ClCompile Include="systems\sprite_drawer.cpp" />
-    <ClCompile Include="systems\system.cpp" />
-    <ClCompile Include="systems\text.cpp" />
-  </ItemGroup>
-  <ItemGroup>
-    <ClInclude Include="asset_types\assets.h" />
-    <ClInclude Include="asset_types\font.h" />
-    <ClInclude Include="asset_types\material.h" />
-    <ClInclude Include="asset_types\mesh.h" />
-    <ClInclude Include="asset_types\model.h" />
-    <ClInclude Include="asset_types\shader.h" />
-    <ClInclude Include="asset_types\sound.h" />
-    <ClInclude Include="asset_types\sprite.h" />
-    <ClInclude Include="asset_types\texture.h" />
-    <ClInclude Include="hierarchy.h" />
-    <ClInclude Include="libraries\cgltf.h" />
-    <ClInclude Include="libraries\dr_wav.h" />
-    <ClInclude Include="libraries\isac_spatial_sound.h" />
-    <ClInclude Include="libraries\miniaudio.h" />
-    <ClInclude Include="libraries\stb_ds.h" />
-    <ClInclude Include="libraries\stb_image.h" />
-    <ClInclude Include="libraries\stb_image_write.h" />
-    <ClInclude Include="libraries\stb_rect_pack.h" />
-    <ClInclude Include="libraries\stb_truetype.h" />
-    <ClInclude Include="libraries\stref.h" />
-    <ClInclude Include="math.h" />
-    <ClInclude Include="shaders_builtin\shader_builtin.h" />
-    <ClInclude Include="spherical_harmonics.h" />
-    <ClInclude Include="stereokit.h" />
-    <ClInclude Include="stereokit_ui.h" />
-    <ClInclude Include="systems\d3d.h" />
-    <ClInclude Include="systems\defaults.h" />
-    <ClInclude Include="systems\hand\hand_mirage.h" />
-    <ClInclude Include="systems\hand\hand_mouse.h" />
-    <ClInclude Include="systems\hand\hand_override.h" />
-    <ClInclude Include="systems\hand\hand_oxr_articulated.h" />
-    <ClInclude Include="systems\hand\hand_oxr_controller.h" />
-    <ClInclude Include="systems\hand\input_hand.h" />
-    <ClInclude Include="systems\hand\hand_poses.h" />
-    <ClInclude Include="systems\hand\hand_leap.h" />
-    <ClInclude Include="systems\input.h" />
-    <ClInclude Include="systems\line_drawer.h" />
-    <ClInclude Include="systems\physics.h" />
-    <ClInclude Include="systems\platform\openxr.h" />
-    <ClInclude Include="systems\platform\openxr_extensions.h" />
-    <ClInclude Include="systems\platform\openxr_input.h" />
-    <ClInclude Include="systems\platform\openxr_view.h" />
-    <ClInclude Include="systems\platform\platform.h" />
-    <ClInclude Include="systems\platform\platform_utils.h" />
-    <ClInclude Include="systems\platform\uwp.h" />
-    <ClInclude Include="systems\platform\win32.h" />
-    <ClInclude Include="systems\platform\win32_input.h" />
-    <ClInclude Include="systems\render.h" />
-    <ClInclude Include="systems\sprite_drawer.h" />
-    <ClInclude Include="systems\system.h" />
-    <ClInclude Include="systems\text.h" />
-    <ClInclude Include="_stereokit.h" />
-    <ClInclude Include="_stereokit_ui.h" />
-  </ItemGroup>
-  <Import Project="$(VCTargetsPath)\Microsoft.Cpp.targets" />
-  <ImportGroup Label="ExtensionTargets">
-  </ImportGroup>
-=======
-xcopy "$(ProjectDir)stereokit*.h" "$(SolutionDir)bin\distribute\include\" /d /k /y</Command>
-    </PostBuildEvent>
-    <PostBuildEvent>
-      <Message>
-      </Message>
-    </PostBuildEvent>
-  </ItemDefinitionGroup>
-  <ItemGroup>
-    <ClCompile Include="asset_types\assets.cpp" />
-    <ClCompile Include="asset_types\font.cpp" />
-    <ClCompile Include="asset_types\material.cpp" />
-    <ClCompile Include="asset_types\mesh.cpp" />
-    <ClCompile Include="asset_types\model.cpp" />
-    <ClCompile Include="asset_types\model_gltf.cpp" />
-    <ClCompile Include="asset_types\model_obj.cpp" />
-    <ClCompile Include="asset_types\model_stl.cpp" />
-    <ClCompile Include="asset_types\shader.cpp" />
-    <ClCompile Include="asset_types\sound.cpp" />
-    <ClCompile Include="asset_types\sprite.cpp" />
-    <ClCompile Include="asset_types\texture.cpp" />
-    <ClCompile Include="color.cpp" />
-    <ClCompile Include="hierarchy.cpp" />
-    <ClCompile Include="intersect.cpp" />
-    <ClCompile Include="libraries\isac_spatial_sound.cpp" />
-    <ClCompile Include="libraries\stref.cpp" />
-    <ClCompile Include="log.cpp" />
-    <ClCompile Include="math.cpp" />
-    <ClCompile Include="shaders_builtin\shader_builtin_default.cpp" />
-    <ClCompile Include="shaders_builtin\shader_builtin_equirect.cpp" />
-    <ClCompile Include="shaders_builtin\shader_builtin_font.cpp" />
-    <ClCompile Include="shaders_builtin\shader_builtin_lines.cpp" />
-    <ClCompile Include="shaders_builtin\shader_builtin_pbr.cpp" />
-    <ClCompile Include="shaders_builtin\shader_builtin_skybox.cpp" />
-    <ClCompile Include="shaders_builtin\shader_builtin_ui.cpp" />
-    <ClCompile Include="shaders_builtin\shader_builtin_unlit.cpp" />
-    <ClCompile Include="spherical_harmonics.cpp" />
-    <ClCompile Include="stereokit.cpp" />
-    <ClCompile Include="stereokit_ui.cpp" />
-    <ClCompile Include="systems\d3d.cpp" />
-    <ClCompile Include="systems\defaults.cpp" />
-    <ClCompile Include="systems\hand\hand_mirage.cpp" />
-    <ClCompile Include="systems\hand\hand_mouse.cpp" />
-    <ClCompile Include="systems\hand\hand_override.cpp" />
-    <ClCompile Include="systems\hand\hand_oxr_controller.cpp" />
-    <ClCompile Include="systems\hand\input_hand.cpp" />
-    <ClCompile Include="systems\hand\hand_leap.cpp" />
-    <ClCompile Include="systems\input.cpp" />
-    <ClCompile Include="systems\line_drawer.cpp" />
-    <ClCompile Include="systems\physics.cpp" />
-    <ClCompile Include="systems\platform\openxr.cpp" />
-    <ClCompile Include="systems\platform\platform.cpp" />
-    <ClCompile Include="systems\platform\platform_utils.cpp" />
-    <ClCompile Include="systems\platform\uwp.cpp" />
-    <ClCompile Include="systems\platform\win32.cpp" />
     <ClCompile Include="systems\platform\flatscreen_input.cpp" />
     <ClCompile Include="systems\render.cpp" />
     <ClCompile Include="systems\sprite_drawer.cpp" />
@@ -317,6 +197,7 @@
     <ClInclude Include="systems\hand\hand_mirage.h" />
     <ClInclude Include="systems\hand\hand_mouse.h" />
     <ClInclude Include="systems\hand\hand_override.h" />
+    <ClInclude Include="systems\hand\hand_oxr_articulated.h" />
     <ClInclude Include="systems\hand\hand_oxr_controller.h" />
     <ClInclude Include="systems\hand\input_hand.h" />
     <ClInclude Include="systems\hand\hand_poses.h" />
@@ -326,6 +207,8 @@
     <ClInclude Include="systems\physics.h" />
     <ClInclude Include="systems\platform\openxr.h" />
     <ClInclude Include="systems\platform\openxr_extensions.h" />
+    <ClInclude Include="systems\platform\openxr_input.h" />
+    <ClInclude Include="systems\platform\openxr_view.h" />
     <ClInclude Include="systems\platform\platform.h" />
     <ClInclude Include="systems\platform\platform_utils.h" />
     <ClInclude Include="systems\platform\uwp.h" />
@@ -341,5 +224,4 @@
   <Import Project="$(VCTargetsPath)\Microsoft.Cpp.targets" />
   <ImportGroup Label="ExtensionTargets">
   </ImportGroup>
->>>>>>> 7c10e129
 </Project>