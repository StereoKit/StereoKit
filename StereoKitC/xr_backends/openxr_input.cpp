--- conflicted
+++ resolved
@@ -469,14 +469,9 @@
 
 	// Get input from whatever controllers may be present
 	for (uint32_t hand = 0; hand < handed_max; hand++) {
-<<<<<<< HEAD
 		controller_t*        controller = input_controller_ref((handed_)hand);
 		XrActionStateGetInfo get_info   = { XR_TYPE_ACTION_STATE_GET_INFO };
-		get_info.subactionPath = xrc_hand_subaction_path[hand];
-=======
-		XrActionStateGetInfo get_info = { XR_TYPE_ACTION_STATE_GET_INFO };
 		get_info.subactionPath = local.hand_subaction.paths[hand];
->>>>>>> a0352318
 
 		//// Pose actions
 
@@ -529,13 +524,8 @@
 				}
 			}
 		} else {
-<<<<<<< HEAD
-			controller->palm.orientation = xrc_offset_rot[hand] * controller->pose.orientation;
-			controller->palm.position    = controller->pose.position + controller->palm.orientation * xrc_offset_pos[hand];
-=======
-			input_controllers[hand].palm.orientation = local.active_offset[hand].orientation * input_controllers[hand].pose.orientation;
-			input_controllers[hand].palm.position    = input_controllers[hand].pose.position + input_controllers[hand].palm.orientation * local.active_offset[hand].position;
->>>>>>> a0352318
+			controller->palm.orientation = local.active_offset[hand].orientation * controller->pose.orientation;
+			controller->palm.position    = controller->pose.position + controller->palm.orientation * local.active_offset[hand].position;
 		}
 
 		// Controller aim pose
@@ -543,13 +533,8 @@
 		get_info.action = local.action_aim_pose;
 		xrGetActionStatePose(xr_session, &get_info, &state_aim);
 		pose_t local_aim;
-<<<<<<< HEAD
-		openxr_get_space(xrc_space_aim[hand], &local_aim);
+		openxr_get_space(local.space_aim[hand], &local_aim);
 		controller->aim = { root * local_aim.position, local_aim.orientation * root_q };
-=======
-		openxr_get_space(local.space_aim[hand], &local_aim);
-		input_controllers[hand].aim = { root * local_aim.position, local_aim.orientation * root_q };
->>>>>>> a0352318
 	}
 
 	// eye input
@@ -580,14 +565,9 @@
 	// Get input from whatever controllers may be present
 	bool menu_button = false;
 	for (uint32_t hand = 0; hand < handed_max; hand++) {
-<<<<<<< HEAD
 		controller_t*        controller = input_controller_ref((handed_)hand);
 		XrActionStateGetInfo get_info   = { XR_TYPE_ACTION_STATE_GET_INFO };
-		get_info.subactionPath = xrc_hand_subaction_path[hand];
-=======
-		XrActionStateGetInfo get_info = { XR_TYPE_ACTION_STATE_GET_INFO };
 		get_info.subactionPath = local.hand_subaction.paths[hand];
->>>>>>> a0352318
 
 		//// Pose actions
 
@@ -638,12 +618,8 @@
 		xrGetActionStateBoolean(xr_session, &get_info, &state_x1);
 		get_info.action = local.action_x2;
 		xrGetActionStateBoolean(xr_session, &get_info, &state_x2);
-<<<<<<< HEAD
 		controller->x1 = button_make_state(controller->x1 & button_state_active, state_x1.currentState);
 		controller->x2 = button_make_state(controller->x2 & button_state_active, state_x2.currentState);
-=======
-		input_controllers[hand].x1 = button_make_state(input_controllers[hand].x1 & button_state_active, state_x1.currentState);
-		input_controllers[hand].x2 = button_make_state(input_controllers[hand].x2 & button_state_active, state_x2.currentState);
 
 		// Aim ready
 		if (local.action_aim_ready != XR_NULL_HANDLE) {
@@ -652,7 +628,6 @@
 			xrGetActionStateBoolean(xr_session, &get_info, &state_aim_ready);
 			xrc_aim_ready[hand] = state_aim_ready.currentState;
 		}
->>>>>>> a0352318
 	}
 	input_controller_menu_set(button_make_state(input_controller_menu() & button_state_active, menu_button));
 
