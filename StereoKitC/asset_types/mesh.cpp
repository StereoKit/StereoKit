#include "../stereokit.h"
#include "../sk_memory.h"
#include "../sk_math.h"
#include "mesh.h"
#include "assets.h"

#include <stdio.h>
#include <string.h>

#define _USE_MATH_DEFINES
#include <math.h>
#include <float.h>

using namespace DirectX;

namespace sk {

///////////////////////////////////////////

void mesh_set_keep_data(mesh_t mesh, bool32_t keep_data) {
	if (mesh_has_skin(mesh) && !keep_data) {
		log_warn("Skinned meshes must keep their data, ignoring mesh_set_keep_data call.");
		return;
	}

	mesh->discard_data = !keep_data;
	if (mesh->discard_data) {
		sk_free(mesh->verts);
		sk_free(mesh->inds );
	}
}

///////////////////////////////////////////

bool32_t mesh_get_keep_data(mesh_t mesh) {
	return !mesh->discard_data;
}

///////////////////////////////////////////

void _mesh_set_verts(mesh_t mesh, const vert_t *vertices, uint32_t vertex_count, bool32_t calculate_bounds, bool update_original) {
	// Keep track of vertex data for use on CPU side
	if (!mesh->discard_data && update_original) {
		if (mesh->vert_capacity < vertex_count)
			mesh->verts = sk_realloc_t(vert_t, mesh->verts, vertex_count);
		memcpy(mesh->verts, vertices, sizeof(vert_t) * vertex_count);
	}

	if (!skg_buffer_is_valid( &mesh->vert_buffer )) {
		// Create a static vertex buffer the first time we call this function!
		mesh->vert_dynamic  = false;
		mesh->vert_capacity = vertex_count;
		mesh->vert_buffer   = skg_buffer_create(vertices, vertex_count, sizeof(vert_t), skg_buffer_type_vertex, skg_use_static);
		if (!skg_buffer_is_valid(&mesh->vert_buffer))
			log_err("mesh_set_verts: Failed to create vertex buffer");
		skg_mesh_set_verts(&mesh->gpu_mesh, &mesh->vert_buffer);
	} else if (mesh->vert_dynamic == false || vertex_count > mesh->vert_capacity) {
		// If they call this a second time, or they need more verts than will
		// fit in this buffer, lets make a new dynamic buffer!
		skg_buffer_destroy(&mesh->vert_buffer);
		mesh->vert_dynamic  = true;
		mesh->vert_capacity = vertex_count;
		mesh->vert_buffer   = skg_buffer_create(vertices, vertex_count, sizeof(vert_t), skg_buffer_type_vertex, skg_use_dynamic);
		if (!skg_buffer_is_valid(&mesh->vert_buffer))
			log_err("mesh_set_verts: Failed to create dynamic vertex buffer");
		skg_mesh_set_verts(&mesh->gpu_mesh, &mesh->vert_buffer);
	} else {
		// And if they call this a third time, or their verts fit in the same
		// buffer, just copy things over!
		skg_buffer_set_contents(&mesh->vert_buffer, vertices, sizeof(vert_t)*vertex_count);
	}

	mesh->vert_count = vertex_count;

	// Calculate the bounds for this mesh by searching it for min and max values!
	if (calculate_bounds && vertex_count > 0) {
		vec3 min = vertices[0].pos;
		vec3 max = vertices[0].pos;
		for (uint32_t i = 1; i < vertex_count; i++) {
			min.x = fminf(vertices[i].pos.x, min.x);
			min.y = fminf(vertices[i].pos.y, min.y);
			min.z = fminf(vertices[i].pos.z, min.z);

			max.x = fmaxf(vertices[i].pos.x, max.x);
			max.y = fmaxf(vertices[i].pos.y, max.y);
			max.z = fmaxf(vertices[i].pos.z, max.z);
		}
		mesh->bounds = bounds_t{ min / 2 + max / 2, max - min };
	}
}
///////////////////////////////////////////

void mesh_set_verts(mesh_t mesh, const vert_t *vertices, int32_t vertex_count, bool32_t calculate_bounds) {
	struct vert_upload_job_t {
		mesh_t        mesh;
		const vert_t *vertices;
		int32_t       vertex_count;
		bool32_t      calculate_bounds;
	};
	vert_upload_job_t job_data = {mesh, vertices, vertex_count, calculate_bounds};

	assets_execute_gpu([](void *data) {
		vert_upload_job_t *job_data = (vert_upload_job_t *)data;
		_mesh_set_verts(job_data->mesh, job_data->vertices, job_data->vertex_count, job_data->calculate_bounds, true);
		
		return (bool32_t)true;
	}, &job_data);
}

///////////////////////////////////////////

void mesh_get_verts(mesh_t mesh, vert_t *&out_vertices, int32_t &out_vertex_count, memory_ reference_mode) {
	out_vertex_count = mesh->verts == nullptr ? 0 : mesh->vert_count;
	out_vertices     = nullptr;
	
	if (reference_mode == memory_copy && mesh->verts != nullptr && mesh->vert_count > 0) {
		out_vertices = sk_malloc_t(vert_t, mesh->vert_count);
		memcpy(out_vertices, mesh->verts, sizeof(vert_t) * mesh->vert_count);
	} else if (reference_mode == memory_reference) {
		out_vertices = mesh->verts;
	}
}

///////////////////////////////////////////

int32_t mesh_get_vert_count(mesh_t mesh) {
	return mesh->vert_count;
}

///////////////////////////////////////////

void _mesh_set_inds (mesh_t mesh, const vind_t *indices, uint32_t index_count) {
	if (index_count % 3 != 0) {
		log_err("mesh_set_inds index_count must be a multiple of 3!");
		return;
	}

	// Keep track of index data for use on CPU side
	if (!mesh->discard_data) {
		if (mesh->ind_capacity < index_count)
			mesh->inds = sk_realloc_t(vind_t, mesh->inds, index_count);
		memcpy(mesh->inds, indices, sizeof(vind_t) * index_count);
	}

	if (!skg_buffer_is_valid( &mesh->ind_buffer )) {
		// Create a static vertex buffer the first time we call this function!
		mesh->ind_dynamic  = false;
		mesh->ind_capacity = index_count;
		mesh->ind_buffer   = skg_buffer_create(indices, index_count, sizeof(vind_t), skg_buffer_type_index, skg_use_static);
		if (!skg_buffer_is_valid( &mesh->ind_buffer ))
			log_err("mesh_set_inds: Failed to create index buffer");
		skg_mesh_set_inds(&mesh->gpu_mesh, &mesh->ind_buffer);
	} else if (mesh->ind_dynamic == false || index_count > mesh->ind_capacity) {
		// If they call this a second time, or they need more inds than will
		// fit in this buffer, lets make a new dynamic buffer!
		skg_buffer_destroy(&mesh->ind_buffer);
		mesh->ind_dynamic  = true;
		mesh->ind_capacity = index_count;
		mesh->ind_buffer   = skg_buffer_create(indices, index_count, sizeof(vind_t), skg_buffer_type_index, skg_use_dynamic);
		if (!skg_buffer_is_valid( &mesh->ind_buffer ))
			log_err("mesh_set_inds: Failed to create dynamic index buffer");
		skg_mesh_set_inds(&mesh->gpu_mesh, &mesh->ind_buffer);
	} else {
		// And if they call this a third time, or their inds fit in the same
		// buffer, just copy things over!
		skg_buffer_set_contents(&mesh->ind_buffer, indices, sizeof(vind_t) * index_count);
	}

	mesh->ind_count = index_count;
	mesh->ind_draw  = index_count;
}

///////////////////////////////////////////

void mesh_set_inds(mesh_t mesh, const vind_t *indices,  int32_t index_count) {
	struct ind_upload_job_t {
		mesh_t        mesh;
		const vind_t *indices;
		int32_t       index_count;
	};
	ind_upload_job_t job_data = {mesh, indices, index_count};

	assets_execute_gpu([](void *data) {
		ind_upload_job_t *job_data = (ind_upload_job_t *)data;
		_mesh_set_inds(job_data->mesh, job_data->indices, job_data->index_count);
		
		return (bool32_t)true;
	}, &job_data);
}

///////////////////////////////////////////

void mesh_set_data(mesh_t mesh, const vert_t *vertices, int32_t vertex_count, const vind_t *indices, int32_t index_count, bool32_t calculate_bounds) {
	struct mesh_upload_job_t {
		mesh_t        mesh;
		const vert_t *vertices;
		int32_t       vertex_count;
		const vind_t *indices;
		int32_t       index_count;
		bool32_t      calculate_bounds;
	};
	mesh_upload_job_t job_data = {mesh, vertices, vertex_count, indices, index_count, calculate_bounds};

	assets_execute_gpu([](void *data) {
		mesh_upload_job_t *job_data = (mesh_upload_job_t *)data;
		_mesh_set_verts(job_data->mesh, job_data->vertices, job_data->vertex_count, job_data->calculate_bounds, true);
		_mesh_set_inds (job_data->mesh, job_data->indices,  job_data->index_count);
		
		return (bool32_t)true;
	}, &job_data);
}

///////////////////////////////////////////

void mesh_get_inds(mesh_t mesh, vind_t *&out_indices, int32_t &out_index_count, memory_ reference_mode) {
	out_index_count = mesh->inds == nullptr ? 0 : (int32_t)mesh->ind_count;
	out_indices     = nullptr;
	
	if (reference_mode == memory_copy && mesh->inds != nullptr && mesh->ind_count > 0) {
		out_indices = sk_malloc_t(vind_t, mesh->ind_count);
		memcpy(out_indices, mesh->inds, sizeof(vind_t) * mesh->ind_count);
	} else if (reference_mode == memory_reference) {
		out_indices = mesh->inds;
	}
}

///////////////////////////////////////////

int32_t mesh_get_ind_count(mesh_t mesh) {
	return (int32_t)mesh->ind_count;
}

///////////////////////////////////////////

void mesh_calculate_normals(vert_t *verts, int32_t vert_count, const vind_t *inds, int32_t ind_count) {
	for (int32_t i = 0; i < vert_count; i++) verts[i].norm = vec3_zero;
	for (int32_t i = 0; i < ind_count; i+=3) {
		vert_t *v1 = &verts[inds[i  ]];
		vert_t *v2 = &verts[inds[i+1]];
		vert_t *v3 = &verts[inds[i+2]];
		// Length of cross product is twice the area of the triangle it's 
		// from, so if we don't 'normalize' it, then we get trangle area
		// weighting on our normals for free!
		vec3 normal = vec3_cross(v3->pos - v2->pos, v1->pos - v2->pos);
		v1->norm += normal;
		v2->norm += normal;
		v3->norm += normal;
	}
	for (int32_t i = 0; i < vert_count; i++) verts[i].norm = vec3_normalize(verts[i].norm);
}

///////////////////////////////////////////

void mesh_set_draw_inds(mesh_t mesh, int32_t index_count) {
	uint32_t u_count = index_count;
	if (u_count > mesh->ind_count) {
		u_count = mesh->ind_count;
		log_warn("mesh_set_draw_inds: Can't render more indices than the mesh has! Capping...");
	}
	mesh->ind_draw = u_count;
}

///////////////////////////////////////////

void mesh_set_bounds(mesh_t mesh, const bounds_t &bounds) {
	mesh->bounds = bounds;
}

///////////////////////////////////////////

bounds_t mesh_get_bounds(mesh_t mesh) {
	return mesh->bounds;
}

bool32_t mesh_has_skin(mesh_t mesh) {
	return mesh->skin_data.bone_ids != nullptr;
}

///////////////////////////////////////////

bool _mesh_set_skin(mesh_t mesh, const uint16_t *bone_ids_4, uint32_t bone_id_4_count, const vec4 *bone_weights, uint32_t bone_weight_count, int32_t bone_count) {
	if (mesh->discard_data) {
		log_err("mesh_set_skin: can't work with a mesh that doesn't keep data, ensure mesh_get_keep_data() is true");
		return false;
	}
	if (bone_weight_count != bone_id_4_count || bone_weight_count != mesh->vert_count) {
		log_err("mesh_set_skin: bone_weights, bone_ids_4 and vertex counts must match exactly");
		return false;
	}

	mesh->skin_data.bone_ids                = sk_malloc_t(uint16_t, bone_id_4_count * 4);
	mesh->skin_data.weights                 = sk_malloc_t(vec4,     bone_weight_count);
	mesh->skin_data.deformed_verts          = sk_malloc_t(vert_t,   mesh->vert_count);
	memcpy(mesh->skin_data.bone_ids,       bone_ids_4,   sizeof(uint16_t) * bone_id_4_count * 4);
	memcpy(mesh->skin_data.weights,        bone_weights, sizeof(vec4)     * bone_weight_count);
	memcpy(mesh->skin_data.deformed_verts, mesh->verts,  sizeof(vert_t)   * mesh->vert_count);

	mesh->skin_data.bone_inverse_transforms = sk_malloc_t(matrix,   bone_count);
	mesh->skin_data.bone_transforms         = sk_malloc_t(XMMATRIX, bone_count);
	memset(mesh->skin_data.bone_inverse_transforms, 0, sizeof(matrix  ) * bone_count);
	memset(mesh->skin_data.bone_transforms,         0, sizeof(XMMATRIX) * bone_count);

	mesh->skin_data.bone_count = bone_count;

	return true;
}

///////////////////////////////////////////

void mesh_set_skin(mesh_t mesh, const uint16_t *bone_ids_4, int32_t bone_id_4_count, const vec4 *bone_weights, int32_t bone_weight_count, const matrix *bone_resting_transforms, int32_t bone_count) {
	if (_mesh_set_skin(mesh, bone_ids_4, bone_id_4_count, bone_weights, bone_weight_count, bone_count)) {
		for (int32_t i = 0; i < bone_count; i++) {
			mesh->skin_data.bone_inverse_transforms[i] = matrix_invert(bone_resting_transforms[i]);
		}
	}
}

///////////////////////////////////////////

void mesh_set_skin_inv(mesh_t mesh, const uint16_t *bone_ids_4, int32_t bone_id_4_count, const vec4 *bone_weights, int32_t bone_weight_count, const matrix *bone_resting_transforms_inverted, int32_t bone_count) {
	if (_mesh_set_skin(mesh, bone_ids_4, bone_id_4_count, bone_weights, bone_weight_count, bone_count)) {
		memcpy(mesh->skin_data.bone_inverse_transforms, bone_resting_transforms_inverted, sizeof(matrix) * bone_count);
	}
}

///////////////////////////////////////////

void mesh_update_skin(mesh_t mesh, const matrix *bone_transforms, int32_t bone_count) {
	for (int32_t i = 0; i < bone_count; i++) {
		math_matrix_to_fast(mesh->skin_data.bone_inverse_transforms[i] * bone_transforms[i], &mesh->skin_data.bone_transforms[i]);
	}

	XMVECTOR max = g_XMFltMin;
	XMVECTOR min = g_XMFltMax;
	for (uint32_t i = 0; i < mesh->vert_count; i++) {
		XMVECTOR pos  = XMLoadFloat3((XMFLOAT3 *)&mesh->verts[i].pos);
		XMVECTOR norm = XMLoadFloat3((XMFLOAT3 *)&mesh->verts[i].norm);

		const uint16_t *bones   = &mesh->skin_data.bone_ids[i*4];
		const vec4      weights =  mesh->skin_data.weights [i];

		XMVECTOR new_pos  =                XMVectorScale(XMVector3Transform      (pos,  mesh->skin_data.bone_transforms[bones[0]]), weights.x);
		XMVECTOR new_norm =                XMVectorScale(XMVector3TransformNormal(norm, mesh->skin_data.bone_transforms[bones[0]]), weights.x);
		if (weights.y != 0) {
			new_pos          = XMVectorAdd(XMVectorScale(XMVector3Transform      (pos,  mesh->skin_data.bone_transforms[bones[1]]), weights.y), new_pos);
			new_norm         = XMVectorAdd(XMVectorScale(XMVector3TransformNormal(norm, mesh->skin_data.bone_transforms[bones[1]]), weights.y), new_norm);
		}
		if (weights.z != 0) {
			new_pos          = XMVectorAdd(XMVectorScale(XMVector3Transform      (pos,  mesh->skin_data.bone_transforms[bones[2]]), weights.z), new_pos);
			new_norm         = XMVectorAdd(XMVectorScale(XMVector3TransformNormal(norm, mesh->skin_data.bone_transforms[bones[2]]), weights.z), new_norm);
		}
		if (weights.w != 0) {
			new_pos          = XMVectorAdd(XMVectorScale(XMVector3Transform      (pos,  mesh->skin_data.bone_transforms[bones[3]]), weights.w), new_pos);
			new_norm         = XMVectorAdd(XMVectorScale(XMVector3TransformNormal(norm, mesh->skin_data.bone_transforms[bones[3]]), weights.w), new_norm);
		}
		XMStoreFloat3((DirectX::XMFLOAT3 *)&mesh->skin_data.deformed_verts[i].pos,  new_pos );
		XMStoreFloat3((DirectX::XMFLOAT3 *)&mesh->skin_data.deformed_verts[i].norm, new_norm);
		min = XMVectorMin(min, new_pos);
		max = XMVectorMax(max, new_pos);
	}
	_mesh_set_verts(mesh, mesh->skin_data.deformed_verts, mesh->vert_count, false, false);
	
	XMVECTOR center     = XMVectorMultiplyAdd(min, g_XMOneHalf, XMVectorMultiply(max, g_XMOneHalf));
	XMVECTOR dimensions = XMVectorSubtract(max, min);
	mesh->bounds.center     = {center    .m128_f32[0], center    .m128_f32[1], center    .m128_f32[2]};
	mesh->bounds.dimensions = {dimensions.m128_f32[0], dimensions.m128_f32[1], dimensions.m128_f32[2]};
}

///////////////////////////////////////////

mesh_t mesh_find(const char *id) {
	mesh_t result = (mesh_t)assets_find(id, asset_type_mesh);
	if (result != nullptr) {
		mesh_addref(result);
		return result;
	}
	return nullptr;
}

///////////////////////////////////////////

void mesh_set_id(mesh_t mesh, const char *id) {
	assets_set_id(&mesh->header, id);
}

///////////////////////////////////////////

void mesh_addref(mesh_t mesh) {
	assets_addref(&mesh->header);
}

///////////////////////////////////////////

mesh_t mesh_create() {
	mesh_t result = (_mesh_t*)assets_allocate(asset_type_mesh);
	result->gpu_mesh = skg_mesh_create(nullptr, nullptr);
	return result;
}

///////////////////////////////////////////

mesh_t mesh_copy(mesh_t mesh) {
	if (mesh == nullptr) {
		log_err("mesh_copy was provided a null mesh!");
		return nullptr;
	}

	mesh_t result = (mesh_t)assets_allocate(asset_type_mesh);
	result->bounds       = mesh->bounds;
	result->discard_data = mesh->discard_data;
	result->ind_draw     = mesh->ind_draw;

	if (mesh->discard_data) {
		log_err("mesh_copy not yet implemented for meshes with discard data set!");
	} else {
		mesh_set_inds (result, mesh->inds,  mesh->ind_count);
		mesh_set_verts(result, mesh->verts, mesh->vert_count, false);
		if (mesh_has_skin(mesh))
			mesh_set_skin_inv(result, mesh->skin_data.bone_ids, mesh->vert_count, mesh->skin_data.weights, mesh->vert_count, mesh->skin_data.bone_inverse_transforms, mesh->skin_data.bone_count);
	}

	return result;
}

///////////////////////////////////////////

const mesh_collision_t *mesh_get_collision_data(mesh_t mesh) {
	if (mesh->collision_data.pts != nullptr)
		return &mesh->collision_data;
	if (mesh->discard_data)
		return nullptr;

	mesh_collision_t &coll = mesh->collision_data;
	coll.pts    = sk_malloc_t(vec3   , mesh->ind_count);
	coll.planes = sk_malloc_t(plane_t, mesh->ind_count/3);

	for (uint32_t i = 0; i < mesh->ind_count; i++) coll.pts[i] = mesh->verts[mesh->inds[i]].pos;

	for (uint32_t i = 0; i < mesh->ind_count; i += 3) {
		vec3    dir1   = coll.pts[i+1] - coll.pts[i];
		vec3    dir2   = coll.pts[i+1] - coll.pts[i+2];
		vec3    normal = vec3_normalize( vec3_cross(dir2, dir1) );
		plane_t plane  = { normal, -vec3_dot(coll.pts[i + 1], normal) };
		coll.planes[i/3] = plane;
	}

	return &mesh->collision_data;
}

///////////////////////////////////////////

const mesh_bvh_t *mesh_get_bvh_data(mesh_t mesh) {
	if (mesh->bvh_data != nullptr)
		return mesh->bvh_data;
	if (mesh->discard_data)
		return nullptr;

	mesh->bvh_data = mesh_bvh_create(mesh, 16);

	return mesh->bvh_data;
}

///////////////////////////////////////////

void mesh_release(mesh_t mesh) {
	if (mesh == nullptr)
		return;
	assets_releaseref(&mesh->header);
}

///////////////////////////////////////////

void mesh_destroy(mesh_t mesh) {
	skg_mesh_destroy  (&mesh->gpu_mesh);
	skg_buffer_destroy(&mesh->vert_buffer);
	skg_buffer_destroy(&mesh->ind_buffer);
<<<<<<< HEAD
	free(mesh->verts);
	free(mesh->inds);
	free(mesh->collision_data.pts   );     // XXX doesn't this fail when no colldata has been created?
	free(mesh->collision_data.planes);
	if (mesh->bvh_data)
		mesh_bvh_destroy(mesh->bvh_data);
=======
	sk_free(mesh->verts);
	sk_free(mesh->inds);
	sk_free(mesh->collision_data.pts   );
	sk_free(mesh->collision_data.planes);
>>>>>>> 7b707f49
	*mesh = {};
}


///////////////////////////////////////////

void mesh_draw(mesh_t mesh, material_t material, matrix transform, color128 color_linear, render_layer_ layer) {
	render_add_mesh(mesh, material, transform, color_linear, layer);
}

///////////////////////////////////////////

bool32_t mesh_ray_intersect(mesh_t mesh, ray_t model_space_ray, ray_t *out_pt, uint32_t* out_start_inds, cull_ cull_mode) {
	vec3 result = {};

	const mesh_collision_t *data = mesh_get_collision_data(mesh);
	if (data == nullptr)
		return false;
	if (!bounds_ray_intersect(mesh->bounds, model_space_ray, &result))
		return false;

	vec3  pt = {};
	float nearest_dist = FLT_MAX;
	for (uint32_t i = 0; i < mesh->ind_count; i+=3) {

		const plane_t& plane = data->planes[i / 3];

		float denom = vec3_dot(model_space_ray.dir, plane.normal);

		if (fabsf(denom) < 1e-6f)
		{
			// Ray direction (almost) perpendicular to plane, no intersection
			continue;
		}

		if ((cull_mode == cull_front && denom < 0) || (cull_mode == cull_back && denom > 0))
		{
			// Front/back-face culling
			// XXX is there a smaller test?
			continue;
		}

		float t_hit = -(vec3_dot(model_space_ray.pos, plane.normal) + plane.d) / denom;

		if (t_hit < 0)
		{
			// Hit behind ray origin
			continue;
		}

		pt = model_space_ray.pos + model_space_ray.dir * t_hit;

		// point in triangle, implementation based on:
		// https://blackpawn.com/texts/pointinpoly/default.html

		// Compute vectors
		vec3 v0 = data->pts[i+1] - data->pts[i];
		vec3 v1 = data->pts[i+2] - data->pts[i];
		vec3 v2 = pt - data->pts[i];

		// Compute dot products
		float dot00 = vec3_dot(v0, v0);
		float dot01 = vec3_dot(v0, v1);
		float dot02 = vec3_dot(v0, v2);
		float dot11 = vec3_dot(v1, v1);
		float dot12 = vec3_dot(v1, v2);

		// Compute barycentric coordinates
		float inv_denom = 1.0f / (dot00 * dot11 - dot01 * dot01);
		float u = (dot11 * dot02 - dot01 * dot12) * inv_denom;
		float v = (dot00 * dot12 - dot01 * dot02) * inv_denom;

		// Check if point is in triangle
		if ((u >= 0) && (v >= 0) && (u + v < 1)) {
			float dist = vec3_magnitude_sq(pt - model_space_ray.pos);
			if (dist < nearest_dist) {
				nearest_dist = dist;
				if (out_start_inds != nullptr) {
					*out_start_inds = i;
				}
				*out_pt = {pt, data->planes[i / 3].normal};
			}
		}
	}

	return nearest_dist != FLT_MAX;
}

///////////////////////////////////////////

bool32_t mesh_ray_intersect_bvh(mesh_t mesh, ray_t model_space_ray, ray_t *out_pt, uint32_t* out_start_inds, cull_ cull_mode) {
	vec3 result = {};

	const mesh_bvh_t *bvh = mesh_get_bvh_data(mesh);
	if (bvh == nullptr)
		return false;
	if (!bounds_ray_intersect(mesh->bounds, model_space_ray, &result))
		return false;

	return mesh_bvh_intersect(bvh, model_space_ray, out_pt, out_start_inds, cull_mode);
}

///////////////////////////////////////////

bool32_t mesh_get_triangle(mesh_t mesh, uint32_t triangle_index, vert_t* a, vert_t* b, vert_t* c) {
	if (mesh->discard_data) {
		log_err("mesh_get_triangle: can't work with a mesh that doesn't keep data, ensure mesh_get_keep_data() is true");
		return false;
	}
	if (mesh->ind_count > triangle_index) {
		*a = mesh->verts[mesh->inds[triangle_index]];
		*b = mesh->verts[mesh->inds[triangle_index + 1]];
		*c = mesh->verts[mesh->inds[triangle_index + 2]];
		return true;
	}else {
		return false;
	}
}

///////////////////////////////////////////

void mesh_gen_cube_vert(int i, const vec3 &size, vec3 &pos, vec3 &norm, vec2 &uv) {
	float neg = (float)((i / 4) % 2 ? -1 : 1);
	int nx  = ((i+24) / 16) % 2;
	int ny  = (i / 8)       % 2;
	int nz  = (i / 16)      % 2;
	int u   = ((i+1) / 2)   % 2; // U: 0,1,1,0
	int v   = (i / 2)       % 2; // V: 0,0,1,1

	uv   = { (float)u, 1.0f-(float)v };
	norm = { nx*neg, ny*neg, nz*neg };
	pos  = {
		size.x * (nx ? neg : ny ? (u?-1:1)*neg : (u?1:-1)*neg),
		size.y * (nx || nz ? (v?1:-1) : neg),
		size.z * (nx ? (u?-1:1)*neg : ny ? (v?1:-1) : neg)
	};
}

///////////////////////////////////////////

mesh_t mesh_gen_plane(vec2 dimensions, vec3 plane_normal, vec3 plane_top_direction, int32_t subdivisions) {
	vind_t subd   = (vind_t)subdivisions;
	mesh_t result = mesh_create();

	subd = maxi(0,(int32_t)subd) + 2;

	int vert_count = subd*subd;
	int ind_count  = 6*(subd-1)*(subd-1);
	vert_t *verts = sk_malloc_t(vert_t, vert_count);
	vind_t *inds  = sk_malloc_t(vind_t, ind_count );

	vec3 right = vec3_cross(plane_top_direction, plane_normal);
	vec3 up    = vec3_cross(right,               plane_normal);

	// Make vertices
	for (vind_t y = 0; y < subd; y++) {
		float yp = y / (float)(subd-1);
	for (vind_t x = 0; x < subd; x++) {
		float xp = x / (float)(subd-1);

		verts[x + y*subd] = vert_t{ 
			right * ((xp - 0.5f) * dimensions.x) +
			up    * ((yp - 0.5f) * dimensions.y), 
			plane_normal, {xp,yp}, {255,255,255,255} };
	} }

	// make indices
	int ind = 0;
	for (vind_t y = 0; y < subd-1; y++) {
	for (vind_t x = 0; x < subd-1; x++) {
			inds[ind++] = (x+1) + (y+1) * subd;
			inds[ind++] = (x+1) +  y    * subd;
			inds[ind++] =  x    +  y    * subd;

			inds[ind++] =  x    + (y+1) * subd;
			inds[ind++] = (x+1) + (y+1) * subd;
			inds[ind++] =  x    +  y    * subd;
	} }

	mesh_set_data(result, verts, vert_count, inds, ind_count);

	sk_free(verts);
	sk_free(inds);
	return result;
}

///////////////////////////////////////////

mesh_t mesh_gen_cube(vec3 dimensions, int32_t subdivisions) {
	vind_t subd   = (vind_t)subdivisions;
	mesh_t result = mesh_create();

	subd = maxi((int32_t)0,(int32_t)subd) + 2;

	int vert_count = 6*subd*subd;
	int ind_count  = 6*(subd-1)*(subd-1)*6;
	vert_t *verts = sk_malloc_t(vert_t, vert_count);
	vind_t *inds  = sk_malloc_t(vind_t, ind_count);

	vec3   size   = dimensions / 2;
	int    ind    = 0;
	vind_t offset = 0;
	for (vind_t i = 0; i < 6*4; i+=4) {
		vec3 p1, p2, p3, p4;
		vec3 n1, n2, n3, n4;
		vec2 u1, u2, u3, u4;

		mesh_gen_cube_vert(i,   size, p1, n1, u1);
		mesh_gen_cube_vert(i+1, size, p2, n2, u2);
		mesh_gen_cube_vert(i+2, size, p3, n3, u3);
		mesh_gen_cube_vert(i+3, size, p4, n4, u4);

		offset = (i/4) * (subd)*(subd);
		for (vind_t y = 0; y < subd; y++) {
			float  py    = y / (float)(subd-1);
			vind_t yOff  = offset + y * subd;
			vind_t yOffN = offset + (y+1) * subd;

			vec3 pl = vec3_lerp(p1, p4, py);
			vec3 pr = vec3_lerp(p2, p3, py);
			vec3 nl = vec3_lerp(n1, n4, py);
			vec3 nr = vec3_lerp(n2, n3, py);
			vec2 ul = vec2_lerp(u1, u4, py);
			vec2 ur = vec2_lerp(u2, u3, py);

			for (vind_t x = 0; x < subd; x++) {
				float px = x / (float)(subd-1);
				vind_t  ptIndex = x + yOff;
				vert_t *pt      = &verts[ptIndex];

				pt->pos = vec3_lerp(pl, pr, px);
				pt->norm= vec3_lerp(nl, nr, px);
				pt->uv  = vec2_lerp(ul, ur, px);
				pt->col = {255,255,255,255};

				if (y != subd-1 && x != subd-1) {

					inds[ind++] = (x  ) + yOff;
					inds[ind++] = (x+1) + yOff;
					inds[ind++] = (x+1) + yOffN;

					inds[ind++] = (x  ) + yOff;
					inds[ind++] = (x+1) + yOffN;
					inds[ind++] = (x  ) + yOffN;
				}
			}
		}
	}

	mesh_set_data(result, verts, vert_count, inds, ind_count);

	sk_free(verts);
	sk_free(inds);
	return result;
}

///////////////////////////////////////////

mesh_t mesh_gen_sphere(float diameter, int32_t subdivisions) {
	vind_t subd   = (vind_t)subdivisions;
	mesh_t result = mesh_create();

	subd = maxi(0,(int32_t)subd) + 2;

	int vert_count = 6*subd*subd;
	int ind_count  = 6*(subd-1)*(subd-1)*6;
	vert_t *verts = sk_malloc_t(vert_t, vert_count);
	vind_t *inds  = sk_malloc_t(vind_t, ind_count);

	vec3   size = vec3_one;
	float  radius = diameter / 2;
	int    ind    = 0;
	vind_t offset = 0;
	for (vind_t i = 0; i < 6*4; i+=4) {
		vec3 p1, p2, p3, p4;
		vec3 n1, n2, n3, n4;
		vec2 u1, u2, u3, u4;

		mesh_gen_cube_vert(i,   size, p1, n1, u1);
		mesh_gen_cube_vert(i+1, size, p2, n2, u2);
		mesh_gen_cube_vert(i+2, size, p3, n3, u3);
		mesh_gen_cube_vert(i+3, size, p4, n4, u4);

		offset = (i/4) * (subd)*(subd);
		for (vind_t y = 0; y < subd; y++) {
			float  py    = y / (float)(subd-1);
			vind_t yOff  = offset + y * subd;
			vind_t yOffN = offset + (y+1) * subd;

			vec3 pl = vec3_lerp(p1, p4, py);
			vec3 pr = vec3_lerp(p2, p3, py);
			vec2 ul = vec2_lerp(u1, u4, py);
			vec2 ur = vec2_lerp(u2, u3, py);

			for (vind_t x = 0; x < subd; x++) {
				float px = x / (float)(subd-1);
				vind_t  ptIndex = x + yOff;
				vert_t *pt = &verts[ptIndex];

				pt->norm= vec3_normalize(vec3_lerp(pl, pr, px));
				pt->pos = pt->norm*radius;
				pt->uv  = vec2_lerp(ul, ur, px);
				pt->col = {255,255,255,255};

				if (y != subd-1 && x != subd-1) {

					inds[ind++] = (x  ) + yOff;
					inds[ind++] = (x+1) + yOff;
					inds[ind++] = (x+1) + yOffN;

					inds[ind++] = (x  ) + yOff;
					inds[ind++] = (x+1) + yOffN;
					inds[ind++] = (x  ) + yOffN;
				}
			}
		}
	}

	mesh_set_data(result, verts, vert_count, inds, ind_count);

	sk_free(verts);
	sk_free(inds);
	return result;
}

///////////////////////////////////////////

mesh_t mesh_gen_cylinder(float diameter, float depth, vec3 dir, int32_t subdivisions) {
	mesh_t result = mesh_create();
	dir = vec3_normalize(dir);
	float radius = diameter / 2;

	vind_t subd = (vind_t)subdivisions;
	int vert_count = (subdivisions+1) * 4 + 2;
	int ind_count  = subdivisions * 12;
	vert_t *verts = sk_malloc_t(vert_t, vert_count);
	vind_t *inds  = sk_malloc_t(vind_t, ind_count);

	// Calculate any perpendicular vector
	vec3 perp = vec3{dir.z, dir.z, -dir.x-dir.y};
	if (vec3_magnitude_sq(perp) == 0)
		perp = vec3{-dir.y-dir.z, dir.x, dir.x};

	vec3 axis_x = vec3_normalize(vec3_cross(dir, perp));
	vec3 axis_y = vec3_normalize(vec3_cross(dir, axis_x));
	vec3 z_off  = dir * (depth / 2.f);
	vind_t ind = 0;

	for (vind_t i = 0; i <= subd; i++) {
		float u   = ((float)i / subd);
		float ang = u * (float)M_PI * 2;
		float x   = cosf(ang);
		float y   = sinf(ang);
		vec3 normal  = axis_x * x + axis_y * y;
		vec3 top_pos = normal*radius + z_off;
		vec3 bot_pos = normal*radius - z_off;

		// strip first
		verts[i * 4  ] = { top_pos,  normal, {u,0}, {255,255,255,255} };
		verts[i * 4+1] = { bot_pos,  normal, {u,1}, {255,255,255,255} };
		// now circular faces
		verts[i * 4+2] = { top_pos,  dir,    {u,0}, {255,255,255,255} };
		verts[i * 4+3] = { bot_pos, -dir,    {u,1}, {255,255,255,255} };

		if (i == subd) continue;

		vind_t in = (i + 1) % (subd+1);
		// Top slice
		inds[ind++] = i  * 4 + 2;
		inds[ind++] = in * 4 + 2;
		inds[ind++] = (subd+1) * 4;
		// Bottom slice
		inds[ind++] = (subd+1) * 4+1;
		inds[ind++] = in * 4 + 3;
		inds[ind++] = i  * 4 + 3;
		// Now edge strip quad
		inds[ind++] = in * 4+1;
		inds[ind++] = in * 4;
		inds[ind++] = i  * 4;
		inds[ind++] = i  * 4+1;
		inds[ind++] = in * 4+1;
		inds[ind++] = i  * 4;
	}
	// center points for the circle
	verts[(subdivisions+1)*4]   = {  z_off,  dir, {0.5f,0.01f}, {255,255,255,255} };
	verts[(subdivisions+1)*4+1] = { -z_off, -dir, {0.5f,0.99f}, {255,255,255,255} };

	mesh_set_data(result, verts, vert_count, inds, ind_count);

	sk_free(verts);
	sk_free(inds);
	return result;
}

///////////////////////////////////////////

// Bottom always at origin, top at dir*depth
mesh_t mesh_gen_cone(float diameter, float depth, vec3 dir, int32_t subdivisions) {
	mesh_t result = mesh_create();
	dir = vec3_normalize(dir);
	float radius = diameter / 2;

	vind_t subd = (vind_t)subdivisions;
	int vert_count = (subdivisions+1) * 4 + 2;
	int ind_count  = subdivisions * 12;
	vert_t *verts = sk_malloc_t(vert_t, vert_count);
	vind_t *inds  = sk_malloc_t(vind_t, ind_count);

	// Calculate any perpendicular vector
	vec3 perp = vec3{dir.z, dir.z, -dir.x-dir.y};
	if (vec3_magnitude_sq(perp) == 0)
		perp = vec3{-dir.y-dir.z, dir.x, dir.x};

	vec3 axis_x = vec3_normalize(vec3_cross(dir, perp));
	vec3 axis_y = vec3_normalize(vec3_cross(dir, axis_x));
	vec3 z_off  = dir * (depth / 2.f);
	vec3 top_pos = dir * depth;
	vind_t ind = 0;

	for (vind_t i = 0; i <= subd; i++) {
		float u   = ((float)i / subd);
		float ang = u * (float)M_PI * 2;
		float x   = cosf(ang);
		float y   = sinf(ang);
		vec3 normal  = axis_x * x + axis_y * y;
		vec3 bot_pos = normal*radius;

		// strip first
		verts[i * 4  ] = { top_pos,  normal, {u,0}, {255,255,255,255} };
		verts[i * 4+1] = { bot_pos,  normal, {u,1}, {255,255,255,255} };
		// now circular faces
		verts[i * 4+2] = { top_pos,  dir,    {u,0}, {255,255,255,255} };
		verts[i * 4+3] = { bot_pos, -dir,    {u,1}, {255,255,255,255} };

		if (i == subd) continue;

		vind_t in = (i + 1) % (subd+1);
		// Top slice
		inds[ind++] = i  * 4 + 2;
		inds[ind++] = in * 4 + 2;
		inds[ind++] = (subd+1) * 4;
		// Bottom slice
		inds[ind++] = (subd+1) * 4+1;
		inds[ind++] = in * 4 + 3;
		inds[ind++] = i  * 4 + 3;
		// Now edge strip quad
		inds[ind++] = in * 4+1;
		inds[ind++] = in * 4;
		inds[ind++] = i  * 4;
		inds[ind++] = i  * 4+1;
		inds[ind++] = in * 4+1;
		inds[ind++] = i  * 4;
	}
	// center points for the circle
	verts[(subdivisions+1)*4]   = {  z_off,  dir, {0.5f,0.01f}, {255,255,255,255} };
	verts[(subdivisions+1)*4+1] = { vec3{}, -dir, {0.5f,0.99f}, {255,255,255,255} };

	mesh_set_data(result, verts, vert_count, inds, ind_count);

	free(verts);
	free(inds);
	return result;
}

///////////////////////////////////////////

mesh_t mesh_gen_rounded_cube(vec3 dimensions, float edge_radius, int32_t subdivisions) {
	vind_t subd   = (vind_t)subdivisions;
	mesh_t result = mesh_create();

	subd = maxi(0,(int32_t)subd) + 2;
	if (subd % 2 == 1) // need an even number of subdivisions
		subd += 1;

	vind_t  vert_count = 6*subd*subd;
	vind_t  ind_count  = 6*(subd-1)*(subd-1)*6;
	vert_t *verts = sk_malloc_t(vert_t, vert_count);
	vind_t *inds  = sk_malloc_t(vind_t, ind_count );

	vec3   off = (dimensions / 2) - vec3_one*edge_radius;
	vec3   size = vec3_one;
	float  radius = edge_radius;
	vind_t ind    = 0;
	vind_t offset = 0;
	for (vind_t i = 0; i < 6*4; i+=4) {
		vec3 p1, p2, p3, p4;
		vec3 n1, n2, n3, n4;
		vec2 u1, u2, u3, u4;

		mesh_gen_cube_vert(i,   size, p1, n1, u1);
		mesh_gen_cube_vert(i+1, size, p2, n2, u2);
		mesh_gen_cube_vert(i+2, size, p3, n3, u3);
		mesh_gen_cube_vert(i+3, size, p4, n4, u4);

		float sizeU = vec3_magnitude((p4 - p1) * (dimensions/2));
		float sizeV = vec3_magnitude((p2 - p1) * (dimensions/2));

		offset = (i/4) * (subd)*(subd);
		vind_t x, y;
		for (vind_t sy = 0; sy < subd; sy++) {
			bool first_half_y = sy < subd / 2;
			y = first_half_y ? sy : sy-1;
			vec3 stretchA  = first_half_y ? p1 : p4;
			vec3 stretchB  = first_half_y ? p2 : p3;
			float stretchV = (radius*2)/sizeV;
			float offV     = first_half_y ? 0 : 1-((radius/sizeV)*2);
			
			float py    = y / (float)(subd-2);
			float pv    = py * stretchV + offV;
			vind_t yOff  = offset + sy * subd;
			vind_t yOffN = offset + (sy+1) * subd;
			
			vec3 pl = vec3_lerp(p1, p4, py);
			vec3 pr = vec3_lerp(p2, p3, py);
			vec2 ul = vec2_lerp(u1, u4, pv);
			vec2 ur = vec2_lerp(u2, u3, pv);

			for (vind_t sx = 0; sx < subd; sx++) {
				bool first_half_x = sx < subd / 2;
				x = first_half_x ? sx : sx-1;
				vec3  stretch = first_half_x ? stretchA : stretchB;
				float stretchU = (radius*2)/sizeU;
				float offU     = first_half_x ? 0 : 1-((radius/sizeU)*2);

				float px      = x / (float)(subd-2);
				float pu      = px * stretchU + offU;
				int   ptIndex = sx + yOff;
				vert_t *pt    = &verts[ptIndex];

				pt->norm= vec3_normalize(vec3_lerp(pl, pr, px));
				pt->pos = pt->norm*radius + stretch*off;
				pt->uv = vec2_lerp(ul, ur, pu);
				pt->col = {255,255,255,255};

				if (sy != subd-1 && sx != subd-1) {
					inds[ind++] = (sx  ) + yOff;
					inds[ind++] = (sx+1) + yOff;
					inds[ind++] = (sx+1) + yOffN;

					inds[ind++] = (sx  ) + yOff;
					inds[ind++] = (sx+1) + yOffN;
					inds[ind++] = (sx  ) + yOffN;
				}
			}
		}
	}

	mesh_set_data(result, verts, vert_count, inds, ind_count);

	sk_free(verts);
	sk_free(inds);
	return result;
}

} // namespace sk<|MERGE_RESOLUTION|>--- conflicted
+++ resolved
@@ -474,19 +474,12 @@
 	skg_mesh_destroy  (&mesh->gpu_mesh);
 	skg_buffer_destroy(&mesh->vert_buffer);
 	skg_buffer_destroy(&mesh->ind_buffer);
-<<<<<<< HEAD
-	free(mesh->verts);
-	free(mesh->inds);
-	free(mesh->collision_data.pts   );     // XXX doesn't this fail when no colldata has been created?
-	free(mesh->collision_data.planes);
+	sk_free(mesh->verts);
+	sk_free(mesh->inds);
+	sk_free(mesh->collision_data.pts   );	// XXX doesn't this fail when no colldata has been created?
+	sk_free(mesh->collision_data.planes);
 	if (mesh->bvh_data)
 		mesh_bvh_destroy(mesh->bvh_data);
-=======
-	sk_free(mesh->verts);
-	sk_free(mesh->inds);
-	sk_free(mesh->collision_data.pts   );
-	sk_free(mesh->collision_data.planes);
->>>>>>> 7b707f49
 	*mesh = {};
 }
 
