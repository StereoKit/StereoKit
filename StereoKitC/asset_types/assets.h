#pragma once

#include "../platforms/platform.h" // SK_DEBUG
#include <stdint.h>

namespace sk {

struct asset_header_t {
	asset_type_  type;
	asset_state_ state;
	id_hash_t    id;
	uint64_t     index;
	int32_t      refs;
	char        *id_text;
};

struct asset_job_t {
	bool32_t  finished;
	bool32_t  success;
	void     *data;
	bool32_t(*asset_job)(void *data);
};

typedef enum asset_thread_ {
	asset_thread_asset,
	asset_thread_gpu,
} asset_thread_;

typedef enum asset_find_ {
	asset_find_found,
	asset_find_created,
} asset_find_;

struct asset_task_t;

struct asset_load_action_t {
	bool32_t    (*action)(asset_task_t *task, asset_header_t *asset, void *data);
	asset_thread_ thread_affinity;
};

struct asset_task_t {
	asset_header_t      *asset;
	void                *load_data;
	void               (*free_data )(asset_header_t *asset, void *data);
	void               (*on_failure)(asset_header_t *asset, void *data);
	asset_load_action_t *actions;
	int32_t              action_count;
	int32_t              action_curr;
	int32_t              priority;
	int64_t              sort;
	asset_job_t          gpu_job;
	bool32_t             gpu_started;
};

<<<<<<< HEAD
void*       assets_find               (const char* id, asset_type_ type);
void*       assets_find               (uint64_t    id, asset_type_ type);
asset_find_ assets_find_or_create     (const char* id, asset_type_ type, void** out_asset);
void*       assets_allocate           (asset_type_ type);
void        assets_destroy            (asset_header_t *asset);
void        assets_set_id             (asset_header_t *header, const char *id);
void        assets_set_id             (asset_header_t *header, uint64_t    id);
void        assets_unique_name        (asset_type_ type, const char *root_name, char *dest, int dest_size);
void        assets_addref             (asset_header_t *asset);
void        assets_releaseref         (asset_header_t *asset);
void        assets_safeswap_ref       (asset_header_t **asset_link, asset_header_t *asset);
void        assets_shutdown_check     ();
char*       assets_file               (const char *file_name);
bool        assets_init               ();
void        assets_step               ();
void        assets_shutdown           ();
void        assets_on_load            (asset_header_t *asset, void (*on_load)(asset_header_t *asset, void *context), void *context);
void        assets_on_load_remove     (asset_header_t *asset, void (*on_load)(asset_header_t *asset, void *context));
=======
void *assets_find          (const char *id, asset_type_ type);
void *assets_find          (id_hash_t   id, asset_type_ type);
void *assets_allocate      (asset_type_ type);
void  assets_destroy       (asset_header_t *asset);
void  assets_set_id        (asset_header_t *header, const char *id);
void  assets_set_id        (asset_header_t *header, uint64_t    id);
void  assets_unique_name   (asset_type_ type, const char *root_name, char *dest, int dest_size);
void  assets_addref        (asset_header_t *asset);
void  assets_releaseref    (asset_header_t *asset);
void  assets_safeswap_ref  (asset_header_t **asset_link, asset_header_t *asset);
void  assets_shutdown_check();
char *assets_file          (const char *file_name);
bool  assets_init          ();
void  assets_step          ();
void  assets_shutdown      ();
void  assets_on_load       (asset_header_t *asset, void (*on_load)(asset_header_t *asset, void *context), void *context);
void  assets_on_load_remove(asset_header_t *asset, void (*on_load)(asset_header_t *asset, void *context));
>>>>>>> 77b4658e

// This function will block execution until `asset_job` is finished, but will
// ensure it is run on the GPU thread.
bool32_t    assets_execute_gpu        (bool32_t (*asset_job)(void *data), void *data);
void        assets_add_task           (asset_task_t task);
void        assets_task_set_complexity(asset_task_t *task, int32_t priority);
void        assets_block_until        (asset_header_t *asset, asset_state_ state);

inline int64_t asset_sort(int32_t priority, int32_t complexity) { return ((int64_t)priority << 32) | ((int64_t)complexity); }

} // namespace sk<|MERGE_RESOLUTION|>--- conflicted
+++ resolved
@@ -52,9 +52,8 @@
 	bool32_t             gpu_started;
 };
 
-<<<<<<< HEAD
 void*       assets_find               (const char* id, asset_type_ type);
-void*       assets_find               (uint64_t    id, asset_type_ type);
+void*       assets_find               (id_hash_t   id, asset_type_ type);
 asset_find_ assets_find_or_create     (const char* id, asset_type_ type, void** out_asset);
 void*       assets_allocate           (asset_type_ type);
 void        assets_destroy            (asset_header_t *asset);
@@ -71,25 +70,6 @@
 void        assets_shutdown           ();
 void        assets_on_load            (asset_header_t *asset, void (*on_load)(asset_header_t *asset, void *context), void *context);
 void        assets_on_load_remove     (asset_header_t *asset, void (*on_load)(asset_header_t *asset, void *context));
-=======
-void *assets_find          (const char *id, asset_type_ type);
-void *assets_find          (id_hash_t   id, asset_type_ type);
-void *assets_allocate      (asset_type_ type);
-void  assets_destroy       (asset_header_t *asset);
-void  assets_set_id        (asset_header_t *header, const char *id);
-void  assets_set_id        (asset_header_t *header, uint64_t    id);
-void  assets_unique_name   (asset_type_ type, const char *root_name, char *dest, int dest_size);
-void  assets_addref        (asset_header_t *asset);
-void  assets_releaseref    (asset_header_t *asset);
-void  assets_safeswap_ref  (asset_header_t **asset_link, asset_header_t *asset);
-void  assets_shutdown_check();
-char *assets_file          (const char *file_name);
-bool  assets_init          ();
-void  assets_step          ();
-void  assets_shutdown      ();
-void  assets_on_load       (asset_header_t *asset, void (*on_load)(asset_header_t *asset, void *context), void *context);
-void  assets_on_load_remove(asset_header_t *asset, void (*on_load)(asset_header_t *asset, void *context));
->>>>>>> 77b4658e
 
 // This function will block execution until `asset_job` is finished, but will
 // ensure it is run on the GPU thread.
