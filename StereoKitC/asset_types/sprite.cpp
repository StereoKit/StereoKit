--- conflicted
+++ resolved
@@ -59,7 +59,6 @@
 	assets_block_until((asset_header_t*)image, asset_state_loaded_meta);
 
 	result->texture = image;
-<<<<<<< HEAD
 	result->uvs[0]  = vec2{ 0,0 };
 	result->uvs[1]  = vec2{ 1,1 };
 	result->aspect  = image->width / (float)image->height;
@@ -67,21 +66,6 @@
 		? vec2{ 1, 1.f/result->aspect } // Width is larger than height
 		: vec2{ result->aspect, 1 };    // Height is larger than, or equal to width
 
-=======
-	result->uvs[0] = vec2{ 0,0 };
-	result->uvs[1] = vec2{ 1,1 };
-	result->aspect = tex_get_width(image) / (float)tex_get_height(image);
-	if (result->aspect > 1) // Width is larger than height
-		result->dimensions_normalized = { 1, 1.f / result->aspect };
-	else                    // Height is larger than, or equal to width
-		result->dimensions_normalized = { result->aspect, 1 };
-
-	if (type == sprite_type_atlased) {
-		log_diag("sprite_create: Atlased sprites not implemented yet! Switching to single.");
-		type = sprite_type_single;
-	}
-	
->>>>>>> b3504e0a
 	if (type == sprite_type_single) {
 		result->size         = 1;
 		result->buffer_index = -1;
