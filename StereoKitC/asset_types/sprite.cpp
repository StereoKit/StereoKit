#include "sprite.h"
#include "assets.h"
#include "../libraries/ferr_hash.h"
#include "../libraries/array.h"
#include "../systems/sprite_drawer.h"
#include "../sk_math.h"
#include "../sk_memory.h"

#include <stdio.h>

namespace sk {

struct sprite_inst_t {
	vec2    uvs[2];
	color32 color;
	matrix  transform;
};

int32_t                 sprite_index   = 0;
array_t<sprite_atlas_t> sprite_atlases = {};

///////////////////////////////////////////

<<<<<<< HEAD
void sprite_atlas_place(sprite_atlas_t *atlas, sprite_t sprite);
=======
int32_t      sprite_index     = 0;
spritemap_t *sprite_maps      = nullptr;
int32_t      sprite_map_count = 0;
bool         sprite_warning   = false;

///////////////////////////////////////////

sprite_t sprite_find(const char* id) {
	sprite_t result = (sprite_t)assets_find(id, asset_type_sprite);
	if (result != nullptr) {
		sprite_addref(result);
		return result;
	}
	return nullptr;
}
>>>>>>> 7b81ad64

///////////////////////////////////////////

void sprite_set_id(sprite_t sprite, const char *id) {
	assets_set_id(&sprite->header, id);
}

///////////////////////////////////////////

const char* sprite_get_id(const sprite_t sprite) {
	return sprite->header.id_text;
}

///////////////////////////////////////////

material_t sprite_create_material(int index_id) {
	char id[64];
	snprintf(id, sizeof(id), "render/sprite_mat_%d", index_id);
	shader_t   shader = shader_find(default_id_shader_unlit_clip);
	material_t result = material_create(shader);
	material_set_id          (result, id);
	material_set_transparency(result, transparency_blend);
	material_set_cull        (result, cull_none);
	material_set_depth_test  (result, depth_test_less_or_eq);
	shader_release(shader);

	return result;
}

///////////////////////////////////////////

sprite_t sprite_find(const char* id) {
	sprite_t result = (sprite_t)assets_find(id, asset_type_sprite);
	if (result != nullptr) {
		sprite_addref(result);
		return result;
	}
	return nullptr;
}

///////////////////////////////////////////

sprite_t sprite_create(tex_t image, sprite_type_ type, const char *atlas_id) {
<<<<<<< HEAD
	char id[128];
	snprintf(id, sizeof(id), "atlas_%s/%llu", atlas_id, ((asset_header_t*)image)->id);
	sprite_t result = sprite_find(id);
=======
	if (type == sprite_type_atlased) {
		if (sprite_warning == false) {
			sprite_warning = true;
			log_diag("sprite_create: Atlased sprites not implemented yet! All atlased sprites will be switched to single.");
		}
		type = sprite_type_single;
	}

	// Make an id for the sprite
	const char* image_id = tex_get_id(image);
	char sprite_id[256];
	if (type == sprite_type_single) {
		snprintf(sprite_id, sizeof(sprite_id), "%s/spr", image_id);
	} else {
		snprintf(sprite_id, sizeof(sprite_id), "atlas_spr/%s/%s", atlas_id, image_id);
	}
	// Check if the id already exists
	sprite_t result = sprite_find(sprite_id);
>>>>>>> 7b81ad64
	if (result != nullptr)
		return result;

	tex_addref(image);
	result = (_sprite_t*)assets_allocate(asset_type_sprite);

	assets_block_until((asset_header_t*)image, asset_state_loaded);

	result->texture = image;
<<<<<<< HEAD
	result->uvs[0]  = vec2{ 0,0 };
	result->uvs[1]  = vec2{ 1,1 };
	result->aspect  = tex_get_width(image) / (float)tex_get_height(image);
	result->size    = 1;
	result->dimensions_normalized = result->aspect > 1
		? vec2{ 1, 1.f/result->aspect } // Width is larger than height
		: vec2{ result->aspect, 1 };    // Height is larger than, or equal to width
=======
	result->uvs[0] = vec2{ 0,0 };
	result->uvs[1] = vec2{ 1,1 };
	result->aspect = tex_get_width(image) / (float)tex_get_height(image);
	if (result->aspect > 1) // Width is larger than height
		result->dimensions_normalized = { 1, 1.f / result->aspect };
	else                    // Height is larger than, or equal to width
		result->dimensions_normalized = { result->aspect, 1 };
>>>>>>> 7b81ad64

	if (type == sprite_type_single) {
		result->buffer_index = -1;
		result->material     = sprite_create_material(sprite_index);
		material_set_texture(result->material, "diffuse", image);
	} else {
		// Find the atlas for this id
		uint64_t map_id = hash_fnv64_string(atlas_id);
		int64_t  index  = sprite_atlases.index_where(&sprite_atlas_t::id, map_id);
		
		// No atlas yet? Make one!
		if (index == -1) {
			sprite_atlas_t new_atlas = {};
			new_atlas.id         = map_id;
			new_atlas.material   = sprite_create_material(sprite_index);
			new_atlas.rects      = rect_atlas_create(0, 0); // This will get upscaled in sprite_atlas_place
			new_atlas.texture    = tex_create(tex_type_rendertarget);
			new_atlas.dirty_full = true;
			tex_set_address(new_atlas.texture, tex_address_clamp);
			sprite_drawer_add_buffer(new_atlas.material);
			material_set_texture(new_atlas.material, "diffuse", new_atlas.texture);

			index = sprite_atlases.add(new_atlas);
		}

		sprite_atlas_place(&sprite_atlases[index], result);
		result->buffer_index = index;
	}

	sprite_index += 1;
	sprite_set_id(result, sprite_id);
	return result;
}

///////////////////////////////////////////

int64_t sprite_area_inv(sprite_t sprite) {
	return -(int64_t)tex_get_width(sprite->texture) * (int64_t)tex_get_height(sprite->texture);
}

///////////////////////////////////////////

void sprite_atlas_place(sprite_atlas_t *atlas, sprite_t sprite) {
	// Binary insert the sprite so largest items are first in the list!
	int32_t at = atlas->sprites.binary_search(sprite_area_inv, sprite_area_inv(sprite));
	if (at < 0) at = ~at;
	atlas->sprites.insert(at, sprite);

	// Add the sprite to the atlas and queue it for rendering
	int32_t rect_id = rect_atlas_add(&atlas->rects, tex_get_width(sprite->texture), tex_get_height(sprite->texture));
	if (rect_id != -1) {
		recti_t rect = atlas->rects.packed[rect_id];
		sprite->uvs[0] =                  vec2{ rect.x / (float)atlas->rects.w, rect.y / (float)atlas->rects.h };
		sprite->uvs[1] = sprite->uvs[0] + vec2{ rect.w / (float)atlas->rects.w, rect.h / (float)atlas->rects.h };

		if (atlas->dirty_full == false) {
			at = atlas->dirty_queue.binary_search(sprite_area_inv, sprite_area_inv(sprite));
			if (at < 0) at = ~at;
			atlas->dirty_queue.insert(at, sprite);
		}
		return;
	}

	// The atlas was full, so we need to rebuild the atlas completely!
	atlas->dirty_full = true;
	bool full = rect_id == -1;
	while (full) {
		// Resize it to be a bit bigger than it was before, and at least bigger
		// than the sprite we're trying to add!
		int32_t new_w = atlas->rects.w;
		int32_t new_h = atlas->rects.h;
		if (new_w < tex_get_width (sprite->texture)) { new_w = 1 << (int)ceilf(log2f(tex_get_width (sprite->texture))); }
		if (new_h < tex_get_height(sprite->texture)) { new_h = 1 << (int)ceilf(log2f(tex_get_height(sprite->texture))); }
		if (new_w == atlas->rects.w && new_h == atlas->rects.h) {
			if (new_w == new_h) { new_w = new_w * 2; }
			else                { new_h = new_h * 2; }
		}

		// Clear out the atlas rects
		atlas->rects.packed    .clear();
		atlas->rects.free_space.clear();
		atlas->rects.used_area = 0;
		atlas->rects.w         = new_w;
		atlas->rects.h         = new_h;
		atlas->rects.free_space.add({ 0,0,new_w,new_h });

		// Add all the sprites back
		full = false;
		for (size_t i = 0; i < atlas->sprites.count; i++)
		{
			sprite_t curr      = atlas->sprites[i];
			int32_t  curr_rect = rect_atlas_add(&atlas->rects, tex_get_width(curr->texture), tex_get_height(curr->texture));
			if (curr_rect == -1) { full = true; break; }

			recti_t rect = atlas->rects.packed[curr_rect];
			curr->uvs[0] =                vec2{ rect.x/(float)new_w, rect.y/(float)new_h };
			curr->uvs[1] = curr->uvs[0] + vec2{ rect.w/(float)new_w, rect.h/(float)new_h };
		}
	}
}

///////////////////////////////////////////

sprite_t sprite_create_file(const char *filename, sprite_type_ type, const char *atlas_id) {
	tex_t image = tex_create_file(filename);
	if (image == nullptr) return nullptr;

	tex_set_address(image, tex_address_clamp);
	sprite_t result = sprite_create(image, type, atlas_id);
	tex_release(image);
	return result;
}

///////////////////////////////////////////

void sprite_addref(sprite_t sprite) {
	assets_addref(&sprite->header);
}

///////////////////////////////////////////

void sprite_release(sprite_t sprite) {
	if (sprite == nullptr)
		return;
	assets_releaseref(&sprite->header);
}

///////////////////////////////////////////

float sprite_get_aspect(sprite_t sprite) {
	return sprite->aspect;
}

///////////////////////////////////////////

int32_t sprite_get_width(sprite_t sprite) {
	return tex_get_width(sprite->texture);
}

///////////////////////////////////////////

int32_t sprite_get_height(sprite_t sprite) {
	return tex_get_height(sprite->texture);
}

///////////////////////////////////////////

vec2 sprite_get_dimensions_normalized(sprite_t sprite) {
	return sprite->dimensions_normalized;
}

///////////////////////////////////////////

void sprite_destroy(sprite_t sprite) {
	// Remove the sprite from the atlas!
	if (sprite->buffer_index != -1) {
		sprite_atlas_t *atlas = &sprite_atlases[sprite->buffer_index];

		int32_t x   = sprite->uvs[0].x * atlas->rects.w;
		int32_t y   = sprite->uvs[0].y * atlas->rects.h;
		int32_t idx = -1;
		for (size_t i = 0; i < atlas->rects.packed.count; i++)
		{
			if (atlas->rects.packed[i].x == x && atlas->rects.packed[i].y == y) {
				idx = i;
				break;
			}
		}
		if (idx != -1)
			rect_atlas_remove(&atlas->rects, idx);
		int32_t index = atlas->dirty_queue.index_of(sprite);
		if (index != -1) atlas->dirty_queue.remove(index);
		index = atlas->sprites.index_of(sprite);
		if (index != -1) atlas->sprites.remove(index);
	}

	tex_release     (sprite->texture);
	material_release(sprite->material);
	*sprite = {};
}

///////////////////////////////////////////

<<<<<<< HEAD
void sprite_draw(sprite_t sprite, const matrix &transform, color32 color) {
	sprite_drawer_add_at(sprite, transform, text_align_top_right, color);
}

///////////////////////////////////////////

void sprite_draw_at(sprite_t sprite, matrix transform, text_align_ anchor_position, color32 color) {
=======
void sprite_draw(sprite_t sprite, matrix transform, text_align_ anchor_position, color32 color) {
>>>>>>> 7b81ad64
	sprite_drawer_add_at(sprite, transform, anchor_position, color);
}


} // namespace sk<|MERGE_RESOLUTION|>--- conflicted
+++ resolved
@@ -19,15 +19,11 @@
 int32_t                 sprite_index   = 0;
 array_t<sprite_atlas_t> sprite_atlases = {};
 
-///////////////////////////////////////////
-
-<<<<<<< HEAD
+bool                    sprite_warning = false;
+
+///////////////////////////////////////////
+
 void sprite_atlas_place(sprite_atlas_t *atlas, sprite_t sprite);
-=======
-int32_t      sprite_index     = 0;
-spritemap_t *sprite_maps      = nullptr;
-int32_t      sprite_map_count = 0;
-bool         sprite_warning   = false;
 
 ///////////////////////////////////////////
 
@@ -39,7 +35,6 @@
 	}
 	return nullptr;
 }
->>>>>>> 7b81ad64
 
 ///////////////////////////////////////////
 
@@ -71,23 +66,7 @@
 
 ///////////////////////////////////////////
 
-sprite_t sprite_find(const char* id) {
-	sprite_t result = (sprite_t)assets_find(id, asset_type_sprite);
-	if (result != nullptr) {
-		sprite_addref(result);
-		return result;
-	}
-	return nullptr;
-}
-
-///////////////////////////////////////////
-
 sprite_t sprite_create(tex_t image, sprite_type_ type, const char *atlas_id) {
-<<<<<<< HEAD
-	char id[128];
-	snprintf(id, sizeof(id), "atlas_%s/%llu", atlas_id, ((asset_header_t*)image)->id);
-	sprite_t result = sprite_find(id);
-=======
 	if (type == sprite_type_atlased) {
 		if (sprite_warning == false) {
 			sprite_warning = true;
@@ -106,7 +85,6 @@
 	}
 	// Check if the id already exists
 	sprite_t result = sprite_find(sprite_id);
->>>>>>> 7b81ad64
 	if (result != nullptr)
 		return result;
 
@@ -116,7 +94,6 @@
 	assets_block_until((asset_header_t*)image, asset_state_loaded);
 
 	result->texture = image;
-<<<<<<< HEAD
 	result->uvs[0]  = vec2{ 0,0 };
 	result->uvs[1]  = vec2{ 1,1 };
 	result->aspect  = tex_get_width(image) / (float)tex_get_height(image);
@@ -124,15 +101,6 @@
 	result->dimensions_normalized = result->aspect > 1
 		? vec2{ 1, 1.f/result->aspect } // Width is larger than height
 		: vec2{ result->aspect, 1 };    // Height is larger than, or equal to width
-=======
-	result->uvs[0] = vec2{ 0,0 };
-	result->uvs[1] = vec2{ 1,1 };
-	result->aspect = tex_get_width(image) / (float)tex_get_height(image);
-	if (result->aspect > 1) // Width is larger than height
-		result->dimensions_normalized = { 1, 1.f / result->aspect };
-	else                    // Height is larger than, or equal to width
-		result->dimensions_normalized = { result->aspect, 1 };
->>>>>>> 7b81ad64
 
 	if (type == sprite_type_single) {
 		result->buffer_index = -1;
@@ -184,7 +152,7 @@
 	// Add the sprite to the atlas and queue it for rendering
 	int32_t rect_id = rect_atlas_add(&atlas->rects, tex_get_width(sprite->texture), tex_get_height(sprite->texture));
 	if (rect_id != -1) {
-		recti_t rect = atlas->rects.packed[rect_id];
+		rect_area_t rect = atlas->rects.packed[rect_id];
 		sprite->uvs[0] =                  vec2{ rect.x / (float)atlas->rects.w, rect.y / (float)atlas->rects.h };
 		sprite->uvs[1] = sprite->uvs[0] + vec2{ rect.w / (float)atlas->rects.w, rect.h / (float)atlas->rects.h };
 
@@ -227,7 +195,7 @@
 			int32_t  curr_rect = rect_atlas_add(&atlas->rects, tex_get_width(curr->texture), tex_get_height(curr->texture));
 			if (curr_rect == -1) { full = true; break; }
 
-			recti_t rect = atlas->rects.packed[curr_rect];
+			rect_area_t rect = atlas->rects.packed[curr_rect];
 			curr->uvs[0] =                vec2{ rect.x/(float)new_w, rect.y/(float)new_h };
 			curr->uvs[1] = curr->uvs[0] + vec2{ rect.w/(float)new_w, rect.h/(float)new_h };
 		}
@@ -316,17 +284,7 @@
 
 ///////////////////////////////////////////
 
-<<<<<<< HEAD
-void sprite_draw(sprite_t sprite, const matrix &transform, color32 color) {
-	sprite_drawer_add_at(sprite, transform, text_align_top_right, color);
-}
-
-///////////////////////////////////////////
-
-void sprite_draw_at(sprite_t sprite, matrix transform, text_align_ anchor_position, color32 color) {
-=======
 void sprite_draw(sprite_t sprite, matrix transform, text_align_ anchor_position, color32 color) {
->>>>>>> 7b81ad64
 	sprite_drawer_add_at(sprite, transform, anchor_position, color);
 }
 
