--- conflicted
+++ resolved
@@ -7,11 +7,8 @@
 void     sk_assert_thread_valid();
 bool32_t sk_has_stepped        ();
 bool32_t sk_is_initialized     ();
-<<<<<<< HEAD
 bool32_t sk_is_running         ();
-=======
 bool32_t sk_use_manual_pos     ();
->>>>>>> 324835cd
 void     sk_set_app_focus      (app_focus_ focus_state);
 
 const sk_settings_t* sk_get_settings_ref();
