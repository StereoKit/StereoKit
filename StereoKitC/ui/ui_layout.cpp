#include "ui_layout.h"

#include "../libraries/array.h"

///////////////////////////////////////////

namespace sk {

array_t<ui_layout_t> skui_layouts  = {};
ui_settings_t        skui_settings = {};
bounds_t             skui_recent_layout;

///////////////////////////////////////////

inline bool ui_layout_is_auto_width (const ui_layout_t* layout) { return layout->size.x == 0; }
inline bool ui_layout_is_auto_height(const ui_layout_t* layout) { return layout->size.y == 0; }

///////////////////////////////////////////

void ui_layout_area(vec3 start, vec2 dimensions, bool32_t add_margin) {
	if (add_margin) {
		start      -= vec3{ skui_settings.margin, skui_settings.margin, 0 };
		dimensions -= vec2{ skui_settings.margin, skui_settings.margin } * 2;
	}
	ui_layout_t *layout = &skui_layouts.last();
	layout->offset_initial   = start;
	layout->offset           = start;
	layout->size             = dimensions;
	layout->size_used        = {};
	layout->line             = {};
	layout->offset_prev      = layout->offset;
	layout->line_prev        = {};
	layout->line_pad         = 0;
}

///////////////////////////////////////////

vec2 ui_layout_remaining() {
	ui_layout_t *layout = &skui_layouts.last();
	float size_x = ui_layout_is_auto_width(layout)
		? (layout->window ? (layout->window->prev_size.x - skui_settings.margin * 2) : layout->size_used.x)
		: layout->size.x;
	float size_y = ui_layout_is_auto_height(layout)
		? (layout->window ? (layout->window->prev_size.y - skui_settings.margin * 2) : 0)
		: layout->size.y;
	return vec2 {
		fmaxf(0, size_x - (layout->offset_initial.x - layout->offset.x)),
		fmaxf(0, size_y - (layout->offset_initial.y - layout->offset.y))
	};
}

///////////////////////////////////////////

vec2 ui_area_remaining() {
	return ui_layout_remaining();
}

///////////////////////////////////////////

vec3 ui_layout_at() {
	return skui_layouts.last().offset;
}

///////////////////////////////////////////

bounds_t ui_layout_last() {
	return skui_recent_layout;
}

///////////////////////////////////////////

void ui_layout_reserve_vertical_sz(vec2 size, bool32_t add_padding, vec3* out_position, vec2* out_size) {
	if (size.x == 0) size.x = ui_line_height();
	if (size.y == 0) size.y = ui_layout_remaining().y - (add_padding ? skui_settings.padding * 2 : 0);
	ui_layout_reserve_sz(size, add_padding, out_position, out_size);
}

///////////////////////////////////////////

void ui_layout_reserve_sz(vec2 size, bool32_t add_padding, vec3 *out_position, vec2 *out_size) {
	if (size.x == 0) size.x = ui_layout_remaining().x - (add_padding ? skui_settings.padding*2 : 0);
	if (size.y == 0) size.y = ui_line_height();

	ui_layout_t *layout = &skui_layouts.last();

	vec3 final_pos  = layout->offset;
	vec2 final_size = add_padding
		? size + vec2{ skui_settings.padding, skui_settings.padding }*2
		: size;

	// If this is not the first element, and it goes outside the active window,
	// then we'll want to start this element on the next line down
	// 
	// Floating point rounding can cause this to occasionally round past the
	// end of the layout, so 0.0001f is meant to forgive a bit of rounding.
	if (final_pos.x    != layout->offset_initial.x &&
		layout->size.x != 0                        &&
		final_pos.x - final_size.x < layout->offset_initial.x - (layout->size.x + 0.0001f))
	{
		ui_nextline();
		final_pos = layout->offset;
	}

	// Track the sizes for this line, for ui_layout_remaining, as well as
	// window auto-sizing.
	layout->line.x += final_size.x;
	if (layout->line.y < final_size.y)
		layout->line.y = final_size.y;
	if (layout->size_used.x < layout->line.x)
		layout->size_used.x = layout->line.x;
	if (layout->size_used.y < (layout->offset_initial.y-layout->offset.y)+layout->line.y)
		layout->size_used.y = (layout->offset_initial.y-layout->offset.y)+layout->line.y;
	layout->line.x += skui_settings.gutter;

	// Advance the UI layout position
	layout->offset -= vec3{ final_size.x + skui_settings.gutter, 0, 0 };

	ui_nextline();

	// Store this as the most recent layout
	skui_recent_layout = {
		final_pos - vec3{final_size.x/2, final_size.y/2, 0},
		{final_size.x, final_size.y, 0}
	};

	*out_position = skui_recent_layout.center + skui_recent_layout.dimensions/2;
	*out_size     = final_size;
}

///////////////////////////////////////////

bounds_t ui_layout_reserve(vec2 size, bool32_t add_padding, float depth) {
	vec3 final_pos;
	vec2 final_size;
	ui_layout_reserve_sz(size, add_padding, &final_pos, &final_size);

	bounds_t result = skui_recent_layout;
	result.center.z -= depth/2;
	result.dimensions.z = depth;
	return result;
}

///////////////////////////////////////////

void ui_layout_push(vec3 start, vec2 dimensions, bool32_t add_margin) {
	if (add_margin) {
		start -= vec3{ skui_settings.margin, skui_settings.margin, 0 };
		if (dimensions.x != 0) dimensions.x -= skui_settings.margin * 2;
		if (dimensions.y != 0) dimensions.y -= skui_settings.margin * 2;
	}
	ui_layout_t layout = {};
	layout.offset_initial   = start;
	layout.offset_prev      = start;
	layout.offset           = start;
	layout.size             = dimensions;
	layout.size_used        = {};
	layout.line             = {};
	layout.line_prev        = {};
	skui_layouts.add(layout);
}

///////////////////////////////////////////

void ui_layout_push_cut(ui_cut_ cut_to, float size, bool32_t add_margin) {
<<<<<<< HEAD
	ui_layout_t* curr = &skui_layouts.last();
	if      (cut_to == ui_cut_bottom && ui_layout_is_auto_height(curr)) log_warn("Can't cut bottom for layout with a height of 0!");
	else if (cut_to == ui_cut_right  && ui_layout_is_auto_width (curr)) log_warn("Can't cut right for layout with an width of 0!");
=======
	ui_layout_t* curr   = &skui_layouts.last();
	ui_window_t* window = curr->window;
	if      (cut_to == ui_cut_bottom && curr->size.y == 0) log_warn("Can't cut bottom for layout with a height of 0!");
	else if (cut_to == ui_cut_right  && curr->size.x == 0) log_warn("Can't cut right for layout with an width of 0!");
>>>>>>> 5cef28ef

	vec3 cut_start   = {};
	vec2 cut_size    = {};
	vec3 curr_offset = {};
	switch (cut_to) {
	case ui_cut_left:
		curr_offset   = {-(size+skui_settings.gutter), 0, 0 };
		cut_start     = curr->offset_initial;
		cut_size      = { size, curr->size.y };
		curr->size.x -= size+skui_settings.gutter;
		break;
	case ui_cut_right:
		curr_offset   = {0, 0, 0 };
		cut_start     = curr->offset_initial - vec3{curr->size.x-size, 0, 0};
		cut_size      = { size, curr->size.y };
		curr->size.x -= size+skui_settings.gutter;
		break;
	case ui_cut_top:
		curr_offset   = {0, -(size+skui_settings.gutter), 0 };
		cut_start     = curr->offset_initial;
		cut_size      = { curr->size.x, size };
		curr->size.y -= size+skui_settings.gutter;
		break;
	case ui_cut_bottom:
		curr_offset   = {0, 0, 0 };
		cut_start     = curr->offset_initial - vec3{0,curr->size.y-size,0};
		cut_size      = { curr->size.x, size };
		curr->size.y -= size+skui_settings.gutter;
		break;
	}
	curr->offset         += curr_offset;
	curr->offset_initial += curr_offset;
	curr->offset_prev    += curr_offset;
	ui_layout_push(cut_start, cut_size, add_margin);
<<<<<<< HEAD
	//skui_layouts.last().window = curr->window;
=======
	skui_layouts.last().window = window;
>>>>>>> 5cef28ef
}

///////////////////////////////////////////

void ui_layout_push_win(ui_window_t *window, vec3 start, vec2 dimensions, bool32_t add_margin) {
	ui_layout_push(start, dimensions, add_margin);
	skui_layouts.last().window = window;
	window->layout_start = start;
	window->layout_size  = dimensions;
	
	window->curr_size = {};
	if (dimensions.x != 0) window->curr_size.x = dimensions.x;
	if (dimensions.y != 0) window->curr_size.y = dimensions.y;
}

///////////////////////////////////////////
#include <stdio.h>
void ui_layout_pop() {
	ui_layout_t* layout = &skui_layouts.last();

	// Move to next line if we're still on a previous line
	if (layout->offset.x != layout->offset_initial.x)
		ui_nextline();

	if (layout->window) {
		if (layout->window->layout_size.x == 0)
			layout->window->curr_size.x = fmaxf(
				layout->size_used.x + skui_settings.margin * 2,
				layout->window->curr_size.x);
		if (layout->window->layout_size.y == 0)
			layout->window->curr_size.y = fmaxf(
				layout->size_used.y + skui_settings.margin * 2,
				layout->window->curr_size.y);
	}

	if (layout->size_used.x != 0 || layout->size_used.y != 0) {
		float   z_offset = 0.001f;
		color32 col      = { 0,255,255,255 };
		float   weight   = 0.001f;

		vec3 start = layout->offset_initial + vec3{ skui_settings.margin, skui_settings.margin };
		vec2 size  = layout->window
			? layout->window->curr_size
			: vec2{ layout->size_used.x + skui_settings.margin * 2, layout->size_used.y + skui_settings.margin * 2 };
		line_add(start - vec3{ 0, 0, z_offset },      start - vec3{ size.x, 0, z_offset },      col, col, weight);
		line_add(start - vec3{ 0, 0, z_offset },      start - vec3{ 0, size.y, z_offset },      col, col, weight);
		line_add(start - vec3{ size.x, 0, z_offset }, start - vec3{ size.x, size.y, z_offset }, col, col, weight);
		line_add(start - vec3{ 0, size.y, z_offset }, start - vec3{ size.x, size.y, z_offset }, col, col, weight);
		line_add_axis({ start, quat_identity }, 0.04f);

		char text[256];
		snprintf(text, 256, "%s\n%.2gx%.2g", layout->window?"win":"layout", size.x * 100, size.y * 100);
		text_add_at(text, matrix_t(start - vec3{ size.x, 0, z_offset }), 0, text_align_top_left, text_align_top_left);
	}
	skui_layouts.pop();
}

///////////////////////////////////////////

ui_window_t* ui_layout_curr_window() {
	return skui_layouts.last().window;
}

///////////////////////////////////////////

ui_layout_t* ui_layout_curr() {
	return &skui_layouts.last();
}

///////////////////////////////////////////

void ui_nextline() {
	ui_layout_t *layout = &skui_layouts.last();
	layout->offset_prev = layout->offset;
	layout->line_prev   = layout->line;

	layout->offset.x    = layout->offset_initial.x - layout->line_pad;
	layout->offset.y   -= layout->line.y + skui_settings.gutter;
	layout->line        = {};
}

///////////////////////////////////////////

void ui_sameline() {
	ui_layout_t *layout = &skui_layouts.last();
	layout->offset      = layout->offset_prev;
	layout->line        = layout->line_prev;
}

///////////////////////////////////////////

void ui_space(float space) {
	ui_layout_t *layout = &skui_layouts.last();
	if (layout->offset.x == layout->offset_initial.x)
		layout->offset.y -= space;
	else
		layout->offset.x -= space;
}


///////////////////////////////////////////

struct panel_stack_data_t {
	vec3    at;
	float   original_line_start;
	ui_pad_ padding;
};
array_t<panel_stack_data_t> skui_panel_stack = {};
void ui_panel_begin(ui_pad_ padding) {
	ui_layout_t* layout = &skui_layouts.last();
	panel_stack_data_t data;
	data.at      = layout->offset;
	data.padding = padding;
	data.original_line_start = layout->line_pad;

	skui_panel_stack.add(data);
	/*layout->offset_initial.z -= skui_settings.depth * 0.1f;
	layout->offset.z          = layout->offset_initial.z;

	if (padding == ui_pad_inside) {
		float gutter = skui_settings.gutter / 2;
		layout->offset_initial.x -= gutter;
		layout->offset_initial.y -= gutter;
		layout->offset.x -= gutter;
		layout->offset.y -= gutter;
		layout->line.x += skui_settings.gutter;
	}

	layout->line_pad = layout->offset.x + layout->offset_initial.x + skui_settings.margin;*/

	vec2 size = {
		layout->size.x != 0 ? layout->size.x - (layout->offset_initial.x - layout->offset.x) - skui_settings.margin*2 : 0,
		layout->size.y != 0 ? layout->size.y - (layout->offset_initial.y - layout->offset.y) - skui_settings.margin*2 : 0 };
	ui_layout_push(layout->offset - vec3{0,0,skui_settings.depth * 0.1f}, size, true);
}

///////////////////////////////////////////

void ui_panel_end() {
	/*ui_sameline();

	float              gutter = skui_settings.gutter / 2;
	ui_layout_t*       layout = &skui_layouts.last();
	panel_stack_data_t start  = skui_panel_stack.last();

	vec3 curr = vec3{layout->offset_initial.x + layout->size_used.x, layout->offset.y - (layout->line.y + (start.padding == ui_pad_inside?gutter:0)), layout->offset.z};

	ui_panel_at(start.at, {fabsf(curr.x-start.at.x), start.at.y-curr.y}, start.padding);

	layout->offset_initial.z = start.at.z;
	layout->offset.z         = start.at.z;
	layout->line_pad       = start.original_line_start;
	if (start.padding == ui_pad_inside) {
		layout->offset_initial.x += gutter;
		layout->offset_initial.y += gutter;
		layout->line.y += gutter * 2;
		layout->offset.y += gutter;
		layout->offset.x -= gutter;
	}
	skui_panel_stack.pop();
	ui_nextline();*/

	ui_layout_t* panel_layout = &skui_layouts.last();
	vec2         panel_size   = panel_layout->size_used + vec2{skui_settings.margin * 2, skui_settings.margin * 2};
	ui_layout_pop();
	bounds_t bounds = ui_layout_reserve(panel_size, false);

	panel_stack_data_t start = skui_panel_stack.last();
	ui_panel_at(bounds.center + bounds.dimensions / 2, { bounds.dimensions.x, bounds.dimensions.y }, start.padding);
}

}<|MERGE_RESOLUTION|>--- conflicted
+++ resolved
@@ -162,16 +162,10 @@
 ///////////////////////////////////////////
 
 void ui_layout_push_cut(ui_cut_ cut_to, float size, bool32_t add_margin) {
-<<<<<<< HEAD
-	ui_layout_t* curr = &skui_layouts.last();
+	ui_layout_t* curr   = &skui_layouts.last();
+	ui_window_t* window = curr->window;
 	if      (cut_to == ui_cut_bottom && ui_layout_is_auto_height(curr)) log_warn("Can't cut bottom for layout with a height of 0!");
 	else if (cut_to == ui_cut_right  && ui_layout_is_auto_width (curr)) log_warn("Can't cut right for layout with an width of 0!");
-=======
-	ui_layout_t* curr   = &skui_layouts.last();
-	ui_window_t* window = curr->window;
-	if      (cut_to == ui_cut_bottom && curr->size.y == 0) log_warn("Can't cut bottom for layout with a height of 0!");
-	else if (cut_to == ui_cut_right  && curr->size.x == 0) log_warn("Can't cut right for layout with an width of 0!");
->>>>>>> 5cef28ef
 
 	vec3 cut_start   = {};
 	vec2 cut_size    = {};
@@ -206,11 +200,7 @@
 	curr->offset_initial += curr_offset;
 	curr->offset_prev    += curr_offset;
 	ui_layout_push(cut_start, cut_size, add_margin);
-<<<<<<< HEAD
-	//skui_layouts.last().window = curr->window;
-=======
 	skui_layouts.last().window = window;
->>>>>>> 5cef28ef
 }
 
 ///////////////////////////////////////////
