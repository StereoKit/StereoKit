--- conflicted
+++ resolved
@@ -114,13 +114,10 @@
 color128        skui_tint = {1,1,1,1};
 bool32_t        skui_interact_enabled = true;
 uint64_t        skui_last_element = 0xFFFFFFFFFFFFFFFF;
-<<<<<<< HEAD
+sprite_t        skui_toggle_off = nullptr;
+sprite_t        skui_toggle_on = nullptr;
 float           skui_start_object_scale = 0;
 float           skui_start_pinch_dist = 0;
-=======
-sprite_t        skui_toggle_off = nullptr;
-sprite_t        skui_toggle_on = nullptr;
->>>>>>> 7c9a711e
 
 sound_t         skui_snd_interact;
 sound_t         skui_snd_uninteract;
