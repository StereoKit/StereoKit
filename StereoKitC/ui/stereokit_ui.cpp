/* SPDX-License-Identifier: MIT */
/* The authors below grant copyright rights under the MIT license:
 * Copyright (c) 2019-2023 Nick Klingensmith
 * Copyright (c) 2023 Qualcomm Technologies, Inc.
 */

#include "ui_layout.h"
#include "ui_theming.h"
#include "ui_core.h"
#include "../stereokit_ui.h"
#include "../sk_math.h"
#include "../sk_memory.h"
#include "../hierarchy.h"
#include "../libraries/array.h"
#include "../libraries/unicode.h"

#include <math.h>

///////////////////////////////////////////

namespace sk {

bool32_t skui_enable_far_interact;
ui_move_ skui_system_move_type;

uint64_t skui_input_target;
bool32_t skui_input_target_confirmed;
int32_t  skui_input_carat;
int32_t  skui_input_carat_end;
float    skui_input_blink;

// Button activation animations all use the same values
const float    skui_anim_duration  = 0.2f;
const float    skui_anim_overshoot = 10;
const float    skui_anim_focus_duration = 0.1f;
const float    skui_pressed_depth  = 0.4f;
const color128 skui_color_border   = { 1,1,1,1 };
const float    skui_aura_radius    = 0.02f;

///////////////////////////////////////////

bool ui_init() {
	skui_input_target        = 0;
	skui_input_carat         = 0;
	skui_input_carat_end     = 0;
	skui_input_blink         = 0;
	skui_system_move_type    = ui_move_face_user;
	skui_enable_far_interact = true;

	ui_layout_init();
	ui_theming_init();
	ui_core_init();

	ui_push_tint({ 1,1,1,1 });
	ui_push_enabled(true);
	ui_push_preserve_keyboard(false);
	return true;
}

///////////////////////////////////////////

void ui_shutdown() {
	ui_core_shutdown();
	ui_theming_shutdown();
	ui_layout_shutdown();
}

///////////////////////////////////////////

void ui_step() {
	ui_core_update();
	ui_theming_update();

	ui_push_surface(pose_identity);

	skui_input_target_confirmed = false;
}

///////////////////////////////////////////

void ui_step_late() {
	ui_pop_surface();

	// If the active input target was not confirmed to exist, we should drop
	// input focus.
	if (skui_input_target_confirmed == false && skui_input_target != 0)
		skui_input_target = 0;

	//if (skui_layers                 .count != 0) log_errf("ui: Mismatching number of %s calls!", "Begin/End");
	//if (skui_id_stack               .count != 1) log_errf("ui: Mismatching number of %s calls!", "id push/pop");
	//if (skui_tint_stack             .count != 1) log_errf("ui: Mismatching number of %s calls!", "tint push/pop");
	//if (skui_enabled_stack          .count != 1) log_errf("ui: Mismatching number of %s calls!", "enabled push/pop");
	//if (skui_preserve_keyboard_stack.count != 1) log_errf("ui: Mismatching number of %s calls!", "preserve keyboard push/pop");
}

///////////////////////////////////////////

void ui_enable_far_interact(bool32_t enable) {
	skui_enable_far_interact = enable;
}

///////////////////////////////////////////

bool32_t ui_far_interact_enabled() {
	return skui_enable_far_interact;
}

///////////////////////////////////////////

ui_move_ ui_system_get_move_type() {
	return skui_system_move_type;
}

///////////////////////////////////////////

void ui_system_set_move_type(ui_move_ move_type) {
	skui_system_move_type = move_type;
}

///////////////////////////////////////////

bool32_t ui_has_keyboard_focus() {
	return skui_input_target != 0;
}

///////////////////////////////////////////
///////////   UI Components   /////////////
///////////////////////////////////////////

void ui_model_at(model_t model, vec3 start, vec3 size, color128 color) {
	matrix mx = matrix_trs(start, quat_identity, size);
	render_add_model(model, mx, color*skui_tint);
}

///////////////////////////////////////////

void ui_hseparator() {
	vec3 pos;
	vec2 size;
	ui_layout_reserve_sz({ 0, text_style_get_char_height(ui_get_text_style())*0.4f }, false, &pos, &size);

	ui_draw_el(ui_vis_separator, pos, vec3{ size.x, size.y, size.y / 2.0f }, 0);
}

///////////////////////////////////////////

vec2 text_size(const char16_t* text_utf16, text_style_t style) { return text_size_16(text_utf16, style); }

///////////////////////////////////////////

template<typename C>
void ui_label_sz_g(const C *text, vec2 size, bool32_t use_padding) {
	vec3 final_pos;
	vec2 final_size;
	ui_layout_reserve_sz(size, false, &final_pos, &final_size);

	vec2 padding = use_padding
		? vec2{ skui_settings.padding, skui_settings.padding }
		: vec2{ 0, skui_settings.padding };
	ui_text_at(text, text_align_center_left, text_fit_squeeze, final_pos - vec3{ padding.x, 0, skui_settings.depth/2}, vec2{final_size.x-padding.x*2, final_size.y});
}
void ui_label_sz   (const char     *text, vec2 size, bool32_t use_padding) { ui_label_sz_g<char    >(text, size, use_padding); }
void ui_label_sz_16(const char16_t *text, vec2 size, bool32_t use_padding) { ui_label_sz_g<char16_t>(text, size, use_padding); }

///////////////////////////////////////////

template<typename C>
void ui_label_g(const C *text, bool32_t use_padding) {
	vec2 txt_size = text_size(text, ui_get_text_style());
	vec2 padding  = use_padding
		? vec2{skui_settings.padding, skui_settings.padding}*2
		: vec2{0, skui_settings.padding}*2;

	vec3 final_pos;
	vec2 final_size;
	ui_layout_reserve_sz(txt_size + padding, false, &final_pos, &final_size);

	ui_text_at(text, text_align_top_left, text_fit_squeeze, final_pos - vec3{padding.x,padding.y,skui_settings.depth}/2, txt_size);
}
void ui_label   (const char     *text, bool32_t use_padding) { ui_label_g<char    >(text, use_padding); }
void ui_label_16(const char16_t *text, bool32_t use_padding) { ui_label_g<char16_t>(text, use_padding); }

///////////////////////////////////////////

float ui_text_in  (const char*     text, text_align_ position, text_align_ align, text_fit_ fit, vec3 start, vec2 size) { return text_add_in   (text, matrix_identity, size, fit, ui_get_text_style(), position, align, start.x, start.y, start.z, ui_is_enabled() ? color128{ 1, 1, 1, 1 } : color128{ .5f, .5f, .5f, 1 }); }
float ui_text_in  (const char16_t* text, text_align_ position, text_align_ align, text_fit_ fit, vec3 start, vec2 size) { return text_add_in_16(text, matrix_identity, size, fit, ui_get_text_style(), position, align, start.x, start.y, start.z, ui_is_enabled() ? color128{ 1, 1, 1, 1 } : color128{ .5f, .5f, .5f, 1 }); }

///////////////////////////////////////////

void ui_text_at   (const char*     text, text_align_ align, text_fit_ fit, vec3 start, vec2 size) { text_add_in   (text, matrix_identity, size, fit, ui_get_text_style(), text_align_top_left, align, start.x, start.y, start.z, ui_is_enabled() ? color128{ 1, 1, 1, 1 } : color128{ .5f, .5f, .5f, 1 }); }
void ui_text_at   (const char16_t* text, text_align_ align, text_fit_ fit, vec3 start, vec2 size) { text_add_in_16(text, matrix_identity, size, fit, ui_get_text_style(), text_align_top_left, align, start.x, start.y, start.z, ui_is_enabled() ? color128{ 1, 1, 1, 1 } : color128{ .5f, .5f, .5f, 1 }); }
void ui_text_at_16(const char16_t* text, text_align_ align, text_fit_ fit, vec3 start, vec2 size) { text_add_in_16(text, matrix_identity, size, fit, ui_get_text_style(), text_align_top_left, align, start.x, start.y, start.z, ui_is_enabled() ? color128{ 1, 1, 1, 1 } : color128{ .5f, .5f, .5f, 1 }); }

///////////////////////////////////////////

template<typename C>
void ui_text_sz_g(const C *text, text_align_ text_align, text_fit_ fit, vec2 size) {
	vec3 final_pos;
	vec2 final_size;
	ui_layout_reserve_sz(size, false, &final_pos, &final_size);

	ui_text_at(text, text_align, fit, final_pos - vec3{ 0, 0, skui_settings.depth/2 }, final_size);
}
void ui_text_sz   (const char     *text, text_align_ text_align, text_fit_ fit, vec2 size) { ui_text_sz_g<char    >(text, text_align, fit, size); }
void ui_text_sz_16(const char16_t *text, text_align_ text_align, text_fit_ fit, vec2 size) { ui_text_sz_g<char16_t>(text, text_align, fit, size); }

///////////////////////////////////////////

template<typename C>
void ui_text_g(const C *text, text_align_ text_align) {
	vec3 offset = ui_layout_at();
	vec2 size   = { ui_layout_remaining().x, 0 };
	vec3 at     = offset - vec3{ 0, 0, skui_settings.depth/2 };
	size.y = ui_text_in(text, text_align_top_left, text_align, text_fit_wrap, at, size);

	ui_layout_reserve(size);
}
void ui_text   (const char     *text, text_align_ text_align) { ui_text_g<char    >(text, text_align); }
void ui_text_16(const char16_t *text, text_align_ text_align) { ui_text_g<char16_t>(text, text_align); }

///////////////////////////////////////////

void ui_image(sprite_t image, vec2 size) {
	float aspect = sprite_get_aspect(image);
	size = vec2{
		size.x==0 ? size.y*aspect : size.x, 
		size.y==0 ? size.x/aspect : size.y };

	float scale = fminf(size.x / aspect, size.y);

	vec3 final_pos;
	vec2 final_size;
	ui_layout_reserve_sz(size, false, &final_pos, &final_size);
	
	sprite_draw_at(image, matrix_ts(final_pos - vec3{size.x/2,size.y/2,2*mm2m }, vec3{ scale, scale, 1 }), text_align_center);
}

///////////////////////////////////////////
template<typename C>
void _ui_button_img_surface(const C* text, sprite_t image, ui_btn_layout_ image_layout, text_align_ text_layout, vec3 window_relative_pos, vec2 size, float finger_offset, color128 image_tint) {
	float pad2       = skui_settings.padding * 2;
	float depth      = finger_offset + 2 * mm2m;
	vec3  image_at   = {};
	float image_size;
	text_align_ image_align = text_align_x_left;
	vec3  text_at;
	vec2  text_size;
	text_align_ text_align;
	float aspect = image != nullptr ? sprite_get_aspect(image) : 1.0f;
	float font_size = text_style_get_char_height(ui_get_text_style());
	switch (image_layout) {
	default:
	case ui_btn_layout_left:
		image_align = text_align_center;
		image_size  = fminf(size.y - pad2, font_size);
		image_at    = window_relative_pos - vec3{ size.y/2.0f, size.y/2.0f, depth };

		text_align = text_align_center_right;
		text_at    = window_relative_pos - vec3{ size.x-skui_settings.padding, size.y/2, depth };
		text_size  = { size.x - ((size.y+image_size)/2.0f + pad2), size.y - pad2 };
		break;
	case ui_btn_layout_right:
		image_align = text_align_center;
		image_at    = window_relative_pos - vec3{ size.x-(size.y/2), size.y / 2, depth };
		image_size  = fminf(size.y - pad2, font_size);

		text_align = text_align_center_left;
		text_at    = window_relative_pos - vec3{ skui_settings.padding, size.y / 2, depth };
		text_size  = { size.x - ((size.y+image_size)/2.0f + pad2), size.y - pad2 };
		break;
	case ui_btn_layout_none:
		image_size = 0;

		text_align = text_align_top_left;
		text_at    = window_relative_pos - vec3{ skui_settings.padding, skui_settings.padding, depth };
		text_size  = vec2{ size.x - pad2, size.y - pad2 };
		break;
	case ui_btn_layout_center_no_text:
	case ui_btn_layout_center:
		image_align = text_align_center;
		image_size  = fminf(size.y - pad2, (size.x - pad2) / aspect);
		image_at    = window_relative_pos - vec3{ size.x/2, size.y / 2, depth }; 

		text_align = text_align_top_center;
		float y = size.y / 2 + image_size / 2;
		text_at    = window_relative_pos - vec3{size.x/2, y, depth};
		text_size  = { size.x-pad2, (size.y-skui_settings.padding*0.25f)-y };
		break;
	}

	if (image_size>0 && image) {
		color128 final_color = image_tint;
		if (!ui_is_enabled()) final_color = final_color * color128{ .5f, .5f, .5f, 1 };
	
		sprite_draw_at(image, matrix_ts(image_at, { image_size, image_size, image_size }), image_align, color_to_32( final_color ));
	}
	if (image_layout != ui_btn_layout_center_no_text)
		ui_text_in(text, text_align, text_layout, text_fit_squeeze, text_at, text_size);
}

///////////////////////////////////////////

template<typename C>
vec2 _ui_button_img_size(const C* text, sprite_t image, ui_btn_layout_ image_layout) {
	vec2 size = {};
	float font_size = text_style_get_char_height(ui_get_text_style());
	if (image_layout == font_size || image_layout == ui_btn_layout_center_no_text) {
		size = { font_size, font_size };
	} else if (image_layout == ui_btn_layout_none) {
		size = text_size(text, ui_get_text_style());
	} else {
		vec2  txt_size   = text_size(text, ui_get_text_style());
		float aspect     = image != nullptr ? sprite_get_aspect(image) : 1;
		float image_size = font_size * aspect;
		size = vec2{ txt_size.x + image_size + skui_settings.gutter, font_size };
	}
	return size;
}

///////////////////////////////////////////
template<typename C>
bool32_t ui_button_img_at_g(const C* text, sprite_t image, ui_btn_layout_ image_layout, vec3 window_relative_pos, vec2 size) {
	return ui_button_img_at_g(text, image, image_layout, window_relative_pos, size, skui_tint);
}

template<typename C>
bool32_t ui_button_img_at_g(const C* text, sprite_t image, ui_btn_layout_ image_layout, vec3 window_relative_pos, vec2 size, color128 image_tint) {
	uint64_t      id = ui_stack_hash(text);
	float         finger_offset;
	button_state_ state, focus;
	ui_button_behavior(window_relative_pos, size, id, finger_offset, state, focus);

	if (state & button_state_just_active)
		ui_anim_start(id, 0);
	float color_blend = state & button_state_active ? 1.0f : 0.0f;
	if (ui_anim_has(id, 0, skui_anim_duration)) {
		float t     = ui_anim_elapsed(id, 0, skui_anim_duration);
		color_blend = math_ease_overshoot(0, 1, skui_anim_overshoot, t);
	}

	float activation = (1 - (finger_offset / skui_settings.depth)) * 0.5f + ((focus & button_state_active) > 0 ? 0.5f : 0);
	ui_draw_el(ui_vis_button, window_relative_pos, vec3{ size.x,size.y,finger_offset }, fmaxf(activation, color_blend));
	_ui_button_img_surface(text, image, image_layout, text_align_center, window_relative_pos, size, finger_offset, image_tint);

	return state & button_state_just_active;
}

bool32_t ui_button_img_at   (const char     *text, sprite_t image, ui_btn_layout_ image_layout, vec3 window_relative_pos, vec2 size, color128 image_tint) { return ui_button_img_at_g<char    >(text, image, image_layout, window_relative_pos, size, image_tint); }
bool32_t ui_button_img_at   (const char16_t *text, sprite_t image, ui_btn_layout_ image_layout, vec3 window_relative_pos, vec2 size, color128 image_tint) { return ui_button_img_at_g<char16_t>(text, image, image_layout, window_relative_pos, size, image_tint); }
bool32_t ui_button_img_at_16(const char16_t *text, sprite_t image, ui_btn_layout_ image_layout, vec3 window_relative_pos, vec2 size, color128 image_tint) { return ui_button_img_at_g<char16_t>(text, image, image_layout, window_relative_pos, size, image_tint); }

///////////////////////////////////////////

template<typename C>
bool32_t ui_button_img_g(const C *text, sprite_t image, ui_btn_layout_ image_layout, color128 image_tint) {
	vec3 final_pos;
	vec2 final_size;
	vec2 size = _ui_button_img_size(text, image, image_layout);

	ui_layout_reserve_sz(size, true, &final_pos, &final_size);
	return ui_button_img_at(text, image, image_layout, final_pos, final_size, image_tint);
}
bool32_t ui_button_img   (const char     *text, sprite_t image, ui_btn_layout_ image_layout, color128 image_tint) { return ui_button_img_g<char    >(text, image, image_layout, image_tint); }
bool32_t ui_button_img_16(const char16_t *text, sprite_t image, ui_btn_layout_ image_layout, color128 image_tint) { return ui_button_img_g<char16_t>(text, image, image_layout, image_tint); }

///////////////////////////////////////////

template<typename C>
bool32_t ui_button_img_sz_g(const C *text, sprite_t image, ui_btn_layout_ image_layout, vec2 size, color128 image_tint) {
	vec3 final_pos;
	vec2 final_size;

	ui_layout_reserve_sz(size, false, &final_pos, &final_size);
	return ui_button_img_at(text, image, image_layout, final_pos, final_size, image_tint);
}
bool32_t ui_button_img_sz   (const char     *text, sprite_t image, ui_btn_layout_ image_layout, vec2 size, color128 image_tint /*= color128{ 1,1,1,1 }*/) { return ui_button_img_sz_g<char    >(text, image, image_layout, size, image_tint); }
bool32_t ui_button_img_sz_16(const char16_t *text, sprite_t image, ui_btn_layout_ image_layout, vec2 size, color128 image_tint) { return ui_button_img_sz_g<char16_t>(text, image, image_layout, size, image_tint); }

///////////////////////////////////////////

bool32_t ui_button_at   (const char     *text, vec3 window_relative_pos, vec2 size) { return ui_button_img_at   (text, nullptr, ui_btn_layout_none, window_relative_pos, size); }
bool32_t ui_button_at   (const char16_t *text, vec3 window_relative_pos, vec2 size) { return ui_button_img_at_16(text, nullptr, ui_btn_layout_none, window_relative_pos, size); }
bool32_t ui_button_at_16(const char16_t *text, vec3 window_relative_pos, vec2 size) { return ui_button_img_at_16(text, nullptr, ui_btn_layout_none, window_relative_pos, size); }

///////////////////////////////////////////

bool32_t ui_button_sz   (const char     *text, vec2 size) { return ui_button_img_sz   (text, nullptr, ui_btn_layout_none, size); }
bool32_t ui_button_sz_16(const char16_t *text, vec2 size) { return ui_button_img_sz_16(text, nullptr, ui_btn_layout_none, size); }

///////////////////////////////////////////

bool32_t ui_button   (const char     *text) { return ui_button_img   (text, nullptr, ui_btn_layout_none); }
bool32_t ui_button_16(const char16_t *text) { return ui_button_img_16(text, nullptr, ui_btn_layout_none); }

///////////////////////////////////////////

template<typename C>
bool32_t ui_toggle_img_at_g(const C* text, bool32_t& pressed, sprite_t toggle_off, sprite_t toggle_on, ui_btn_layout_ image_layout, vec3 window_relative_pos, vec2 size) {
	uint64_t      id = ui_stack_hash(text);
	float         finger_offset;
	button_state_ state, focus;
	ui_button_behavior(window_relative_pos, size, id, finger_offset, state, focus);

	if (state & button_state_just_active)
		ui_anim_start(id, 0);
	float color_blend = state & button_state_active ? 1.0f : 0.0f;
	if (ui_anim_has(id, 0, skui_anim_duration)) {
		float t     = ui_anim_elapsed(id, 0, skui_anim_duration);
		color_blend = math_ease_overshoot(0, 1, skui_anim_overshoot, t);
	}

	if (state & button_state_just_active) {
		pressed = pressed ? false : true;
	}
	finger_offset = pressed ? fminf(skui_pressed_depth * skui_settings.depth, finger_offset) : finger_offset;

	float activation = (1 - (finger_offset / skui_settings.depth)) * 0.5f + ((focus & button_state_active) > 0 ? 0.5f : 0);
	ui_draw_el(ui_vis_toggle, window_relative_pos, vec3{ size.x,size.y,finger_offset }, fmaxf(activation, color_blend));
	_ui_button_img_surface(text, pressed?toggle_on:toggle_off, image_layout, text_align_center, window_relative_pos, size, finger_offset, color128{1,1,1,1});

	return state & button_state_just_active;
}
bool32_t ui_toggle_img_at   (const char*     text, bool32_t& pressed, sprite_t toggle_off, sprite_t toggle_on, ui_btn_layout_ image_layout, vec3 window_relative_pos, vec2 size) { return ui_toggle_img_at_g<char    >(text, pressed, toggle_off, toggle_on, image_layout, window_relative_pos, size); }
bool32_t ui_toggle_img_at   (const char16_t* text, bool32_t& pressed, sprite_t toggle_off, sprite_t toggle_on, ui_btn_layout_ image_layout, vec3 window_relative_pos, vec2 size) { return ui_toggle_img_at_g<char16_t>(text, pressed, toggle_off, toggle_on, image_layout, window_relative_pos, size); }
bool32_t ui_toggle_img_at_16(const char16_t* text, bool32_t& pressed, sprite_t toggle_off, sprite_t toggle_on, ui_btn_layout_ image_layout, vec3 window_relative_pos, vec2 size) { return ui_toggle_img_at_g<char16_t>(text, pressed, toggle_off, toggle_on, image_layout, window_relative_pos, size); };

///////////////////////////////////////////

template<typename C>
bool32_t ui_toggle_img_g(const C* text, bool32_t& pressed, sprite_t toggle_off, sprite_t toggle_on, ui_btn_layout_ image_layout) {
	vec3 final_pos;
	vec2 final_size;
	vec2 size = _ui_button_img_size(text, toggle_off, image_layout);

	ui_layout_reserve_sz(size, true, &final_pos, &final_size);
	return ui_toggle_img_at(text, pressed, toggle_off, toggle_on, image_layout, final_pos, final_size);
}
bool32_t ui_toggle_img   (const char*     text, bool32_t& pressed, sprite_t toggle_off, sprite_t toggle_on, ui_btn_layout_ image_layout) { return ui_toggle_img_g<char    >(text, pressed, toggle_off, toggle_on, image_layout); }
bool32_t ui_toggle_img_16(const char16_t* text, bool32_t& pressed, sprite_t toggle_off, sprite_t toggle_on, ui_btn_layout_ image_layout) { return ui_toggle_img_g<char16_t>(text, pressed, toggle_off, toggle_on, image_layout); }

///////////////////////////////////////////

template<typename C>
bool32_t ui_toggle_img_sz_g(const C* text, bool32_t& pressed, sprite_t toggle_off, sprite_t toggle_on, ui_btn_layout_ image_layout, vec2 size) {
	vec3 final_pos;
	vec2 final_size;
	ui_layout_reserve_sz(size, false, &final_pos, &final_size);

	return ui_toggle_img_at(text, pressed, toggle_off, toggle_on, image_layout, final_pos, final_size);
}
bool32_t ui_toggle_img_sz   (const char*     text, bool32_t& pressed, sprite_t toggle_off, sprite_t toggle_on, ui_btn_layout_ image_layout, vec2 size) { return ui_toggle_img_sz_g<char    >(text, pressed, toggle_off, toggle_on, image_layout, size); }
bool32_t ui_toggle_img_sz_16(const char16_t* text, bool32_t& pressed, sprite_t toggle_off, sprite_t toggle_on, ui_btn_layout_ image_layout, vec2 size) { return ui_toggle_img_sz_g<char16_t>(text, pressed, toggle_off, toggle_on, image_layout, size); }

///////////////////////////////////////////

bool32_t ui_toggle_at   (const char     *text, bool32_t &pressed, vec3 window_relative_pos, vec2 size) { return ui_toggle_img_at   (text, pressed, skui_toggle_off, skui_toggle_on, ui_btn_layout_left, window_relative_pos, size); }
bool32_t ui_toggle_at   (const char16_t *text, bool32_t &pressed, vec3 window_relative_pos, vec2 size) { return ui_toggle_img_at_16(text, pressed, skui_toggle_off, skui_toggle_on, ui_btn_layout_left, window_relative_pos, size); }
bool32_t ui_toggle_at_16(const char16_t *text, bool32_t &pressed, vec3 window_relative_pos, vec2 size) { return ui_toggle_img_at_16(text, pressed, skui_toggle_off, skui_toggle_on, ui_btn_layout_left, window_relative_pos, size); }

///////////////////////////////////////////

bool32_t ui_toggle   (const char     *text, bool32_t &pressed) { return ui_toggle_img   (text, pressed, skui_toggle_off, skui_toggle_on, ui_btn_layout_left); }
bool32_t ui_toggle_16(const char16_t *text, bool32_t &pressed) { return ui_toggle_img_16(text, pressed, skui_toggle_off, skui_toggle_on, ui_btn_layout_left); }

///////////////////////////////////////////

bool32_t ui_toggle_sz   (const char     *text, bool32_t &pressed, vec2 size) { return ui_toggle_img_sz   (text, pressed, skui_toggle_off, skui_toggle_on, ui_btn_layout_left, size); }
bool32_t ui_toggle_sz_16(const char16_t* text, bool32_t& pressed, vec2 size) { return ui_toggle_img_sz_16(text, pressed, skui_toggle_off, skui_toggle_on, ui_btn_layout_left, size); }

///////////////////////////////////////////

template<typename C>
bool32_t ui_button_round_at_g(const C *text, sprite_t image, vec3 window_relative_pos, float diameter) {
	uint64_t      id = ui_stack_hash(text);
	float         finger_offset;
	button_state_ state, focus;
	ui_button_behavior(window_relative_pos, { diameter,diameter }, id, finger_offset, state, focus);

	if (state & button_state_just_active)
		ui_anim_start(id, 0);
	float color_blend = state & button_state_active ? 1.0f : 0.0f;
	if (ui_anim_has(id, 0, skui_anim_duration)) {
		float t     = ui_anim_elapsed(id, 0, skui_anim_duration);
		color_blend = math_ease_overshoot(0, 1, skui_anim_overshoot, t);
	}

	float activation = (1 - (finger_offset / skui_settings.depth)) * 0.5f + ((focus & button_state_active) > 0 ? 0.5f : 0);
	ui_draw_el(ui_vis_button_round, window_relative_pos, { diameter, diameter, finger_offset }, fmaxf(activation, color_blend));

	float sprite_scale = fmaxf(1, sprite_get_aspect(image));
	float sprite_size  = (diameter * 0.7f) / sprite_scale;
	sprite_draw_at(image, matrix_ts(window_relative_pos + vec3{ -diameter/2, -diameter/2, -(finger_offset + 2*mm2m) }, vec3{ sprite_size, sprite_size, 1 }), text_align_center);

	return state & button_state_just_active;
}
bool32_t ui_button_round_at   (const char     *text, sprite_t image, vec3 window_relative_pos, float diameter) { return ui_button_round_at_g<char    >(text, image, window_relative_pos, diameter); }
bool32_t ui_button_round_at   (const char16_t *text, sprite_t image, vec3 window_relative_pos, float diameter) { return ui_button_round_at_g<char16_t>(text, image, window_relative_pos, diameter); }
bool32_t ui_button_round_at_16(const char16_t *text, sprite_t image, vec3 window_relative_pos, float diameter) { return ui_button_round_at_g<char16_t>(text, image, window_relative_pos, diameter); }

///////////////////////////////////////////

template<typename C>
bool32_t ui_button_round_g(const C *id, sprite_t image, float diameter) {
	if (diameter == 0)
		diameter = ui_line_height();
	vec2 size = vec2{diameter, diameter};
	size = vec2_one * fmaxf(size.x, size.y);

	vec3 final_pos;
	vec2 final_size;
	ui_layout_reserve_sz(size, false, &final_pos, &final_size);

	return ui_button_round_at(id, image, final_pos, final_size.x);
}
bool32_t ui_button_round   (const char     *id, sprite_t image, float diameter) { return ui_button_round_g<char>(id, image, diameter); }
bool32_t ui_button_round_16(const char16_t *id, sprite_t image, float diameter) { return ui_button_round_g<char16_t>(id, image, diameter); }

///////////////////////////////////////////

void ui_model(model_t model, vec2 ui_size, float model_scale) {
	if (ui_size.x == 0) ui_size.x = ui_layout_remaining().x - (skui_settings.padding*2);
	if (ui_size.y == 0) {
		bounds_t bounds = model_get_bounds(model);
		ui_size.y = ui_size.x * (bounds.dimensions.x / bounds.dimensions.y);
	}
	if (model_scale == 0) {
		bounds_t bounds = model_get_bounds(model);
		model_scale = fminf(ui_size.x / bounds.dimensions.x, ui_size.y / bounds.dimensions.y);
	}
	vec2 size = ui_size + vec2{ skui_settings.padding, skui_settings.padding }*2;

	vec3 final_pos;
	vec2 final_size;
	ui_layout_reserve_sz(size, false, &final_pos, &final_size);

	final_size = final_size / 2;
	ui_model_at(model, { final_pos.x - final_size.x, final_pos.y - final_size.y, final_pos.z }, vec3_one * model_scale, { 1,1,1,1 });
}

///////////////////////////////////////////

inline vec2 text_char_at_o(const char*     text, text_style_t style, int32_t char_index, vec2* opt_size, text_fit_ fit, text_align_ position, text_align_ align) { return text_char_at   (text, style, char_index, opt_size, fit, position, align); }
inline vec2 text_char_at_o(const char16_t* text, text_style_t style, int32_t char_index, vec2* opt_size, text_fit_ fit, text_align_ position, text_align_ align) { return text_char_at_16(text, style, char_index, opt_size, fit, position, align); }

template<typename C>
bool32_t ui_input_g(const C *id, C *buffer, int32_t buffer_size, vec2 size, text_context_ type) {
	vec3 final_pos;
	vec2 final_size;
	ui_layout_reserve_sz(size, false, &final_pos, &final_size);

	uint64_t id_hash  = ui_stack_hash(id);
	bool     result   = false;
	vec3     box_size = vec3{ final_size.x, final_size.y, skui_settings.depth/2 };

	// Find out if the user is trying to focus this UI element
	float         finger_offset;
	int32_t       hand;
	button_state_ state, focus;
	ui_button_behavior(final_pos, final_size, id_hash, finger_offset, state, focus, &hand);

	if (state & button_state_just_active) {
		platform_keyboard_show(true,type);
		skui_input_blink  = time_totalf_unscaled();
		skui_input_target = id_hash;
		skui_input_carat  = skui_input_carat_end = (int32_t)utf_charlen(buffer);
	}

	if (state & button_state_just_active)
		ui_anim_start(id_hash, 0);
	float color_blend = skui_input_target == id_hash ? 1.0f : 0.0f;
	if (ui_anim_has(id_hash, 0, skui_anim_duration)) {
		float t     = ui_anim_elapsed(id_hash, 0, skui_anim_duration);
		color_blend = math_ease_overshoot(0, 1, skui_anim_overshoot, t);
	}

	// Unfocus this if the user starts interacting with something else
	if (skui_input_target == id_hash && ui_keyboard_focus_lost(id_hash)) {
		skui_input_target = 0;
		platform_keyboard_show(false, type);
	}

	// If focused, acquire any input in the keyboard's queue
	if (skui_input_target == id_hash) {
		uint32_t curr = input_text_consume();
		while (curr != 0) {
			uint32_t add = '\0';

			if (curr == key_backspace) {
				if (skui_input_carat != skui_input_carat_end) {
					int32_t start = mini(skui_input_carat, skui_input_carat_end);
					int32_t count = maxi(skui_input_carat, skui_input_carat_end) - start;
					utf_remove_chars(utf_advance_chars(buffer, start), count);
					skui_input_carat_end = skui_input_carat = start;
					result = true;
				} else if (skui_input_carat > 0) {
					skui_input_carat_end = skui_input_carat = skui_input_carat - 1;
					utf_remove_chars(utf_advance_chars(buffer, skui_input_carat), 1);
					result = true;
				}
			} else if (curr == 0x7f) {
				if (skui_input_carat != skui_input_carat_end) {
					int32_t start = mini(skui_input_carat, skui_input_carat_end);
					int32_t count = maxi(skui_input_carat, skui_input_carat_end) - start;
					utf_remove_chars(utf_advance_chars(buffer, start), count);
					skui_input_carat_end = skui_input_carat = start;
					result = true;
				} else if (skui_input_carat >= 0) {
					utf_remove_chars(utf_advance_chars(buffer, skui_input_carat), 1);
					result = true;
				}
			} else if (curr == 0x0D) { // Enter, carriage return
				skui_input_target = 0;
				platform_keyboard_show(false, type);
				result = true;
			} else if (curr == 0x0A) { // Shift+Enter, linefeed
				add = '\n';
			} else if (curr == 0x1B) { // Escape
				skui_input_target = 0;
				platform_keyboard_show(false, type);
			} else {
				add = curr;
			}

			if (add != '\0') {
				// Remove any selected
				if (skui_input_carat != skui_input_carat_end) {
					int32_t start = mini(skui_input_carat, skui_input_carat_end);
					int32_t count = maxi(skui_input_carat, skui_input_carat_end) - start;
					utf_remove_chars(utf_advance_chars(buffer, start), count);
					skui_input_carat_end = skui_input_carat = start;
				}
				utf_insert_char(buffer, buffer_size, utf_advance_chars(buffer, skui_input_carat), add);
				skui_input_carat += 1;
				skui_input_carat_end = skui_input_carat;
				result = true;
			}

			curr = input_text_consume();
		}
		if      (input_key(key_shift) & button_state_active && input_key(key_left ) & button_state_just_active) { skui_input_blink = time_totalf_unscaled(); skui_input_carat = maxi(0, skui_input_carat - 1); }
		else if (input_key(key_left ) & button_state_just_active)                                               { skui_input_blink = time_totalf_unscaled(); if (skui_input_carat_end == skui_input_carat) skui_input_carat = maxi(0, skui_input_carat - 1); skui_input_carat_end = skui_input_carat; }
		if      (input_key(key_shift) & button_state_active && input_key(key_right) & button_state_just_active) { skui_input_blink = time_totalf_unscaled(); skui_input_carat = mini((int32_t)utf_charlen(buffer), skui_input_carat + 1); }
		else if (input_key(key_right) & button_state_just_active)                                               { skui_input_blink = time_totalf_unscaled(); if (skui_input_carat_end == skui_input_carat) skui_input_carat = mini((int32_t)utf_charlen(buffer), skui_input_carat + 1); skui_input_carat_end = skui_input_carat; }
	}

	// Render the input UI
	vec2 text_bounds = { final_size.x - skui_settings.padding * 2,final_size.y };
	ui_draw_el(ui_vis_input, final_pos, vec3{ final_size.x, final_size.y, skui_settings.depth/2 }, color_blend);

	// Swap out for a string of asterisks to hide any password
	const C* draw_text = buffer;
	if (type == text_context_password) {
		size_t len          = utf_charlen(buffer);
		C*     password_txt = sk_stack_alloc_t(C, len + 1);
		for (size_t i = 0; i < len; i++)
			password_txt[i] = '*';
		password_txt[len] = '\0';
		draw_text = password_txt;
	}

	// If the input is focused, display text selection information
	if (skui_input_target == id_hash) {
		// Confirm that the input target still exists
		skui_input_target_confirmed = true;

		// Advance the displayed text if it's off the right side of the input
		text_style_t style = ui_get_text_style();

		int32_t carat_at      = skui_input_carat;
		vec2    carat_pos     = text_char_at_o(draw_text, style, carat_at, &text_bounds, text_fit_clip, text_align_top_left, text_align_center_left);
		float   scroll_margin = text_bounds.x - text_style_get_char_height(ui_get_text_style());
		while (carat_pos.x < -scroll_margin && *draw_text != '\0' && carat_at >= 0) {
			draw_text += 1;
			carat_at  -= 1;
			carat_pos = text_char_at_o(draw_text, style, carat_at, &text_bounds, text_fit_clip, text_align_top_left, text_align_center_left);
		}

		// Display a selection box for highlighted text
		float line = ui_line_height() * 0.5f;
		if (skui_input_carat != skui_input_carat_end) {
			int32_t end       = maxi(0, carat_at + (skui_input_carat_end - skui_input_carat));
			vec2    carat_end = text_char_at_o(draw_text, style, end, &text_bounds, text_fit_clip, text_align_top_left, text_align_center_left);
			float   left      = fmaxf(carat_pos.x, carat_end.x);
			float   right     = fmaxf(fminf(carat_pos.x, carat_end.x), -text_bounds.x);

			vec3 sz  = vec3{ -(right - left), line, line * 0.01f };
			vec3 pos = (final_pos - vec3{ skui_settings.padding - left, -carat_pos.y, skui_settings.depth / 2 + 1 * mm2m }) - sz / 2;
			ui_draw_cube(pos, sz, ui_color_complement, 0);
		} 

		// Show a blinking text carat
		if ((int)((time_totalf_unscaled()-skui_input_blink)*2)%2==0) {
			ui_draw_el(ui_vis_carat, final_pos - vec3{ skui_settings.padding - carat_pos.x, -carat_pos.y, skui_settings.depth/2 }, vec3{ line * 0.1f, line, line * 0.1f }, 0);
		}
	}

	ui_text_at(draw_text, text_align_center_left, text_fit_clip, final_pos - vec3{ skui_settings.padding, 0, skui_settings.depth / 2 + 2 * mm2m }, text_bounds);

	return result;
}

bool32_t ui_input(const char *id, char *buffer, int32_t buffer_size, vec2 size, text_context_ type) {
	return ui_input_g<char>(id, buffer, buffer_size, size, type);
}
bool32_t ui_input_16(const char16_t *id, char16_t *buffer, int32_t buffer_size, vec2 size, text_context_ type) {
	return ui_input_g<char16_t>(id, buffer, buffer_size, size, type);
}

///////////////////////////////////////////

void ui_progress_bar_at_ex(float percent, vec3 start_pos, vec2 size, float focus, bool vertical) {
	// For a vertical progress bar, the easiest thing is to just rotate the
	// hierarchy 90, as this simplifies any issues with trying to rotate the
	// calls to draw the left and right line segments.
	hierarchy_push(vertical
		? matrix_trs(start_pos - vec3{size.x,0,0}, quat_from_angles(0, 0, 90))
		: matrix_t  (start_pos));
	if (vertical) size = { size.y, size.x };

	// Find sizes of bar elements
	float bar_height = fmaxf(skui_settings.padding, size.y / 6.f);
	float bar_depth  = bar_height * skui_pressed_depth - mm2m;
	float bar_y      = -size.y / 2.f + bar_height / 2.f;

	// If the left or right side of the bar is too small, then we'll just draw
	// a single solid bar.
	float bar_length = math_saturate(percent) * size.x;
	vec2  min_size   = ui_get_mesh_minsize(ui_vis_slider_line_active);
	if (bar_length <= min_size.x) {
		ui_draw_el_color(ui_vis_slider_line, ui_vis_slider_line_inactive,
			vec3{ 0,      bar_y,      0 },
			vec3{ size.x, bar_height, bar_depth },
			focus);
		hierarchy_pop();
		return;
	} else if (bar_length >= size.x-min_size.x) {
		ui_draw_el_color(ui_vis_slider_line, ui_vis_slider_line_active,
			vec3{ 0,      bar_y,      0 },
			vec3{ size.x, bar_height, bar_depth },
			focus);
		hierarchy_pop();
		return;
	}

	// Slide line
	ui_draw_el(ui_vis_slider_line_active,
		vec3{ 0,          bar_y,      0 },
		vec3{ bar_length, bar_height, bar_depth },
		focus);
	ui_draw_el(ui_vis_slider_line_inactive,
		vec3{        - bar_length, bar_y,      0 },
		vec3{ size.x - bar_length, bar_height, bar_depth },
		focus);
	hierarchy_pop();
}

///////////////////////////////////////////

void ui_progress_bar_at(float percent, vec3 start_pos, vec2 size) {
	ui_progress_bar_at_ex(percent, start_pos, size, 0, false);
}

///////////////////////////////////////////

void ui_progress_bar(float percent, float width) {
	vec3 final_pos;
	vec2 final_size;
	ui_layout_reserve_sz({ width, 0 }, false, &final_pos, &final_size);

	return ui_progress_bar_at(percent, final_pos, final_size);
}

///////////////////////////////////////////

template<typename C, typename N>
bool32_t ui_slider_at_g(bool vertical, const C *id_text, N &value, N min, N max, N step, vec3 window_relative_pos, vec2 size, ui_confirm_ confirm_method, ui_notify_ notify_on) {
	uint64_t id     = ui_stack_hash(id_text);
	bool     result = false;

	const float snap_scale = 1;
	const float snap_dist  = 7*cm2m;

	float size_min = vertical ? size.x : size.y;

	// Find sizes of slider elements
	float percent      = (float)((value - min) / (max - min));
	float button_depth = confirm_method == ui_confirm_push ? skui_settings.depth : skui_settings.depth * 1.5f;
	float rule_size    = fmaxf(skui_settings.padding, size_min / 6.f);
	vec2  button_size  = confirm_method == ui_confirm_push
		? vec2{ size_min / 2, size_min / 2 }
		: (vertical
			? vec2{ size_min, size_min / 4 }
			: vec2{ size_min / 4, size_min } );

	// Activation bounds sizing
	float activation_plane = button_depth + skui_finger_radius;

	// Set up for getting the state of the sliders.
	button_state_ focus_state   = button_state_inactive;
	button_state_ button_state  = button_state_inactive;
	float         finger_offset = button_depth;
	float         finger_at     = 0;
	int32_t       hand          = -1;
	if (confirm_method == ui_confirm_push) {
		vec3  activation_start = vertical
			? window_relative_pos + vec3{ -(size.x / 2 - button_size.x / 2) + button_size.x / 2.0f, percent * -(size.y-button_size.y) + button_size.y/2.0f, -activation_plane }
			: window_relative_pos + vec3{ percent * -(size.x-button_size.x) + button_size.x/2.0f, -(size.y/2 - button_size.y/2) + button_size.y/2.0f, -activation_plane };
		vec3  activation_size = vec3{ button_size.x*2, button_size.y*2, 0.0001f };
		vec3  sustain_size    = vec3{ size.x + 2*skui_finger_radius, size.y + 2*skui_finger_radius, activation_plane + 6*skui_finger_radius  };
		vec3  sustain_start   = window_relative_pos + vec3{ skui_finger_radius, skui_finger_radius, -activation_plane + sustain_size.z };

		ui_box_interaction_1h_poke(id,
			activation_start, activation_size,
			sustain_start,    sustain_size,
			&focus_state, &hand);

		// Here, we allow for pressing or pinching of the button to activate
		// the slider!
		if (hand != -1) {
			const hand_t* h     = input_hand((handed_)hand);
			button_state_ pinch = h->pinch_state;

			finger_offset = -skui_hand[hand].finger.z - window_relative_pos.z;
			bool pressed  = finger_offset < button_depth / 2;
			finger_offset = fminf(fmaxf(2 * mm2m, finger_offset), button_depth);

			button_state = ui_active_set(hand, id, pinch & button_state_active || pressed);
			// Focus can get lost if the user is dragging outside the box, so set
			// it to focused if it's still active.
			focus_state = ui_focus_set(hand, id, pinch & button_state_active || focus_state & button_state_active, 0);

			finger_at = vertical ? skui_hand[hand].finger.y : skui_hand[hand].finger.x;
		}
	} else if (confirm_method == ui_confirm_pinch || confirm_method == ui_confirm_variable_pinch) {
		vec3 activation_start;
		vec3 activation_size;
		if (vertical) {
			activation_start = window_relative_pos + vec3{ -(size.x / 2 - button_size.x / 2), percent * -(size.y - button_size.y) + button_size.y, button_depth };
			activation_size  = vec3{ button_size.x, button_size.y * 3, button_depth * 2 };
		} else {
			activation_start = window_relative_pos + vec3{ percent * -(size.x - button_size.x) + button_size.x, -(size.y / 2 - button_size.y / 2), button_depth };
			activation_size  = vec3{ button_size.x * 3, button_size.y, button_depth * 2 };
		}

		ui_box_interaction_1h_pinch(id,
			activation_start, activation_size,
			activation_start, activation_size,
			&focus_state, &hand);

		// Pinch confirm uses a handle that the user must pinch, in order to
		// drag it around the slider.
		if (hand != -1) {
			const hand_t *h     = input_hand((handed_)hand);
			button_state_ pinch = h->pinch_state;
			button_state = ui_active_set(hand, id, pinch & button_state_active);
			// Focus can get lost if the user is dragging outside the box, so set
			// it to focused if it's still active.
			focus_state = ui_focus_set(hand, id, button_state & button_state_active || focus_state & button_state_active, 0);
			vec3    pinch_local = hierarchy_to_local_point(h->pinch_pt);
			int32_t scale_step  = (int32_t)((-pinch_local.z-activation_plane) / snap_dist);
			finger_at = vertical ? pinch_local.y : pinch_local.x;

			if (confirm_method == ui_confirm_variable_pinch && button_state & button_state_active && scale_step > 0) {
				finger_at = finger_at / (1 + scale_step * snap_scale);
			}
		}
	}

	if (button_state & button_state_active) {
		float pos_in_slider = vertical
			? (float)fmin(1, fmax(0, ((window_relative_pos.y-button_size.y/2)-finger_at) / (size.y-button_size.y)))
			: (float)fmin(1, fmax(0, ((window_relative_pos.x-button_size.x/2)-finger_at) / (size.x-button_size.x)));
		N new_val = (N)min + (N)pos_in_slider*(N)(max-min);
		if (step != 0) {
			new_val = min + ((int)(((new_val - min) / step) + (N)0.5)) * step;
		}
		result  = value != new_val;
		percent = (float)((new_val - min) / (max - min));

		// Play tick sound as the value updates
		if (result) {
			
			if (step != 0) {
				// Play on every change if there's a user specified step value
				ui_play_sound_on(ui_vis_slider_line, skui_hand[hand].finger_world);
			} else {
				// If no user specified step, then we'll do a set number of
				// clicks across the whole bar.
				const int32_t click_steps = 10;

				float   old_percent  = (float)((value - min) / (max - min));
				int32_t old_quantize = (int32_t)(old_percent * click_steps + 0.5f);
				int32_t new_quantize = (int32_t)(percent     * click_steps + 0.5f);

				if (old_quantize != new_quantize) {
					ui_play_sound_on(ui_vis_slider_line, skui_hand[hand].finger_world);
				}
			}
		}

		// Do this down here so we can calculate old_percent above
		value = new_val;
	}

	if (button_state & button_state_just_active)
		ui_anim_start(id, 0);
	float color_blend = focus_state & button_state_active ? 1.0f : 0.0f;
	if (ui_anim_has(id, 0, skui_anim_duration)) {
		float t     = ui_anim_elapsed(id, 0, skui_anim_duration);
		color_blend = math_ease_overshoot(0, 1, skui_anim_overshoot, t);
	}

	// Draw the UI
	float x           = window_relative_pos.x;
	float y           = window_relative_pos.y;
	float slide_x_rel = 0;
	float slide_y_rel = 0;
	if (vertical) {
		slide_x_rel = (size.x - button_size.x) / 2;
		slide_y_rel = (float)(percent * (size.y - button_size.y));
	} else {
		slide_x_rel = (float)(percent * (size.x - button_size.x));
		slide_y_rel = (size.y - button_size.y) / 2;
	}

	ui_progress_bar_at_ex(percent, window_relative_pos, size, color_blend, vertical);

	if (confirm_method == ui_confirm_push) {
		ui_draw_el(ui_vis_slider_push,
			vec3{x - slide_x_rel, y - slide_y_rel, window_relative_pos.z},
			vec3{button_size.x, button_size.y, fmaxf(finger_offset,rule_size*skui_pressed_depth +mm2m)},
			color_blend);
	} else if (confirm_method == ui_confirm_pinch || confirm_method == ui_confirm_variable_pinch) {
		ui_draw_el(ui_vis_slider_pinch,
			vec3{x - slide_x_rel, y - slide_y_rel, window_relative_pos.z},
			vec3{button_size.x, button_size.y, button_depth},
			color_blend);

		vec3 pinch_local = hand < 0
			? vec3_zero
			: hierarchy_to_local_point(input_hand((handed_)hand)->pinch_pt);
		int32_t scale_step  = (int32_t)((-pinch_local.z-activation_plane) / snap_dist);
		if (confirm_method == ui_confirm_variable_pinch && button_state & button_state_active && scale_step > 0) {
			float scale     = 1 + scale_step * snap_scale;
			float z         = -activation_plane - (scale_step * snap_dist) + button_depth/2;
			float scaled_at = vertical
				? y+size.y*(scale-1)*0.5f
				: x+size.x*(scale-1)*0.5f;
			
			if (vertical) {
				float connector_x = (x-slide_x_rel) - size_min * 0.5f;
				line_add({ connector_x, y,        window_relative_pos.z}, { connector_x, scaled_at,              window_relative_pos.z + z}, {255,255,255,0}, {255,255,255,255}, rule_size*0.5f);
				line_add({ connector_x, y-size.y, window_relative_pos.z}, { connector_x, scaled_at-size.y*scale, window_relative_pos.z + z}, {255,255,255,0}, {255,255,255,255}, rule_size*0.5f);
			} else {
				float connector_y = (y-slide_y_rel) - size_min * 0.5f;
				line_add({ x,        connector_y, window_relative_pos.z}, { scaled_at,              connector_y, window_relative_pos.z + z}, {255,255,255,0}, {255,255,255,255}, rule_size*0.5f);
				line_add({ x-size.x, connector_y, window_relative_pos.z}, { scaled_at-size.x*scale, connector_y, window_relative_pos.z + z}, {255,255,255,0}, {255,255,255,255}, rule_size*0.5f);
			}

			if (vertical) {
				ui_progress_bar_at_ex(percent,
					vec3{ x-slide_x_rel, scaled_at, window_relative_pos.z + z },
					vec2{ size.x, size.y*scale },
					color_blend, vertical);
			} else {
				ui_progress_bar_at_ex(percent,
					vec3{ scaled_at, y-slide_y_rel, window_relative_pos.z + z },
					vec2{ size.x*scale, size.y },
					color_blend, vertical);
			}
			ui_draw_el(ui_vis_slider_pinch,
				vertical
					? vec3{ x - slide_x_rel, scaled_at - slide_y_rel * scale, window_relative_pos.z + z }
					: vec3{ scaled_at - slide_x_rel * scale, y - slide_y_rel, window_relative_pos.z + z },
				vec3{ button_size.x, button_size.y, button_depth },
				color_blend);
		}
	}
	
	if (hand >= 0 && hand < 2) {
		if (button_state & button_state_just_active)
			ui_play_sound_on_off(ui_vis_slider_pinch, id, skui_hand[hand].finger_world);
	}

	if      (notify_on == ui_notify_change)   return result;
	else if (notify_on == ui_notify_finalize) return button_state & button_state_just_inactive;
	else                                      return result;
}
bool32_t ui_hslider_at       (const char     *id_text, float  &value, float  min, float  max, float  step, vec3 window_relative_pos, vec2 size, ui_confirm_ confirm_method, ui_notify_ notify_on) { return ui_slider_at_g<char    , float>(false, id_text, value, min, max, step, window_relative_pos, size, confirm_method, notify_on); }
bool32_t ui_hslider_at       (const char16_t *id_text, float  &value, float  min, float  max, float  step, vec3 window_relative_pos, vec2 size, ui_confirm_ confirm_method, ui_notify_ notify_on) { return ui_slider_at_g<char16_t, float>(false, id_text, value, min, max, step, window_relative_pos, size, confirm_method, notify_on); }
bool32_t ui_hslider_at_16    (const char16_t *id_text, float  &value, float  min, float  max, float  step, vec3 window_relative_pos, vec2 size, ui_confirm_ confirm_method, ui_notify_ notify_on) { return ui_slider_at_g<char16_t, float>(false, id_text, value, min, max, step, window_relative_pos, size, confirm_method, notify_on); }

bool32_t ui_hslider_at_f64   (const char     *id_text, double &value, double min, double max, double step, vec3 window_relative_pos, vec2 size, ui_confirm_ confirm_method, ui_notify_ notify_on) { float tmp = (float)value; bool32_t result = ui_slider_at_g<char    , float>(false, id_text, tmp, (float)min, (float)max, (float)step, window_relative_pos, size, confirm_method, notify_on); value = tmp; return result;}
bool32_t ui_hslider_at_f64   (const char16_t *id_text, double &value, double min, double max, double step, vec3 window_relative_pos, vec2 size, ui_confirm_ confirm_method, ui_notify_ notify_on) { float tmp = (float)value; bool32_t result = ui_slider_at_g<char16_t, float>(false, id_text, tmp, (float)min, (float)max, (float)step, window_relative_pos, size, confirm_method, notify_on); value = tmp; return result;}
bool32_t ui_hslider_at_f64_16(const char16_t* id_text, double& value, double min, double max, double step, vec3 window_relative_pos, vec2 size, ui_confirm_ confirm_method, ui_notify_ notify_on) { float tmp = (float)value; bool32_t result = ui_slider_at_g<char16_t, float>(false, id_text, tmp, (float)min, (float)max, (float)step, window_relative_pos, size, confirm_method, notify_on); value = tmp; return result;}

bool32_t ui_vslider_at       (const char     *id_text, float  &value, float  min, float  max, float  step, vec3 window_relative_pos, vec2 size, ui_confirm_ confirm_method, ui_notify_ notify_on) { return ui_slider_at_g<char    , float>(true, id_text, value, min, max, step, window_relative_pos, size, confirm_method, notify_on); }
bool32_t ui_vslider_at       (const char16_t *id_text, float  &value, float  min, float  max, float  step, vec3 window_relative_pos, vec2 size, ui_confirm_ confirm_method, ui_notify_ notify_on) { return ui_slider_at_g<char16_t, float>(true, id_text, value, min, max, step, window_relative_pos, size, confirm_method, notify_on); }
bool32_t ui_vslider_at_16    (const char16_t *id_text, float  &value, float  min, float  max, float  step, vec3 window_relative_pos, vec2 size, ui_confirm_ confirm_method, ui_notify_ notify_on) { return ui_slider_at_g<char16_t, float>(true, id_text, value, min, max, step, window_relative_pos, size, confirm_method, notify_on); }

bool32_t ui_vslider_at_f64   (const char     *id_text, double &value, double min, double max, double step, vec3 window_relative_pos, vec2 size, ui_confirm_ confirm_method, ui_notify_ notify_on) { float tmp = (float)value; bool32_t result = ui_slider_at_g<char    , float>(true, id_text, tmp, (float)min, (float)max, (float)step, window_relative_pos, size, confirm_method, notify_on); value = tmp; return result;}
bool32_t ui_vslider_at_f64   (const char16_t *id_text, double &value, double min, double max, double step, vec3 window_relative_pos, vec2 size, ui_confirm_ confirm_method, ui_notify_ notify_on) { float tmp = (float)value; bool32_t result = ui_slider_at_g<char16_t, float>(true, id_text, tmp, (float)min, (float)max, (float)step, window_relative_pos, size, confirm_method, notify_on); value = tmp; return result;}
bool32_t ui_vslider_at_f64_16(const char16_t *id_text, double &value, double min, double max, double step, vec3 window_relative_pos, vec2 size, ui_confirm_ confirm_method, ui_notify_ notify_on) { float tmp = (float)value; bool32_t result = ui_slider_at_g<char16_t, float>(true, id_text, tmp, (float)min, (float)max, (float)step, window_relative_pos, size, confirm_method, notify_on); value = tmp; return result;}

///////////////////////////////////////////

template<typename C, typename N>
bool32_t ui_slider_g(bool vertical, const C *name, N &value, N min, N max, N step, float width, ui_confirm_ confirm_method, ui_notify_ notify_on) {
	vec3 final_pos;
	vec2 final_size;
	if (vertical) ui_layout_reserve_vertical_sz({width, 0}, false, &final_pos, &final_size);
	else          ui_layout_reserve_sz         ({width, 0}, false, &final_pos, &final_size);

	return ui_slider_at_g<C, N>(vertical, name, value, min, max, step, final_pos, final_size, confirm_method, notify_on);
}

bool32_t ui_hslider       (const char     *name, float  &value, float  min, float  max, float  step, float width,  ui_confirm_ confirm_method, ui_notify_ notify_on) { return ui_slider_g<char,     float >(false, name, value, min, max, step, width, confirm_method, notify_on); }
bool32_t ui_hslider_16    (const char16_t *name, float  &value, float  min, float  max, float  step, float width,  ui_confirm_ confirm_method, ui_notify_ notify_on) { return ui_slider_g<char16_t, float >(false, name, value, min, max, step, width, confirm_method, notify_on); }

bool32_t ui_hslider_f64   (const char     *name, double &value, double min, double max, double step, float width,  ui_confirm_ confirm_method, ui_notify_ notify_on) { return ui_slider_g<char,     double>(false, name, value, min, max, step, width, confirm_method, notify_on); }
bool32_t ui_hslider_f64_16(const char16_t *name, double &value, double min, double max, double step, float width,  ui_confirm_ confirm_method, ui_notify_ notify_on) { return ui_slider_g<char16_t, double>(false, name, value, min, max, step, width, confirm_method, notify_on); }

bool32_t ui_vslider       (const char     *name, float  &value, float  min, float  max, float  step, float height, ui_confirm_ confirm_method, ui_notify_ notify_on) { return ui_slider_g<char,     float >(true,  name, value, min, max, step, height, confirm_method, notify_on); }
bool32_t ui_vslider_16    (const char16_t *name, float  &value, float  min, float  max, float  step, float height, ui_confirm_ confirm_method, ui_notify_ notify_on) { return ui_slider_g<char16_t, float >(true,  name, value, min, max, step, height, confirm_method, notify_on); }

bool32_t ui_vslider_f64   (const char     *name, double &value, double min, double max, double step, float height, ui_confirm_ confirm_method, ui_notify_ notify_on) { return ui_slider_g<char,     double>(true,  name, value, min, max, step, height, confirm_method, notify_on); }
bool32_t ui_vslider_f64_16(const char16_t *name, double &value, double min, double max, double step, float height, ui_confirm_ confirm_method, ui_notify_ notify_on) { return ui_slider_g<char16_t, double>(true,  name, value, min, max, step, height, confirm_method, notify_on); }

///////////////////////////////////////////


///////////////////////////////////////////

template<typename C>
<<<<<<< HEAD
void ui_window_begin_g(const C *title, pose_t &pose, vec2 window_size, ui_win_ window_type, ui_move_ move_type) {
	uint64_t id = ui_push_id(title);
	int32_t index = skui_sl_windows.binary_search(&ui_window_t::hash, id);
	if (index < 0) {
		index = ~index;
		ui_window_t new_window = {};
		new_window.hash = id;
		new_window.prev_size = window_size;
		new_window.curr_size = window_size;
		skui_sl_windows.insert(index, new_window);
	}
	ui_window_t &window = skui_sl_windows[index];
	window.type = window_type;
=======
void ui_window_begin_g(const C *text, pose_t &pose, vec2 window_size, ui_win_ window_type, ui_move_ move_type) {
	uint64_t     hash   = ui_push_id(text);
	ui_window_id win_id = ui_window_find_or_add(hash, window_size);
	ui_window_t* win    = ui_window_get(win_id);
	win->age  = 0;
	win->type = window_type;
	win->move = move_type;
>>>>>>> 3f1ac5d9
	
	// figure out the size of it, based on its window type
	vec3 box_start = {}, box_size = {};
	if (win->type & ui_win_head) {
		float line = ui_line_height();
		box_start = vec3{ 0, line/2, skui_settings.depth/2 };
		box_size  = vec3{ win->prev_size.x, line, skui_settings.depth*2 };
	}
	if (win->type & ui_win_body || win->type & ui_win_empty) {
		box_start.z  = skui_settings.depth/2;
		box_start.y -= win->prev_size.y / 2;
		box_size.x   = win->prev_size.x;
		box_size.y  += win->prev_size.y;
		box_size.z   = skui_settings.depth * 2;
	}
	// Expand the volume a bit if we're using a grab aura
	if (win->move != ui_move_none && ui_grab_aura_enabled()) {
		box_size .x += skui_aura_radius*2;
		box_size .y += skui_aura_radius*2;
	}
	// Add a little extra depth to the box, so that it's easier to grab
	box_start.z += 0.01f;
	box_size .z += 0.02f;

	// Set up window handle and layout area
	_ui_handle_begin(hash, pose, { box_start, box_size }, false, move_type, ui_gesture_pinch);
	ui_layout_window(win_id, { win->prev_size.x / 2,0,0 }, window_size, true);

	// draw label
	if (win->type & ui_win_head) {
		ui_layout_t* layout = ui_layout_curr();

		vec2 txt_size = text_size(title, ui_get_text_style());
		vec2 size     = vec2{ window_size.x == 0 ? txt_size.x : window_size.x-(skui_settings.margin*2), ui_line_height() };
		vec3 at       = layout->offset - vec3{ skui_settings.padding, -(size.y+skui_settings.margin), 2*mm2m };

		ui_text_at(title, text_align_center_left, text_fit_squeeze, at, size);

		float header_width = window_size.x == 0 ? size.x + skui_settings.padding * 2 + skui_settings.margin * 2 : size.x;
		if (win->curr_size.x < header_width)
			win->curr_size.x = header_width;
	}
	win->pose = pose;
}
void ui_window_begin(const char * title, pose_t &pose, vec2 window_size, ui_win_ window_type, ui_move_ move_type) {
	ui_window_begin_g<char>(title, pose, window_size, window_type, move_type);
}
void ui_window_begin_16(const char16_t * title, pose_t &pose, vec2 window_size, ui_win_ window_type, ui_move_ move_type) {
	ui_window_begin_g<char16_t>(title, pose, window_size, window_type, move_type);
}

///////////////////////////////////////////

void ui_window_end() {
	ui_window_id win_id      = ui_layout_curr_window();
	ui_window_t* win         = ui_window_get(win_id);
	float        line_height = ui_line_height();

	ui_handle_end();
	hierarchy_push(pose_matrix(win->pose));

	win->prev_size.x = win->layout_size.x == 0 ? win->curr_size.x : win->layout_size.x;
	win->prev_size.y = win->layout_size.y == 0 ? win->curr_size.y : win->layout_size.y;

	vec3 start = win->layout_start + vec3{ 0,0,skui_settings.depth };
	vec3 size  = { win->prev_size.x, win->prev_size.y, skui_settings.depth };

	// Focus animation
	if ((skui_hand[0].focused_prev == win->hash && skui_hand[0].focused_prev_prev != win->hash) ||
		(skui_hand[1].focused_prev == win->hash && skui_hand[1].focused_prev_prev != win->hash))
		ui_anim_start(win->hash, 0);
	if ((skui_hand[0].focused_prev != win->hash && skui_hand[0].focused_prev_prev == win->hash) ||
		(skui_hand[1].focused_prev != win->hash && skui_hand[1].focused_prev_prev == win->hash))
		ui_anim_start(win->hash, 1);

	float focus = ui_id_focused(win->hash) & button_state_active ? 1.0f : 0.0f;
	if (ui_anim_has(win->hash, 0, skui_anim_focus_duration)) {
		focus = math_ease_smooth(0, 1, ui_anim_elapsed(win->hash, 0, skui_anim_focus_duration));
	} else if (ui_anim_has(win->hash, 1, skui_anim_focus_duration)) {
		focus = math_ease_smooth(1, 0, ui_anim_elapsed(win->hash, 1, skui_anim_focus_duration));
	}

	if (win->move != ui_move_none && ui_grab_aura_enabled()) {
		vec3 aura_start = vec3{ start.x+skui_aura_radius,  start.y+skui_aura_radius,  start.z };
		vec3 aura_size  = vec3{ size .x+skui_aura_radius*2,size .y+skui_aura_radius*2,size .z };
		if (win->type & ui_win_head) { aura_start.y += line_height; aura_size.y += line_height; }
		ui_draw_el(ui_vis_aura, aura_start, aura_size, focus);
	}

	if (win->type & ui_win_head) {
		ui_draw_el(win->type == ui_win_head ? ui_vis_window_head_only : ui_vis_window_head, start + vec3{0,line_height,0}, { size.x, line_height, size.z }, focus);
	}
	if (win->type & ui_win_body) {
		ui_draw_el(win->type == ui_win_body ? ui_vis_window_body_only : ui_vis_window_body, start, size, 0);
	}
	hierarchy_pop();
	ui_pop_id();

	// Store this as the most recent layout
	if (win->type & ui_win_head) { start.y += line_height; size.y += line_height; }
	ui_override_recent_layout(start, { size.x, size.y });
}

///////////////////////////////////////////

void ui_panel_at(vec3 start, vec2 size, ui_pad_ padding) {
	vec3 start_offset = vec3_zero;
	vec3 size_offset  = vec3_zero;
	if (padding == ui_pad_outside) {
		float gutter  = skui_settings.gutter / 2;
		float gutter2 = skui_settings.gutter;
		start_offset = { gutter,  gutter,  0 };
		size_offset  = { gutter2, gutter2, 0 };
	}
	ui_draw_el(ui_vis_panel, start+start_offset, vec3{ size.x, size.y, skui_settings.depth* 0.1f }+size_offset, 0);
}

} // namespace sk<|MERGE_RESOLUTION|>--- conflicted
+++ resolved
@@ -1032,21 +1032,6 @@
 ///////////////////////////////////////////
 
 template<typename C>
-<<<<<<< HEAD
-void ui_window_begin_g(const C *title, pose_t &pose, vec2 window_size, ui_win_ window_type, ui_move_ move_type) {
-	uint64_t id = ui_push_id(title);
-	int32_t index = skui_sl_windows.binary_search(&ui_window_t::hash, id);
-	if (index < 0) {
-		index = ~index;
-		ui_window_t new_window = {};
-		new_window.hash = id;
-		new_window.prev_size = window_size;
-		new_window.curr_size = window_size;
-		skui_sl_windows.insert(index, new_window);
-	}
-	ui_window_t &window = skui_sl_windows[index];
-	window.type = window_type;
-=======
 void ui_window_begin_g(const C *text, pose_t &pose, vec2 window_size, ui_win_ window_type, ui_move_ move_type) {
 	uint64_t     hash   = ui_push_id(text);
 	ui_window_id win_id = ui_window_find_or_add(hash, window_size);
@@ -1054,7 +1039,6 @@
 	win->age  = 0;
 	win->type = window_type;
 	win->move = move_type;
->>>>>>> 3f1ac5d9
 	
 	// figure out the size of it, based on its window type
 	vec3 box_start = {}, box_size = {};
