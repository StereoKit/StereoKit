#include "stereokit.h"
#include "_stereokit.h"
#include "_stereokit_ui.h"
#include "log.h"

#include "libraries/sokol_time.h"
<<<<<<< HEAD
#include "libraries/tinycthread.h"
#include "utils/random.h"
=======
#include "libraries/ferr_thread.h"
>>>>>>> 1f481147

#include "systems/render.h"
#include "systems/input.h"
#include "systems/physics.h"
#include "systems/system.h"
#include "systems/text.h"
#include "systems/audio.h"
#include "systems/sprite_drawer.h"
#include "systems/line_drawer.h"
#include "systems/world.h"
#include "systems/defaults.h"
#include "asset_types/animation.h"
#include "platforms/win32.h"
#include "platforms/uwp.h"
#include "platforms/android.h"
#include "platforms/web.h"
#include "platforms/platform.h"
#include "platforms/platform_utils.h"
#include "xr_backends/openxr.h"

///////////////////////////////////////////

using namespace sk;

struct sk_state_t {
	void        (*app_step_func)(void);
	sk_settings_t settings;
	system_info_t info ;
	app_focus_    focus;
	bool32_t      running;
	bool32_t      in_step;
	bool32_t      has_stepped;
	bool32_t      initialized;
	bool32_t      disallow_user_shutdown;
	bool32_t      use_manual_pos;
	ft_id_t       init_thread;

	double   timev_scale;
	float    timevf;
	double   timev;
	float    timevf_us;
	double   timev_us;
	double   time_start;
	double   timev_step;
	float    timev_stepf;
	double   timev_step_us;
	float    timev_stepf_us;
	uint64_t timev_raw;
	uint64_t frame;

	uint64_t  app_init_time;
	system_t *app_system;
	int32_t   app_system_idx;
};
static sk_state_t local;

///////////////////////////////////////////

namespace sk {

///////////////////////////////////////////

void     sk_step_timer();
void     sk_app_step  ();
void     sk_step_begin();
bool32_t sk_step_end  ();

///////////////////////////////////////////

bool32_t sk_init(sk_settings_t settings) {
	local = {};
	local.timev_scale = 1;

	local.settings    = settings;
	local.init_thread = ft_id_current();
	if (local.settings.log_filter != log_none)
		log_set_filter(local.settings.log_filter);

	// Manual positioning happens when _any_ of the flascreen positioning
	// settings are set.
	local.use_manual_pos =
		local.settings.flatscreen_height != 0 ||
		local.settings.flatscreen_width  != 0 ||
		local.settings.flatscreen_pos_x  != 0 ||
		local.settings.flatscreen_pos_y  != 0;

	// Set some default values
	if (local.settings.app_name == nullptr)
		local.settings.app_name = "StereoKit App";
	if (local.settings.flatscreen_width  == 0)
		local.settings.flatscreen_width  = 1280;
	if (local.settings.flatscreen_height == 0)
		local.settings.flatscreen_height = 720;
	if (local.settings.render_scaling == 0)
		local.settings.render_scaling = 1;
	if (local.settings.render_multisample == 0)
		local.settings.render_multisample = 1;

#if defined(SK_OS_ANDROID)
	// don't allow flatscreen fallback on Android
	local.settings.no_flatscreen_fallback = true;
#endif

	render_set_scaling    (local.settings.render_scaling);
	render_set_multisample(local.settings.render_multisample);

	log_diagf("Initializing StereoKit v%s...", sk_version_name());

	stm_setup();
	sk_step_timer();
<<<<<<< HEAD
	rand_set_seed((uint32_t)stm_now());
=======
	local.frame = 0;
>>>>>>> 1f481147

	// Platform related systems
	system_t sys_platform         = { "Platform"    };
	system_t sys_platform_begin   = { "FrameBegin"  };
	system_t sys_platform_render  = { "FrameRender" };

	const char* platform_deps[] = { "Assets" };
	sys_platform        .init_dependencies     = platform_deps;
	sys_platform        .init_dependency_count = _countof(platform_deps);
	sys_platform        .func_initialize       = platform_init;
	sys_platform        .func_shutdown         = platform_shutdown;
	sys_platform_begin  .func_step             = platform_step_begin;
	sys_platform_render .func_step             = platform_step_end;

	const char *frame_render_step_deps [] = {"App", "Text", "Sprites", "Lines", "World", "UILate", "Animation"};
	sys_platform_render .step_dependencies     = frame_render_step_deps;
	sys_platform_render .step_dependency_count = _countof(frame_render_step_deps);

	systems_add(&sys_platform);
	systems_add(&sys_platform_begin);
	systems_add(&sys_platform_render);

	// Rest of the systems
	system_t sys_defaults = { "Defaults" };
	const char *default_deps[] = { "Platform", "Assets" };
	sys_defaults.init_dependencies     = default_deps;
	sys_defaults.init_dependency_count = _countof(default_deps);
	sys_defaults.func_initialize       = defaults_init;
	sys_defaults.func_shutdown         = defaults_shutdown;
	systems_add(&sys_defaults);

	system_t sys_ui = { "UI" };
	const char *ui_deps     [] = {"Defaults"};
	const char *ui_step_deps[] = {"Input", "FrameBegin"};
	sys_ui.init_dependencies     = ui_deps;
	sys_ui.init_dependency_count = _countof(ui_deps);
	sys_ui.step_dependencies     = ui_step_deps;
	sys_ui.step_dependency_count = _countof(ui_step_deps);
	sys_ui.func_initialize       = ui_init;
	sys_ui.func_step             = ui_step;
	sys_ui.func_shutdown         = ui_shutdown;
	systems_add(&sys_ui);

	system_t sys_ui_late = { "UILate" };
	const char *ui_late_step_deps[] = {"App"};
	sys_ui_late.step_dependencies     = ui_late_step_deps;
	sys_ui_late.step_dependency_count = _countof(ui_late_step_deps);
	sys_ui_late.func_step             = ui_step_late;
	systems_add(&sys_ui_late);

	system_t sys_physics = { "Physics" };
	const char *physics_deps     [] = {"Defaults"};
	const char *physics_step_deps[] = {"Input", "FrameBegin"};
	sys_physics.init_dependencies     = physics_deps;
	sys_physics.init_dependency_count = _countof(physics_deps);
	sys_physics.step_dependencies     = physics_step_deps;
	sys_physics.step_dependency_count = _countof(physics_step_deps);
	sys_physics.func_initialize       = physics_init;
	sys_physics.func_step             = physics_step;
	sys_physics.func_shutdown         = physics_shutdown;
	systems_add(&sys_physics);

	system_t sys_renderer = { "Renderer" };
	const char *renderer_deps     [] = {"Platform", "Defaults"};
	const char *renderer_step_deps[] = {"Physics", "FrameBegin"};
	sys_renderer.init_dependencies     = renderer_deps;
	sys_renderer.init_dependency_count = _countof(renderer_deps);
	sys_renderer.step_dependencies     = renderer_step_deps;
	sys_renderer.step_dependency_count = _countof(renderer_step_deps);
	sys_renderer.func_initialize       = render_init;
	sys_renderer.func_step             = render_step;
	sys_renderer.func_shutdown         = render_shutdown;
	systems_add(&sys_renderer);

	system_t sys_assets = { "Assets" };
	const char *assets_step_deps[] = {"FrameRender"};
	sys_assets.step_dependencies     = assets_step_deps;
	sys_assets.step_dependency_count = _countof(assets_step_deps);
	sys_assets.func_initialize       = assets_init;
	sys_assets.func_step             = assets_step;
	sys_assets.func_shutdown         = assets_shutdown;
	systems_add(&sys_assets);

	system_t sys_audio = { "Audio" };
	const char *audio_deps     [] = {"Platform"};
	const char *audio_step_deps[] = {"Platform"};
	sys_audio.init_dependencies     = audio_deps;
	sys_audio.init_dependency_count = _countof(audio_deps);
	sys_audio.step_dependencies     = audio_step_deps;
	sys_audio.step_dependency_count = _countof(audio_step_deps);
	sys_audio.func_initialize       = audio_init;
	sys_audio.func_step             = audio_step;
	sys_audio.func_shutdown         = audio_shutdown;
	systems_add(&sys_audio);

	system_t sys_input = { "Input" };
	const char *input_deps     [] = {"Platform", "Defaults"};
	const char *input_step_deps[] = {"FrameBegin"};
	sys_input.init_dependencies     = input_deps;
	sys_input.init_dependency_count = _countof(input_deps);
	sys_input.step_dependencies     = input_step_deps;
	sys_input.step_dependency_count = _countof(input_step_deps);
	sys_input.func_initialize       = input_init;
	//sys_input.func_step             = input_step; // Handled by the platform, not my fav solution
	sys_input.func_shutdown         = input_shutdown;
	systems_add(&sys_input);

	system_t sys_text = { "Text" };
	const char *text_deps     [] = {"Defaults"};
	const char *text_step_deps[] = {"App"};
	sys_text.init_dependencies     = text_deps;
	sys_text.init_dependency_count = _countof(text_deps);
	sys_text.step_dependencies     = text_step_deps;
	sys_text.step_dependency_count = _countof(text_step_deps);
	sys_text.func_step             = text_step;
	sys_text.func_shutdown         = text_shutdown;
	systems_add(&sys_text);

	system_t sys_sprite = { "Sprites" };
	const char *sprite_deps     [] = {"Defaults"};
	const char *sprite_step_deps[] = {"App"};
	sys_sprite.init_dependencies     = sprite_deps;
	sys_sprite.init_dependency_count = _countof(sprite_deps);
	sys_sprite.step_dependencies     = sprite_step_deps;
	sys_sprite.step_dependency_count = _countof(sprite_step_deps);
	sys_sprite.func_initialize       = sprite_drawer_init;
	sys_sprite.func_step             = sprite_drawer_step;
	sys_sprite.func_shutdown         = sprite_drawer_shutdown;
	systems_add(&sys_sprite);

	system_t sys_lines = { "Lines" };
	const char *line_deps       [] = {"Defaults"};
	const char *line_step_deps[] = {"App"};
	sys_lines.init_dependencies     = line_deps;
	sys_lines.init_dependency_count = _countof(line_deps);
	sys_lines.step_dependencies     = line_step_deps;
	sys_lines.step_dependency_count = _countof(line_step_deps);
	sys_lines.func_initialize       = line_drawer_init;
	sys_lines.func_step             = line_drawer_step;
	sys_lines.func_shutdown         = line_drawer_shutdown;
	systems_add(&sys_lines);

	system_t sys_world = { "World" };
	const char *world_deps     [] = {"Platform", "Defaults", "Renderer"};
	const char *world_step_deps[] = {"Platform", "App"};
	sys_world.init_dependencies     = world_deps;
	sys_world.init_dependency_count = _countof(world_deps);
	sys_world.step_dependencies     = world_step_deps;
	sys_world.step_dependency_count = _countof(world_step_deps);
	sys_world.func_initialize       = world_init;
	sys_world.func_step             = world_step;
	sys_world.func_shutdown         = world_shutdown;
	systems_add(&sys_world);

	system_t sys_anim = { "Animation" };
	const char *anim_step_deps[] = {"App"};
	sys_anim.step_dependencies     = anim_step_deps;
	sys_anim.step_dependency_count = _countof(anim_step_deps);
	sys_anim.func_step             = anim_step;
	sys_anim.func_shutdown         = anim_shutdown;
	systems_add(&sys_anim);

	system_t sys_app = { "App" };
	const char *app_step_deps[] = {"Input", "Defaults", "FrameBegin", "Platform", "Physics", "Renderer", "UI"};
	sys_app.step_dependencies     = app_step_deps;
	sys_app.step_dependency_count = _countof(app_step_deps);
	sys_app.func_step             = sk_app_step;
	systems_add(&sys_app);

	local.initialized = systems_initialize();
	if (!local.initialized) log_show_any_fail_reason();
	else                    log_clear_any_fail_reason();

	local.app_system     = systems_find    ("App");
	local.app_system_idx = systems_find_idx("App");
	local.app_init_time  = stm_now();
	local.running        = local.initialized;
	return local.initialized;
}

///////////////////////////////////////////

void sk_shutdown() {
	if (local.initialized == false) return;
	if (local.disallow_user_shutdown) {
		log_err("Calling SK.Shutdown is unnecessary when using SK.Run. You may be looking for SK.Quit instead?");
		return;
	}

	if (sk_is_stepping()) {
		sk_step_end();
	}

	sk_shutdown_unsafe();
}

///////////////////////////////////////////

void sk_shutdown_unsafe(void) {
	log_show_any_fail_reason();

	systems_shutdown();
	sk_mem_log_allocations();

	local = {};
	local.disallow_user_shutdown = true;
}

///////////////////////////////////////////

void sk_app_step() {
	if (local.app_step_func != nullptr)
		local.app_step_func();
}

///////////////////////////////////////////

void sk_quit() {
	local.running = false;
}

///////////////////////////////////////////

void sk_first_step() {
	local.app_system->profile_start_duration = stm_since(local.app_init_time);

	sk_assert_thread_valid();
	local.has_stepped = true;
}

///////////////////////////////////////////

void sk_step_begin() {
	local.in_step = true;
	sk_step_timer();
	systems_step_partial(system_run_before, local.app_system_idx);
	local.app_system->profile_frame_start = stm_now();
}

///////////////////////////////////////////

bool32_t sk_step_end() {
	local.app_system->profile_step_duration += stm_since(local.app_system->profile_frame_start);
	local.app_system->profile_step_count += 1;

	systems_step_partial(system_run_from, local.app_system_idx+1);

	if (device_display_get_type() == display_type_flatscreen && local.focus != app_focus_active && !local.settings.disable_unfocused_sleep)
		platform_sleep(100);
	local.in_step = false;
	return local.running;
}

///////////////////////////////////////////

bool32_t sk_step(void (*app_step)(void)) {
	if (local.has_stepped == false) {
		sk_first_step();
	} else {
		bool run = sk_step_end();
		if (run == false) return false;
	}

	sk_step_begin();
	if (app_step)
		app_step();

	return true;
}

///////////////////////////////////////////

void sk_run(void (*app_update)(void), void (*app_shutdown)(void)) {
	local.disallow_user_shutdown = true;

#if defined(SK_OS_WEB)
	sk_first_step();
	web_start_main_loop(app_update, app_shutdown);
#else
	while (sk_step(app_update));

	if (app_shutdown != nullptr)
		app_shutdown();

	local.disallow_user_shutdown = false;
	sk_shutdown();
#endif
}

///////////////////////////////////////////

void (*_sk_run_data_app_update)(void *);
void  *_sk_run_data_update_data;
void (*_sk_run_data_app_shutdown)(void *);
void  *_sk_run_data_shutdown_data;
void sk_run_data(void (*app_update)(void *update_data), void *update_data, void (*app_shutdown)(void *shutdown_data), void *shutdown_data) {
	_sk_run_data_app_update    = app_update;
	_sk_run_data_update_data   = update_data;
	_sk_run_data_app_shutdown  = app_shutdown;
	_sk_run_data_shutdown_data = shutdown_data;

	local.disallow_user_shutdown = true;

#if defined(SK_OS_WEB)
	sk_first_step();
	web_start_main_loop(
		[]() { if (_sk_run_data_app_update  ) _sk_run_data_app_update  (_sk_run_data_update_data  ); },
		[]() { if (_sk_run_data_app_shutdown) _sk_run_data_app_shutdown(_sk_run_data_shutdown_data); });
#else
	while (sk_step(
		[]() { if (_sk_run_data_app_update  ) _sk_run_data_app_update  (_sk_run_data_update_data  ); }));

	if (_sk_run_data_app_shutdown)
		_sk_run_data_app_shutdown(_sk_run_data_shutdown_data);

	local.disallow_user_shutdown = false;
	sk_shutdown();
#endif
}

///////////////////////////////////////////

void sk_step_timer() {
	local.frame    += 1;
	local.timev_raw = stm_now();
	double time_curr = stm_sec(local.timev_raw);

	if (local.time_start == 0)
		local.time_start = time_curr;
	double new_time = time_curr - local.time_start;
	local.timev_step_us  =  new_time - local.timev_us;
	local.timev_step     = (new_time - local.timev_us) * local.timev_scale;
	local.timev_us       = new_time;
	local.timev         += local.timev_step;
	local.timev_stepf_us = (float)local.timev_step_us;
	local.timev_stepf    = (float)local.timev_step;
	local.timevf_us      = (float)local.timev_us;
	local.timevf         = (float)local.timev;
}

///////////////////////////////////////////

void sk_assert_thread_valid() {
	// sk_init and sk_run/step need to happen on the same thread, but there's a
	// non-zero chance that some async code can inadvertently put execution
	// onto another thread without the dev's knowledge. This can trip up async
	// asset code and cause a blocking loop as the asset waits for the main
	// thread to step. This function is used to detect and warn of such a
	// situation.

	if (ft_id_matches(local.init_thread) == false) {
		const char* err = "SK.Run and pre-Run GPU asset creation currently must be called on the same thread as SK.Initialize! Has async code accidentally bumped you to another thread?";
		log_err(err);
		platform_msgbox_err(err, "Fatal Error");
		abort();
	}
}

///////////////////////////////////////////

void sk_set_window(void* window) {
	platform_set_window(window);
}

///////////////////////////////////////////

void sk_set_window_xam(void* window) {
	platform_set_window_xam(window);
}

///////////////////////////////////////////

const char *sk_version_name() {
	return SK_VERSION " "
#if defined(SK_OS_WEB)
		"Web"
#elif defined(SK_OS_ANDROID)
		"Android"
#elif defined(SK_OS_LINUX)
		"Linux"
#elif defined(SK_OS_WINDOWS)
		"Win32"
#elif defined(SK_OS_WINDOWS_UWP)
		"UWP"
#else
		"MysteryPlatform"
#endif
		
		" "
		
#if defined(__x86_64__) || defined(_M_X64)
		"x64"
#elif defined(__aarch64__) || defined(_M_ARM64)
		"ARM64"
#elif defined(_M_ARM)
		"ARM"
#elif defined(i386) || defined(__i386__) || defined(__i386) || defined(_M_IX86)
		"x86"
#else
		"MysteryArchitecture"
#endif
	;
}

///////////////////////////////////////////

uint64_t sk_version_id() { return SK_VERSION_ID; }

///////////////////////////////////////////

app_focus_ sk_app_focus() { return local.focus; }

///////////////////////////////////////////

void sk_set_app_focus(app_focus_ focus_state) { local.focus = focus_state; }

///////////////////////////////////////////

sk_settings_t sk_get_settings() { return local.settings; }

///////////////////////////////////////////

system_info_t sk_system_info() {
	system_info_t result = local.info;
	// Right now there's some major overlap in system_info_t and the device
	// APIs. Ultimately, system_info_t will become deprecated or significantly
	// changed, but until then, we'll fill in the data by treating the device
	// APIs as the source of truth.
	//
	// All references to the following system_info_t valuables have been
	// scrubbed out of the core code and should not be used!
	result.display_width        = device_display_get_width ();
	result.display_height       = device_display_get_height();
	result.eye_tracking_present = device_has_eye_gaze      ();
	switch (device_display_get_blend()) {
		case display_blend_none:            result.display_type = display_none;            break;
		case display_blend_opaque:          result.display_type = display_opaque;          break;
		case display_blend_additive:        result.display_type = display_additive;        break;
		case display_blend_blend:           result.display_type = display_blend;           break;
		case display_blend_any_transparent: result.display_type = display_any_transparent; break;
		default: result.display_type = display_none; break;
	}
	return result;
}

///////////////////////////////////////////

const sk_settings_t* sk_get_settings_ref() { return &local.settings; }

///////////////////////////////////////////

system_info_t* sk_get_info_ref() { return &local.info; }

///////////////////////////////////////////

bool32_t sk_is_stepping() { return local.in_step; }

///////////////////////////////////////////

bool32_t sk_has_stepped() { return local.has_stepped; }

///////////////////////////////////////////

bool32_t sk_is_initialized() { return local.initialized; }

///////////////////////////////////////////

bool32_t sk_use_manual_pos() { return local.use_manual_pos; }

///////////////////////////////////////////

display_mode_ sk_active_display_mode() {
	switch (device_display_get_type()) {
	case display_type_flatscreen: return display_mode_flatscreen;
	case display_type_none:       return display_mode_none;
	case display_type_stereo:     return display_mode_mixedreality;
	default:                      return display_mode_none;
	}
}

///////////////////////////////////////////

double time_get_raw          (){ return time_total_raw      (); }
float  time_getf_unscaled    (){ return time_totalf_unscaled(); };
double time_get_unscaled     (){ return time_total_unscaled (); };
float  time_getf             (){ return time_totalf         (); };
double time_get              (){ return time_total          (); };
float  time_elapsedf_unscaled(){ return time_stepf_unscaled (); };
double time_elapsed_unscaled (){ return time_step_unscaled  (); };
float  time_elapsedf         (){ return time_stepf          (); };
double time_elapsed          (){ return time_step           (); };
double time_total_raw        (){ return stm_sec(stm_now());    }
float  time_totalf_unscaled  (){ return local.timevf_us;       };
double time_total_unscaled   (){ return local.timev_us;        };
float  time_totalf           (){ return local.timevf;          };
double time_total            (){ return local.timev;           };
float  time_stepf_unscaled   (){ return local.timev_stepf_us;  };
double time_step_unscaled    (){ return local.timev_step_us;   };
float  time_stepf            (){ return local.timev_stepf;     };
double time_step             (){ return local.timev_step;      };
void   time_scale(double scale) { local.timev_scale = scale; }
uint64_t time_frame() { return local.frame; }

///////////////////////////////////////////

void time_set_time(double total_seconds, double frame_elapsed_seconds) {
	if (frame_elapsed_seconds < 0) {
		frame_elapsed_seconds = local.timev_step_us;
		if (frame_elapsed_seconds == 0)
			frame_elapsed_seconds = 1.f / 90.f;
	}
	total_seconds = fmax(total_seconds, 0);

	local.timev_raw  = stm_now();
	local.time_start = stm_sec(local.timev_raw) - total_seconds;

	local.timev_step_us  = frame_elapsed_seconds;
	local.timev_step     = frame_elapsed_seconds * local.timev_scale;
	local.timev_us       = total_seconds;
	local.timev          = total_seconds;
	local.timev_stepf_us = (float)local.timev_step_us;
	local.timev_stepf    = (float)local.timev_step;
	local.timevf_us      = (float)local.timev_us;
	local.timevf         = (float)local.timev;
	physics_sim_time  = local.timev;
}

} // namespace sk<|MERGE_RESOLUTION|>--- conflicted
+++ resolved
@@ -4,12 +4,8 @@
 #include "log.h"
 
 #include "libraries/sokol_time.h"
-<<<<<<< HEAD
-#include "libraries/tinycthread.h"
+#include "libraries/ferr_thread.h"
 #include "utils/random.h"
-=======
-#include "libraries/ferr_thread.h"
->>>>>>> 1f481147
 
 #include "systems/render.h"
 #include "systems/input.h"
@@ -120,11 +116,8 @@
 
 	stm_setup();
 	sk_step_timer();
-<<<<<<< HEAD
+	local.frame = 0;
 	rand_set_seed((uint32_t)stm_now());
-=======
-	local.frame = 0;
->>>>>>> 1f481147
 
 	// Platform related systems
 	system_t sys_platform         = { "Platform"    };
