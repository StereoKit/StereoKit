// SPDX-License-Identifier: MIT
// The authors below grant copyright rights under the MIT license:
// Copyright (c) 2019-2023 Nick Klingensmith
// Copyright (c) 2023 Qualcomm Technologies, Inc.

#include "stereokit.h"
#include "_stereokit.h"
#include "_stereokit_ui.h"
#include "log.h"

#include "libraries/sokol_time.h"
#include "libraries/ferr_thread.h"

#include "systems/render.h"
#include "systems/input.h"
#include "systems/physics.h"
#include "systems/system.h"
#include "systems/text.h"
#include "systems/audio.h"
#include "systems/sprite_drawer.h"
#include "systems/line_drawer.h"
#include "systems/world.h"
#include "systems/defaults.h"
#include "asset_types/animation.h"
#include "platforms/_platform.h"
#include "platforms/web.h"
#include "tools/tools.h"

#if defined(SK_OS_WEB)
#include <emscripten/threading.h>
#endif

///////////////////////////////////////////

using namespace sk;

struct sk_state_t {
	void        (*app_step_func)(void);
	sk_settings_t settings;
	system_info_t info;
	app_focus_    focus;
	bool32_t      running;
	bool32_t      in_step;
	bool32_t      has_stepped;
	bool32_t      initialized;
	bool32_t      disallow_user_shutdown;
	bool32_t      use_manual_pos;
	ft_id_t       init_thread;

	double   timev_scale;
	float    timevf;
	double   timev;
	float    timevf_us;
	double   timev_us;
	double   time_start;
	double   timev_step;
	float    timev_stepf;
	double   timev_step_us;
	float    timev_stepf_us;
	uint64_t timev_raw;
	uint64_t frame;

	uint64_t  app_init_time;
	system_t *app_system;
	int32_t   app_system_idx;
};
static sk_state_t local;

///////////////////////////////////////////

namespace sk {

///////////////////////////////////////////

void     sk_step_timer();
void     sk_app_step  ();
void     sk_step_begin();
bool32_t sk_step_end  ();

///////////////////////////////////////////

bool32_t sk_init(sk_settings_t settings) {
	local = {};
	local.timev_scale = 1;

	local.settings    = settings;
	local.init_thread = ft_id_current();
	if (local.settings.log_filter != log_none)
		log_set_filter(local.settings.log_filter);

<<<<<<< HEAD
	// We can give this thread a name on Windows
#if defined(SK_OS_WINDOWS) || defined(SK_OS_WINDOWS_UWP)
	SetThreadDescription(GetCurrentThread(), L"StereoKit Main");
#elif defined(SK_OS_WEB)
	emscripten_set_thread_name(pthread_self(), "StereoKit Main");
#else
	pthread_setname_np(pthread_self(), "StereoKit Main");
#endif
=======
	// Manual positioning happens when _any_ of the flascreen positioning
	// settings are set.
	local.use_manual_pos =
		local.settings.flatscreen_height != 0 ||
		local.settings.flatscreen_width  != 0 ||
		local.settings.flatscreen_pos_x  != 0 ||
		local.settings.flatscreen_pos_y  != 0;
>>>>>>> 324835cd

	// Set some default values
	if (local.settings.app_name           == nullptr) local.settings.app_name           = "StereoKit App";
	if (local.settings.flatscreen_width   == 0      ) local.settings.flatscreen_width   = 1280;
	if (local.settings.flatscreen_height  == 0      ) local.settings.flatscreen_height  = 720;
	if (local.settings.render_scaling     == 0      ) local.settings.render_scaling     = 1;
	if (local.settings.render_multisample == 0      ) local.settings.render_multisample = 1;

	// display_preference is obsolete, so we'll fill in `mode` based on it, if
	// mode hasn't been specified.
	if (local.settings.mode == app_mode_none) {
		if      (local.settings.display_preference == display_mode_mixedreality) local.settings.mode = app_mode_xr;
		else if (local.settings.display_preference == display_mode_none        ) local.settings.mode = app_mode_window;
		else if (local.settings.display_preference == display_mode_flatscreen  )
			local.settings.mode = local.settings.disable_flatscreen_mr_sim
				? app_mode_window
				: app_mode_simulator;
	}

#if defined(SK_OS_ANDROID)
	// don't allow flatscreen fallback on Android
	local.settings.no_flatscreen_fallback = true;
#endif

	render_set_scaling    (local.settings.render_scaling);
	render_set_multisample(local.settings.render_multisample);

	log_diagf("Initializing StereoKit v%s...", sk_version_name());

	stm_setup();
	sk_step_timer();
	local.frame = 0;

	// Platform related systems
	system_t sys_platform         = { "Platform"    };
	system_t sys_platform_begin   = { "FrameBegin"  };
	system_t sys_platform_render  = { "FrameRender" };

	system_set_step_deps(sys_platform_render, "App", "Text", "Sprites", "Lines", "World", "UILate", "Animation");

	sys_platform       .func_initialize = platform_init;
	sys_platform       .func_shutdown   = platform_shutdown;
	sys_platform_begin .func_step       = platform_step_begin;
	sys_platform_render.func_step       = platform_step_end;

	systems_add(&sys_platform);
	systems_add(&sys_platform_begin);
	systems_add(&sys_platform_render);

	// Rest of the systems
	system_t sys_defaults = { "Defaults" };
	system_set_initialize_deps(sys_defaults, "Platform", "Assets");
	sys_defaults.func_initialize = defaults_init;
	sys_defaults.func_shutdown   = defaults_shutdown;
	systems_add(&sys_defaults);

	system_t sys_ui = { "UI" };
	system_set_initialize_deps(sys_ui, "Defaults");
	system_set_step_deps      (sys_ui, "Input", "FrameBegin");
	sys_ui.func_initialize = ui_init;
	sys_ui.func_step       = ui_step;
	sys_ui.func_shutdown   = ui_shutdown;
	systems_add(&sys_ui);

	system_t sys_ui_late = { "UILate" };
	system_set_step_deps(sys_ui_late, "App", "Tools");
	sys_ui_late.func_step = ui_step_late;
	systems_add(&sys_ui_late);

	system_t sys_physics = { "Physics" };
	system_set_initialize_deps(sys_physics, "Defaults");
	system_set_step_deps      (sys_physics, "Input", "FrameBegin");
	sys_physics.func_initialize = physics_init;
	sys_physics.func_step       = physics_step;
	sys_physics.func_shutdown   = physics_shutdown;
	systems_add(&sys_physics);

	system_t sys_renderer = { "Renderer" };
	system_set_initialize_deps(sys_renderer, "Platform", "Defaults");
	system_set_step_deps      (sys_renderer, "Physics", "FrameBegin");
	sys_renderer.func_initialize = render_init;
	sys_renderer.func_step       = render_step;
	sys_renderer.func_shutdown   = render_shutdown;
	systems_add(&sys_renderer);

	system_t sys_assets = { "Assets" };
	system_set_initialize_deps(sys_assets, "Platform");
	system_set_step_deps      (sys_assets, "FrameRender");
	sys_assets.func_initialize       = assets_init;
	sys_assets.func_step             = assets_step;
	sys_assets.func_shutdown         = assets_shutdown;
	systems_add(&sys_assets);

	system_t sys_audio = { "Audio" };
	system_set_initialize_deps(sys_audio, "Platform");
	system_set_step_deps      (sys_audio, "Platform");
	sys_audio.func_initialize = audio_init;
	sys_audio.func_step       = audio_step;
	sys_audio.func_shutdown   = audio_shutdown;
	systems_add(&sys_audio);

	system_t sys_input = { "Input" };
	system_set_initialize_deps(sys_input, "Platform", "Defaults");
	system_set_step_deps      (sys_input, "FrameBegin");
	sys_input.func_initialize = input_init;
	//sys_input.func_step       = input_step; // Handled by the platform, not my fav solution
	sys_input.func_shutdown   = input_shutdown;
	systems_add(&sys_input);

	system_t sys_text = { "Text" };
	system_set_initialize_deps(sys_text, "Defaults");
	system_set_step_deps      (sys_text, "App");
	sys_text.func_step     = text_step;
	sys_text.func_shutdown = text_shutdown;
	systems_add(&sys_text);

	system_t sys_sprite = { "Sprites" };
	system_set_initialize_deps(sys_sprite, "Defaults");
	system_set_step_deps      (sys_sprite, "App", "Tools");
	sys_sprite.func_initialize = sprite_drawer_init;
	sys_sprite.func_step       = sprite_drawer_step;
	sys_sprite.func_shutdown   = sprite_drawer_shutdown;
	systems_add(&sys_sprite);

	system_t sys_lines = { "Lines" };
	system_set_initialize_deps(sys_lines, "Defaults");
	system_set_step_deps      (sys_lines, "App");
	sys_lines.func_initialize = line_drawer_init;
	sys_lines.func_step       = line_drawer_step;
	sys_lines.func_shutdown   = line_drawer_shutdown;
	systems_add(&sys_lines);

	system_t sys_world = { "World" };
	system_set_initialize_deps(sys_world, "Platform", "Defaults", "Renderer");
	system_set_step_deps      (sys_world, "Platform", "App");
	sys_world.func_initialize = world_init;
	sys_world.func_step       = world_step;
	sys_world.func_shutdown   = world_shutdown;
	systems_add(&sys_world);

	system_t sys_tools = { "Tools" };
	system_set_initialize_deps(sys_tools, "Platform", "Defaults", "UI");
	system_set_step_deps      (sys_tools, "App");
	sys_tools.func_initialize = tools_init;
	sys_tools.func_step       = tools_step;
	sys_tools.func_shutdown   = tools_shutdown;
	systems_add(&sys_tools);

	system_t sys_anim = { "Animation" };
	system_set_step_deps(sys_anim, "App");
	sys_anim.func_step     = anim_step;
	sys_anim.func_shutdown = anim_shutdown;
	systems_add(&sys_anim);

	system_t sys_app = { "App" };
	system_set_step_deps(sys_app, "Input", "Defaults", "FrameBegin", "Platform", "Physics", "Renderer", "UI");
	sys_app.func_step = sk_app_step;
	systems_add(&sys_app);

	local.initialized = systems_initialize();
	if (!local.initialized) log_show_any_fail_reason();
	else                    log_clear_any_fail_reason();

	local.app_system     = systems_find    ("App");
	local.app_system_idx = systems_find_idx("App");
	local.app_init_time  = stm_now();
	local.running        = local.initialized;
	return local.initialized;
}

///////////////////////////////////////////

void sk_shutdown() {
	if (local.initialized == false) return;
	if (local.disallow_user_shutdown) {
		log_err("Calling SK.Shutdown is unnecessary when using SK.Run. You may be looking for SK.Quit instead?");
		return;
	}

	if (sk_is_stepping()) {
		sk_step_end();
	}

	sk_shutdown_unsafe();
}

///////////////////////////////////////////

void sk_shutdown_unsafe(void) {
	log_show_any_fail_reason();

	systems_shutdown();
	sk_mem_log_allocations();

	local = {};
	local.disallow_user_shutdown = true;
}

///////////////////////////////////////////

void sk_app_step() {
	if (local.app_step_func != nullptr)
		local.app_step_func();
}

///////////////////////////////////////////

void sk_quit() {
	local.running = false;
}

///////////////////////////////////////////

void sk_first_step() {
	local.app_system->profile_start_duration = stm_since(local.app_init_time);

	sk_assert_thread_valid();
	local.has_stepped = true;
}

///////////////////////////////////////////

void sk_step_begin() {
	local.in_step = true;
	sk_step_timer();
	systems_step_partial(system_run_before, local.app_system_idx);
	local.app_system->profile_frame_start = stm_now();
}

///////////////////////////////////////////

bool32_t sk_step_end() {
	local.app_system->profile_step_duration += stm_since(local.app_system->profile_frame_start);
	local.app_system->profile_step_count += 1;

	systems_step_partial(system_run_from, local.app_system_idx+1);

	if (device_display_get_type() == display_type_flatscreen && local.focus != app_focus_active && !local.settings.disable_unfocused_sleep)
		platform_sleep(100);
	local.in_step = false;
	return local.running;
}

///////////////////////////////////////////

bool32_t sk_step(void (*app_step)(void)) {
	if (local.has_stepped == false) {
		sk_first_step();
	} else {
		bool run = sk_step_end();
		if (run == false) return false;
	}

	sk_step_begin();
	if (app_step)
		app_step();

	return true;
}

///////////////////////////////////////////

void sk_run(void (*app_update)(void), void (*app_shutdown)(void)) {
	local.disallow_user_shutdown = true;

#if defined(SK_OS_WEB)
	sk_first_step();
	web_start_main_loop(app_update, app_shutdown);
#else
	while (sk_step(app_update));

	if (app_shutdown != nullptr)
		app_shutdown();

	local.disallow_user_shutdown = false;
	sk_shutdown();
#endif
}

///////////////////////////////////////////

void (*_sk_run_data_app_update)(void *);
void  *_sk_run_data_update_data;
void (*_sk_run_data_app_shutdown)(void *);
void  *_sk_run_data_shutdown_data;
void sk_run_data(void (*app_update)(void *update_data), void *update_data, void (*app_shutdown)(void *shutdown_data), void *shutdown_data) {
	_sk_run_data_app_update    = app_update;
	_sk_run_data_update_data   = update_data;
	_sk_run_data_app_shutdown  = app_shutdown;
	_sk_run_data_shutdown_data = shutdown_data;

	local.disallow_user_shutdown = true;

#if defined(SK_OS_WEB)
	sk_first_step();
	web_start_main_loop(
		[]() { if (_sk_run_data_app_update  ) _sk_run_data_app_update  (_sk_run_data_update_data  ); },
		[]() { if (_sk_run_data_app_shutdown) _sk_run_data_app_shutdown(_sk_run_data_shutdown_data); });
#else
	while (sk_step(
		[]() { if (_sk_run_data_app_update  ) _sk_run_data_app_update  (_sk_run_data_update_data  ); }));

	if (_sk_run_data_app_shutdown)
		_sk_run_data_app_shutdown(_sk_run_data_shutdown_data);

	local.disallow_user_shutdown = false;
	sk_shutdown();
#endif
}

///////////////////////////////////////////

void sk_step_timer() {
	local.frame    += 1;
	local.timev_raw = stm_now();
	double time_curr = stm_sec(local.timev_raw);

	if (local.time_start == 0)
		local.time_start = time_curr;
	double new_time = time_curr - local.time_start;
	local.timev_step_us  =  new_time - local.timev_us;
	local.timev_step     = (new_time - local.timev_us) * local.timev_scale;
	local.timev_us       = new_time;
	local.timev         += local.timev_step;
	local.timev_stepf_us = (float)local.timev_step_us;
	local.timev_stepf    = (float)local.timev_step;
	local.timevf_us      = (float)local.timev_us;
	local.timevf         = (float)local.timev;
}

///////////////////////////////////////////

void sk_assert_thread_valid() {
	// sk_init and sk_run/step need to happen on the same thread, but there's a
	// non-zero chance that some async code can inadvertently put execution
	// onto another thread without the dev's knowledge. This can trip up async
	// asset code and cause a blocking loop as the asset waits for the main
	// thread to step. This function is used to detect and warn of such a
	// situation.

	if (ft_id_matches(local.init_thread) == false) {
		const char* err = "SK.Run and pre-Run GPU asset creation currently must be called on the same thread as SK.Initialize! Has async code accidentally bumped you to another thread?";
		log_err(err);
		platform_msgbox_err(err, "Fatal Error");
		abort();
	}
}

///////////////////////////////////////////

void sk_set_window(void* window) {
	platform_set_window(window);
}

///////////////////////////////////////////

void sk_set_window_xam(void* window) {
	platform_set_window_xam(window);
}

///////////////////////////////////////////

const char *sk_version_name() {
	return SK_VERSION " "
#if defined(SK_OS_WEB)
		"Web"
#elif defined(SK_OS_ANDROID)
		"Android"
#elif defined(SK_OS_LINUX)
		"Linux"
#elif defined(SK_OS_WINDOWS)
		"Win32"
#elif defined(SK_OS_WINDOWS_UWP)
		"UWP"
#else
		"MysteryPlatform"
#endif
		
		" "
		
#if defined(__x86_64__) || defined(_M_X64)
		"x64"
#elif defined(__aarch64__) || defined(_M_ARM64)
		"ARM64"
#elif defined(_M_ARM)
		"ARM"
#elif defined(i386) || defined(__i386__) || defined(__i386) || defined(_M_IX86)
		"x86"
#else
		"MysteryArchitecture"
#endif
	;
}

///////////////////////////////////////////

uint64_t sk_version_id() { return SK_VERSION_ID; }

///////////////////////////////////////////

app_focus_ sk_app_focus() { return local.focus; }

///////////////////////////////////////////

void sk_set_app_focus(app_focus_ focus_state) { local.focus = focus_state; }

///////////////////////////////////////////

sk_settings_t sk_get_settings() { return local.settings; }

///////////////////////////////////////////

system_info_t sk_system_info() {
	system_info_t result = local.info;
	// Right now there's some major overlap in system_info_t and the device
	// APIs. Ultimately, system_info_t will become deprecated or significantly
	// changed, but until then, we'll fill in the data by treating the device
	// APIs as the source of truth.
	//
	// All references to the following system_info_t valuables have been
	// scrubbed out of the core code and should not be used!
	result.display_width        = device_display_get_width ();
	result.display_height       = device_display_get_height();
	result.eye_tracking_present = device_has_eye_gaze      ();
	switch (device_display_get_blend()) {
		case display_blend_none:            result.display_type = display_none;            break;
		case display_blend_opaque:          result.display_type = display_opaque;          break;
		case display_blend_additive:        result.display_type = display_additive;        break;
		case display_blend_blend:           result.display_type = display_blend;           break;
		case display_blend_any_transparent: result.display_type = display_any_transparent; break;
		default: result.display_type = display_none; break;
	}
	return result;
}

///////////////////////////////////////////

const sk_settings_t* sk_get_settings_ref() { return &local.settings; }

///////////////////////////////////////////

system_info_t* sk_get_info_ref() { return &local.info; }

///////////////////////////////////////////

bool32_t sk_is_stepping() { return local.in_step; }

///////////////////////////////////////////

bool32_t sk_has_stepped() { return local.has_stepped; }

///////////////////////////////////////////

bool32_t sk_is_initialized() { return local.initialized; }

///////////////////////////////////////////

<<<<<<< HEAD
bool32_t sk_is_running() { return local.running; }
=======
bool32_t sk_use_manual_pos() { return local.use_manual_pos; }
>>>>>>> 324835cd

///////////////////////////////////////////

display_mode_ sk_active_display_mode() {
	switch (device_display_get_type()) {
	case display_type_flatscreen: return display_mode_flatscreen;
	case display_type_none:       return display_mode_none;
	case display_type_stereo:     return display_mode_mixedreality;
	default:                      return display_mode_none;
	}
}

///////////////////////////////////////////

double time_get_raw          (){ return time_total_raw      (); }
float  time_getf_unscaled    (){ return time_totalf_unscaled(); };
double time_get_unscaled     (){ return time_total_unscaled (); };
float  time_getf             (){ return time_totalf         (); };
double time_get              (){ return time_total          (); };
float  time_elapsedf_unscaled(){ return time_stepf_unscaled (); };
double time_elapsed_unscaled (){ return time_step_unscaled  (); };
float  time_elapsedf         (){ return time_stepf          (); };
double time_elapsed          (){ return time_step           (); };
double time_total_raw        (){ return stm_sec(stm_now());    }
float  time_totalf_unscaled  (){ return local.timevf_us;       };
double time_total_unscaled   (){ return local.timev_us;        };
float  time_totalf           (){ return local.timevf;          };
double time_total            (){ return local.timev;           };
float  time_stepf_unscaled   (){ return local.timev_stepf_us;  };
double time_step_unscaled    (){ return local.timev_step_us;   };
float  time_stepf            (){ return local.timev_stepf;     };
double time_step             (){ return local.timev_step;      };
void   time_scale(double scale) { local.timev_scale = scale; }
uint64_t time_frame() { return local.frame; }

///////////////////////////////////////////

void time_set_time(double total_seconds, double frame_elapsed_seconds) {
	if (frame_elapsed_seconds < 0) {
		frame_elapsed_seconds = local.timev_step_us;
		if (frame_elapsed_seconds == 0)
			frame_elapsed_seconds = 1.f / 90.f;
	}
	total_seconds = fmax(total_seconds, 0);

	local.timev_raw  = stm_now();
	local.time_start = stm_sec(local.timev_raw) - total_seconds;

	local.timev_step_us  = frame_elapsed_seconds;
	local.timev_step     = frame_elapsed_seconds * local.timev_scale;
	local.timev_us       = total_seconds;
	local.timev          = total_seconds;
	local.timev_stepf_us = (float)local.timev_step_us;
	local.timev_stepf    = (float)local.timev_step;
	local.timevf_us      = (float)local.timev_us;
	local.timevf         = (float)local.timev;
	physics_sim_time  = local.timev;
}

} // namespace sk<|MERGE_RESOLUTION|>--- conflicted
+++ resolved
@@ -85,19 +85,10 @@
 
 	local.settings    = settings;
 	local.init_thread = ft_id_current();
+	ft_thread_name(ft_thread_current(), "StereoKit Main");
 	if (local.settings.log_filter != log_none)
 		log_set_filter(local.settings.log_filter);
 
-<<<<<<< HEAD
-	// We can give this thread a name on Windows
-#if defined(SK_OS_WINDOWS) || defined(SK_OS_WINDOWS_UWP)
-	SetThreadDescription(GetCurrentThread(), L"StereoKit Main");
-#elif defined(SK_OS_WEB)
-	emscripten_set_thread_name(pthread_self(), "StereoKit Main");
-#else
-	pthread_setname_np(pthread_self(), "StereoKit Main");
-#endif
-=======
 	// Manual positioning happens when _any_ of the flascreen positioning
 	// settings are set.
 	local.use_manual_pos =
@@ -105,7 +96,6 @@
 		local.settings.flatscreen_width  != 0 ||
 		local.settings.flatscreen_pos_x  != 0 ||
 		local.settings.flatscreen_pos_y  != 0;
->>>>>>> 324835cd
 
 	// Set some default values
 	if (local.settings.app_name           == nullptr) local.settings.app_name           = "StereoKit App";
@@ -563,11 +553,11 @@
 
 ///////////////////////////////////////////
 
-<<<<<<< HEAD
 bool32_t sk_is_running() { return local.running; }
-=======
+
+///////////////////////////////////////////
+
 bool32_t sk_use_manual_pos() { return local.use_manual_pos; }
->>>>>>> 324835cd
 
 ///////////////////////////////////////////
 
