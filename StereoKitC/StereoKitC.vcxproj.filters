--- conflicted
+++ resolved
@@ -595,16 +595,13 @@
     <None Include="shaders_builtin\shader_builtin_blit.hlsl">
       <Filter>shaders_builtin</Filter>
     </None>
-<<<<<<< HEAD
     <None Include="$(ProjectDir)..\tools\include\stereokit.hlsli">
       <Filter>shaders_builtin</Filter>
     </None>
     <None Include="$(ProjectDir)..\tools\include\stereokit_pbr.hlsli">
-=======
-    <None Include="$(ProjectDir)..\tools\include\stereokit.hlsli" />
-    <None Include="$(ProjectDir)..\tools\include\stereokit_pbr.hlsli" />
+      <Filter>shaders_builtin</Filter>
+    </None>
     <None Include="shaders_builtin\shader_builtin_ui_aura.hlsl">
->>>>>>> e61eaeb3
       <Filter>shaders_builtin</Filter>
     </None>
   </ItemGroup>
