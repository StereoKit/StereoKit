﻿<?xml version="1.0" encoding="utf-8"?>
<Project ToolsVersion="4.0" xmlns="http://schemas.microsoft.com/developer/msbuild/2003">
  <ItemGroup>
    <ClCompile Include="stereokit.cpp">
      <Filter>src</Filter>
    </ClCompile>
    <ClCompile Include="log.cpp">
      <Filter>src</Filter>
    </ClCompile>
    <ClCompile Include="systems\input.cpp">
      <Filter>systems</Filter>
    </ClCompile>
    <ClCompile Include="systems\physics.cpp">
      <Filter>systems</Filter>
    </ClCompile>
    <ClCompile Include="systems\render.cpp">
      <Filter>systems</Filter>
    </ClCompile>
    <ClCompile Include="systems\system.cpp">
      <Filter>systems</Filter>
    </ClCompile>
    <ClCompile Include="systems\text.cpp">
      <Filter>systems</Filter>
    </ClCompile>
    <ClCompile Include="asset_types\assets.cpp">
      <Filter>asset_types</Filter>
    </ClCompile>
    <ClCompile Include="asset_types\font.cpp">
      <Filter>asset_types</Filter>
    </ClCompile>
    <ClCompile Include="asset_types\material.cpp">
      <Filter>asset_types</Filter>
    </ClCompile>
    <ClCompile Include="asset_types\mesh.cpp">
      <Filter>asset_types</Filter>
    </ClCompile>
    <ClCompile Include="asset_types\model.cpp">
      <Filter>asset_types</Filter>
    </ClCompile>
    <ClCompile Include="asset_types\shader.cpp">
      <Filter>asset_types</Filter>
    </ClCompile>
    <ClCompile Include="asset_types\texture.cpp">
      <Filter>asset_types</Filter>
    </ClCompile>
    <ClCompile Include="systems\defaults.cpp">
      <Filter>systems</Filter>
    </ClCompile>
    <ClCompile Include="asset_types\sprite.cpp">
      <Filter>asset_types</Filter>
    </ClCompile>
    <ClCompile Include="systems\sprite_drawer.cpp">
      <Filter>systems</Filter>
    </ClCompile>
    <ClCompile Include="libraries\stref.cpp">
      <Filter>libraries</Filter>
    </ClCompile>
    <ClCompile Include="systems\line_drawer.cpp">
      <Filter>systems</Filter>
    </ClCompile>
    <ClCompile Include="intersect.cpp">
      <Filter>src</Filter>
    </ClCompile>
    <ClCompile Include="color.cpp">
      <Filter>src</Filter>
    </ClCompile>
    <ClCompile Include="hierarchy.cpp">
      <Filter>src</Filter>
    </ClCompile>
    <ClCompile Include="spherical_harmonics.cpp">
      <Filter>src</Filter>
    </ClCompile>
    <ClCompile Include="asset_types\sound.cpp">
      <Filter>asset_types</Filter>
    </ClCompile>
    <ClCompile Include="asset_types\model_obj.cpp">
      <Filter>asset_types</Filter>
    </ClCompile>
    <ClCompile Include="asset_types\model_gltf.cpp">
      <Filter>asset_types</Filter>
    </ClCompile>
    <ClCompile Include="asset_types\model_stl.cpp">
      <Filter>asset_types</Filter>
    </ClCompile>
    <ClCompile Include="libraries\isac_spatial_sound.cpp">
      <Filter>libraries</Filter>
    </ClCompile>
    <ClCompile Include="libraries\sk_gpu.cpp">
      <Filter>libraries</Filter>
    </ClCompile>
    <ClCompile Include="sk_math.cpp">
      <Filter>src</Filter>
    </ClCompile>
    <ClCompile Include="libraries\ferr_hash.cpp">
      <Filter>libraries</Filter>
    </ClCompile>
    <ClCompile Include="libraries\sokol_time.cpp">
      <Filter>libraries</Filter>
    </ClCompile>
    <ClCompile Include="systems\world.cpp">
      <Filter>systems</Filter>
    </ClCompile>
    <ClCompile Include="sk_memory.cpp">
      <Filter>src</Filter>
    </ClCompile>
    <ClCompile Include="asset_types\model_ply.cpp">
      <Filter>asset_types</Filter>
    </ClCompile>
    <ClCompile Include="systems\input_keyboard.cpp">
      <Filter>systems</Filter>
    </ClCompile>
    <ClCompile Include="systems\audio.cpp">
      <Filter>systems</Filter>
    </ClCompile>
    <ClCompile Include="libraries\miniaudio.cpp">
      <Filter>libraries</Filter>
    </ClCompile>
    <ClCompile Include="tools\file_picker.cpp">
      <Filter>tools</Filter>
    </ClCompile>
    <ClCompile Include="rect_atlas.cpp">
      <Filter>src</Filter>
    </ClCompile>
    <ClCompile Include="asset_types\animation.cpp">
      <Filter>asset_types</Filter>
    </ClCompile>
    <ClCompile Include="libraries\qoi.cpp">
      <Filter>libraries</Filter>
    </ClCompile>
    <ClCompile Include="tools\virtual_keyboard.cpp">
      <Filter>tools</Filter>
    </ClCompile>
    <ClCompile Include="ui\stereokit_ui.cpp">
      <Filter>ui</Filter>
    </ClCompile>
    <ClCompile Include="backend.cpp">
      <Filter>src</Filter>
    </ClCompile>
    <ClCompile Include="libraries\cgltf.cpp">
      <Filter>libraries</Filter>
    </ClCompile>
    <ClCompile Include="systems\bbox.cpp">
      <Filter>systems</Filter>
    </ClCompile>
    <ClCompile Include="systems\bvh.cpp">
      <Filter>systems</Filter>
    </ClCompile>
    <ClCompile Include="platforms\android.cpp">
      <Filter>platforms</Filter>
    </ClCompile>
    <ClCompile Include="platforms\linux.cpp">
      <Filter>platforms</Filter>
    </ClCompile>
    <ClCompile Include="platforms\platform.cpp">
      <Filter>platforms</Filter>
    </ClCompile>
    <ClCompile Include="platforms\uwp.cpp">
      <Filter>platforms</Filter>
    </ClCompile>
    <ClCompile Include="platforms\web.cpp">
      <Filter>platforms</Filter>
    </ClCompile>
    <ClCompile Include="platforms\win32.cpp">
      <Filter>platforms</Filter>
    </ClCompile>
    <ClCompile Include="hands\hand_mouse.cpp">
      <Filter>hands</Filter>
    </ClCompile>
    <ClCompile Include="hands\hand_override.cpp">
      <Filter>hands</Filter>
    </ClCompile>
    <ClCompile Include="hands\hand_oxr_articulated.cpp">
      <Filter>hands</Filter>
    </ClCompile>
    <ClCompile Include="hands\hand_oxr_controller.cpp">
      <Filter>hands</Filter>
    </ClCompile>
    <ClCompile Include="hands\input_hand.cpp">
      <Filter>hands</Filter>
    </ClCompile>
    <ClCompile Include="xr_backends\openxr.cpp">
      <Filter>xr_backends</Filter>
    </ClCompile>
    <ClCompile Include="xr_backends\openxr_input.cpp">
      <Filter>xr_backends</Filter>
    </ClCompile>
    <ClCompile Include="xr_backends\openxr_view.cpp">
      <Filter>xr_backends</Filter>
    </ClCompile>
    <ClCompile Include="libraries\unicode.cpp">
      <Filter>libraries</Filter>
    </ClCompile>
    <ClCompile Include="ui\ui_layout.cpp">
      <Filter>ui</Filter>
    </ClCompile>
    <ClCompile Include="device.cpp">
      <Filter>src</Filter>
    </ClCompile>
    <ClCompile Include="ui\ui_core.cpp">
      <Filter>ui</Filter>
    </ClCompile>
    <ClCompile Include="utils\sdf.cpp">
      <Filter>utils</Filter>
    </ClCompile>
    <ClCompile Include="ui\ui_theming.cpp">
      <Filter>ui</Filter>
    </ClCompile>
    <ClCompile Include="xr_backends\simulator.cpp">
      <Filter>xr_backends</Filter>
    </ClCompile>
    <ClCompile Include="xr_backends\openxr_scene_understanding.cpp">
      <Filter>xr_backends</Filter>
    </ClCompile>
    <ClCompile Include="xr_backends\xr.cpp">
      <Filter>xr_backends</Filter>
    </ClCompile>
    <ClCompile Include="xr_backends\offscreen.cpp">
      <Filter>xr_backends</Filter>
    </ClCompile>
    <ClCompile Include="xr_backends\window.cpp">
      <Filter>xr_backends</Filter>
    </ClCompile>
<<<<<<< HEAD
    <ClCompile Include="tools\tools.cpp">
      <Filter>tools</Filter>
    </ClCompile>
    <ClCompile Include="platforms\platform_common_win.cpp">
      <Filter>platforms</Filter>
    </ClCompile>
    <ClCompile Include="platforms\platform_common_unix.cpp">
      <Filter>platforms</Filter>
=======
    <ClCompile Include="libraries\ferr_thread.cpp">
      <Filter>libraries</Filter>
>>>>>>> 324835cd
    </ClCompile>
  </ItemGroup>
  <ItemGroup>
    <ClInclude Include="stereokit.h" />
    <ClInclude Include="_stereokit.h">
      <Filter>src</Filter>
    </ClInclude>
    <ClInclude Include="libraries\cgltf.h">
      <Filter>libraries</Filter>
    </ClInclude>
    <ClInclude Include="libraries\stb_image.h">
      <Filter>libraries</Filter>
    </ClInclude>
    <ClInclude Include="libraries\stb_truetype.h">
      <Filter>libraries</Filter>
    </ClInclude>
    <ClInclude Include="systems\input.h">
      <Filter>systems</Filter>
    </ClInclude>
    <ClInclude Include="systems\physics.h">
      <Filter>systems</Filter>
    </ClInclude>
    <ClInclude Include="systems\render.h">
      <Filter>systems</Filter>
    </ClInclude>
    <ClInclude Include="systems\system.h">
      <Filter>systems</Filter>
    </ClInclude>
    <ClInclude Include="systems\text.h">
      <Filter>systems</Filter>
    </ClInclude>
    <ClInclude Include="asset_types\assets.h">
      <Filter>asset_types</Filter>
    </ClInclude>
    <ClInclude Include="asset_types\font.h">
      <Filter>asset_types</Filter>
    </ClInclude>
    <ClInclude Include="asset_types\material.h">
      <Filter>asset_types</Filter>
    </ClInclude>
    <ClInclude Include="asset_types\mesh.h">
      <Filter>asset_types</Filter>
    </ClInclude>
    <ClInclude Include="asset_types\model.h">
      <Filter>asset_types</Filter>
    </ClInclude>
    <ClInclude Include="asset_types\shader.h">
      <Filter>asset_types</Filter>
    </ClInclude>
    <ClInclude Include="asset_types\texture.h">
      <Filter>asset_types</Filter>
    </ClInclude>
    <ClInclude Include="shaders_builtin\shader_builtin.h">
      <Filter>shaders_builtin</Filter>
    </ClInclude>
    <ClInclude Include="systems\defaults.h">
      <Filter>systems</Filter>
    </ClInclude>
    <ClInclude Include="asset_types\sprite.h">
      <Filter>asset_types</Filter>
    </ClInclude>
    <ClInclude Include="systems\sprite_drawer.h">
      <Filter>systems</Filter>
    </ClInclude>
    <ClInclude Include="libraries\stref.h">
      <Filter>libraries</Filter>
    </ClInclude>
    <ClInclude Include="systems\line_drawer.h">
      <Filter>systems</Filter>
    </ClInclude>
    <ClInclude Include="_stereokit_ui.h">
      <Filter>src</Filter>
    </ClInclude>
    <ClInclude Include="libraries\stb_image_write.h">
      <Filter>libraries</Filter>
    </ClInclude>
    <ClInclude Include="hierarchy.h">
      <Filter>src</Filter>
    </ClInclude>
    <ClInclude Include="spherical_harmonics.h">
      <Filter>src</Filter>
    </ClInclude>
    <ClInclude Include="libraries\miniaudio.h">
      <Filter>libraries</Filter>
    </ClInclude>
    <ClInclude Include="asset_types\sound.h">
      <Filter>asset_types</Filter>
    </ClInclude>
    <ClInclude Include="log.h">
      <Filter>src</Filter>
    </ClInclude>
    <ClInclude Include="libraries\isac_spatial_sound.h">
      <Filter>libraries</Filter>
    </ClInclude>
    <ClInclude Include="libraries\array.h">
      <Filter>libraries</Filter>
    </ClInclude>
    <ClInclude Include="libraries\sk_gpu.h">
      <Filter>libraries</Filter>
    </ClInclude>
    <ClInclude Include="sk_math.h">
      <Filter>src</Filter>
    </ClInclude>
    <ClInclude Include="libraries\ferr_hash.h">
      <Filter>libraries</Filter>
    </ClInclude>
    <ClInclude Include="libraries\sokol_time.h">
      <Filter>libraries</Filter>
    </ClInclude>
    <ClInclude Include="sk_memory.h">
      <Filter>src</Filter>
    </ClInclude>
    <ClInclude Include="libraries\micro_ply.h">
      <Filter>libraries</Filter>
    </ClInclude>
    <ClInclude Include="systems\input_keyboard.h">
      <Filter>systems</Filter>
    </ClInclude>
<<<<<<< HEAD
    <ClInclude Include="libraries\tinycthread.h">
      <Filter>libraries</Filter>
    </ClInclude>
=======
>>>>>>> 324835cd
    <ClInclude Include="systems\audio.h">
      <Filter>systems</Filter>
    </ClInclude>
    <ClInclude Include="tools\file_picker.h">
      <Filter>tools</Filter>
    </ClInclude>
    <ClInclude Include="systems\world.h">
      <Filter>systems</Filter>
    </ClInclude>
    <ClInclude Include="libraries\unicode.h">
      <Filter>libraries</Filter>
    </ClInclude>
    <ClInclude Include="rect_atlas.h">
      <Filter>src</Filter>
    </ClInclude>
    <ClInclude Include="asset_types\animation.h">
      <Filter>asset_types</Filter>
    </ClInclude>
    <ClInclude Include="libraries\aileron_font_data.h">
      <Filter>libraries</Filter>
    </ClInclude>
    <ClInclude Include="libraries\qoi.h">
      <Filter>libraries</Filter>
    </ClInclude>
    <ClInclude Include="tools\virtual_keyboard.h">
      <Filter>tools</Filter>
    </ClInclude>
    <ClInclude Include="tools\virtual_keyboard_layouts.h">
      <Filter>tools</Filter>
    </ClInclude>
    <ClInclude Include="stereokit_ui.h">
      <Filter>ui</Filter>
    </ClInclude>
    <ClInclude Include="sk_math_dx.h">
      <Filter>src</Filter>
    </ClInclude>
    <ClInclude Include="asset_types\mesh_.h">
      <Filter>asset_types</Filter>
    </ClInclude>
    <ClInclude Include="asset_types\texture_.h">
      <Filter>asset_types</Filter>
    </ClInclude>
    <ClInclude Include="systems\bbox.h">
      <Filter>systems</Filter>
    </ClInclude>
    <ClInclude Include="systems\bvh.h">
      <Filter>systems</Filter>
    </ClInclude>
    <ClInclude Include="platforms\android.h">
      <Filter>platforms</Filter>
    </ClInclude>
    <ClInclude Include="platforms\linux.h">
      <Filter>platforms</Filter>
    </ClInclude>
    <ClInclude Include="platforms\platform.h">
      <Filter>platforms</Filter>
    </ClInclude>
    <ClInclude Include="platforms\uwp.h">
      <Filter>platforms</Filter>
    </ClInclude>
    <ClInclude Include="platforms\web.h">
      <Filter>platforms</Filter>
    </ClInclude>
    <ClInclude Include="platforms\win32.h">
      <Filter>platforms</Filter>
    </ClInclude>
    <ClInclude Include="hands\hand_mouse.h">
      <Filter>hands</Filter>
    </ClInclude>
    <ClInclude Include="hands\hand_override.h">
      <Filter>hands</Filter>
    </ClInclude>
    <ClInclude Include="hands\hand_oxr_articulated.h">
      <Filter>hands</Filter>
    </ClInclude>
    <ClInclude Include="hands\hand_oxr_controller.h">
      <Filter>hands</Filter>
    </ClInclude>
    <ClInclude Include="hands\hand_poses.h">
      <Filter>hands</Filter>
    </ClInclude>
    <ClInclude Include="hands\input_hand.h">
      <Filter>hands</Filter>
    </ClInclude>
    <ClInclude Include="xr_backends\openxr.h">
      <Filter>xr_backends</Filter>
    </ClInclude>
    <ClInclude Include="xr_backends\openxr_extensions.h">
      <Filter>xr_backends</Filter>
    </ClInclude>
    <ClInclude Include="xr_backends\openxr_input.h">
      <Filter>xr_backends</Filter>
    </ClInclude>
    <ClInclude Include="xr_backends\openxr_view.h">
      <Filter>xr_backends</Filter>
    </ClInclude>
    <ClInclude Include="libraries\atomic_util.h">
      <Filter>libraries</Filter>
    </ClInclude>
    <ClInclude Include="ui\ui_layout.h">
      <Filter>ui</Filter>
    </ClInclude>
    <ClInclude Include="device.h">
      <Filter>src</Filter>
    </ClInclude>
    <ClInclude Include="ui\ui_core.h">
      <Filter>ui</Filter>
    </ClInclude>
    <ClInclude Include="utils\sdf.h">
      <Filter>utils</Filter>
    </ClInclude>
    <ClInclude Include="ui\ui_theming.h">
      <Filter>ui</Filter>
    </ClInclude>
    <ClInclude Include="xr_backends\simulator.h">
      <Filter>xr_backends</Filter>
    </ClInclude>
    <ClInclude Include="xr_backends\openxr_scene_understanding.h">
      <Filter>xr_backends</Filter>
    </ClInclude>
    <ClInclude Include="xr_backends\xr.h">
      <Filter>xr_backends</Filter>
    </ClInclude>
    <ClInclude Include="xr_backends\window.h">
      <Filter>xr_backends</Filter>
    </ClInclude>
<<<<<<< HEAD
    <ClInclude Include="xr_backends\offscreen.h">
      <Filter>xr_backends</Filter>
    </ClInclude>
    <ClInclude Include="platforms\_platform.h">
      <Filter>platforms</Filter>
    </ClInclude>
    <ClInclude Include="tools\tools.h">
      <Filter>tools</Filter>
=======
    <ClInclude Include="libraries\ferr_thread.h">
      <Filter>libraries</Filter>
>>>>>>> 324835cd
    </ClInclude>
  </ItemGroup>
  <ItemGroup>
    <Filter Include="src">
      <UniqueIdentifier>{3f36752b-4566-4f15-8a31-664ff4b893d7}</UniqueIdentifier>
    </Filter>
    <Filter Include="libraries">
      <UniqueIdentifier>{cfb83ef1-ab77-402c-9941-23c48f8e553a}</UniqueIdentifier>
    </Filter>
    <Filter Include="asset_types">
      <UniqueIdentifier>{b7d6910d-71b4-454e-8c8c-92c434a9b1f4}</UniqueIdentifier>
    </Filter>
    <Filter Include="shaders_builtin">
      <UniqueIdentifier>{79036fcf-7c39-414e-be53-be74d4b55359}</UniqueIdentifier>
    </Filter>
    <Filter Include="systems">
      <UniqueIdentifier>{de5f6896-5968-4954-aa47-a8768106efc9}</UniqueIdentifier>
    </Filter>
    <Filter Include="tools">
      <UniqueIdentifier>{670092e3-dca4-4cbc-b5ae-316a003e386c}</UniqueIdentifier>
    </Filter>
    <Filter Include="ui">
      <UniqueIdentifier>{5eaf06cf-6159-4a20-a332-4b2cff24a5b4}</UniqueIdentifier>
    </Filter>
    <Filter Include="platforms">
      <UniqueIdentifier>{2bd74ae9-9a33-4dc8-a28d-d8dc9f664168}</UniqueIdentifier>
    </Filter>
    <Filter Include="hands">
      <UniqueIdentifier>{be519ea9-3c71-47b8-ba59-a70ff9a0cbe0}</UniqueIdentifier>
    </Filter>
    <Filter Include="xr_backends">
      <UniqueIdentifier>{16429ea8-7ffe-4668-8807-596c42670405}</UniqueIdentifier>
    </Filter>
    <Filter Include="utils">
      <UniqueIdentifier>{cc487034-d7b8-48bc-85ed-fba2b844bd5e}</UniqueIdentifier>
    </Filter>
  </ItemGroup>
  <ItemGroup>
    <None Include="cpp.hint" />
    <None Include="shaders_builtin\shader_builtin_default.hlsl">
      <Filter>shaders_builtin</Filter>
    </None>
    <None Include="shaders_builtin\shader_builtin_equirect.hlsl">
      <Filter>shaders_builtin</Filter>
    </None>
    <None Include="shaders_builtin\shader_builtin_font.hlsl">
      <Filter>shaders_builtin</Filter>
    </None>
    <None Include="shaders_builtin\shader_builtin_lines.hlsl">
      <Filter>shaders_builtin</Filter>
    </None>
    <None Include="shaders_builtin\shader_builtin_pbr.hlsl">
      <Filter>shaders_builtin</Filter>
    </None>
    <None Include="shaders_builtin\shader_builtin_skybox.hlsl">
      <Filter>shaders_builtin</Filter>
    </None>
    <None Include="shaders_builtin\shader_builtin_ui.hlsl">
      <Filter>shaders_builtin</Filter>
    </None>
    <None Include="shaders_builtin\shader_builtin_ui_quadrant.hlsl">
      <Filter>shaders_builtin</Filter>
    </None>
    <None Include="shaders_builtin\shader_builtin_unlit.hlsl">
      <Filter>shaders_builtin</Filter>
    </None>
    <None Include="shaders_builtin\shader_builtin_ui_box.hlsl">
      <Filter>shaders_builtin</Filter>
    </None>
    <None Include="shaders_builtin\shader_builtin_unlit_clip.hlsl">
      <Filter>shaders_builtin</Filter>
    </None>
    <None Include="shaders_builtin\shader_builtin_pbr_clip.hlsl">
      <Filter>shaders_builtin</Filter>
    </None>
    <None Include="packages.config" />
    <None Include="shaders_builtin\shader_builtin_blit.hlsl">
      <Filter>shaders_builtin</Filter>
    </None>
<<<<<<< HEAD
    <None Include="$(ProjectDir)..\tools\include\stereokit.hlsli">
      <Filter>shaders_builtin</Filter>
    </None>
    <None Include="$(ProjectDir)..\tools\include\stereokit_pbr.hlsli">
      <Filter>shaders_builtin</Filter>
    </None>
=======
    <None Include="$(ProjectDir)..\tools\include\stereokit.hlsli" />
    <None Include="$(ProjectDir)..\tools\include\stereokit_pbr.hlsli" />
>>>>>>> 324835cd
  </ItemGroup>
  <ItemGroup>
    <Natvis Include="debugger_vis.natvis" />
  </ItemGroup>
</Project><|MERGE_RESOLUTION|>--- conflicted
+++ resolved
@@ -211,6 +211,9 @@
     <ClCompile Include="xr_backends\openxr_scene_understanding.cpp">
       <Filter>xr_backends</Filter>
     </ClCompile>
+    <ClCompile Include="libraries\ferr_thread.cpp">
+      <Filter>libraries</Filter>
+    </ClCompile>
     <ClCompile Include="xr_backends\xr.cpp">
       <Filter>xr_backends</Filter>
     </ClCompile>
@@ -220,7 +223,6 @@
     <ClCompile Include="xr_backends\window.cpp">
       <Filter>xr_backends</Filter>
     </ClCompile>
-<<<<<<< HEAD
     <ClCompile Include="tools\tools.cpp">
       <Filter>tools</Filter>
     </ClCompile>
@@ -229,10 +231,6 @@
     </ClCompile>
     <ClCompile Include="platforms\platform_common_unix.cpp">
       <Filter>platforms</Filter>
-=======
-    <ClCompile Include="libraries\ferr_thread.cpp">
-      <Filter>libraries</Filter>
->>>>>>> 324835cd
     </ClCompile>
   </ItemGroup>
   <ItemGroup>
@@ -351,12 +349,6 @@
     <ClInclude Include="systems\input_keyboard.h">
       <Filter>systems</Filter>
     </ClInclude>
-<<<<<<< HEAD
-    <ClInclude Include="libraries\tinycthread.h">
-      <Filter>libraries</Filter>
-    </ClInclude>
-=======
->>>>>>> 324835cd
     <ClInclude Include="systems\audio.h">
       <Filter>systems</Filter>
     </ClInclude>
@@ -477,13 +469,15 @@
     <ClInclude Include="xr_backends\openxr_scene_understanding.h">
       <Filter>xr_backends</Filter>
     </ClInclude>
+    <ClInclude Include="libraries\ferr_thread.h">
+      <Filter>libraries</Filter>
+    </ClInclude>
     <ClInclude Include="xr_backends\xr.h">
       <Filter>xr_backends</Filter>
     </ClInclude>
     <ClInclude Include="xr_backends\window.h">
       <Filter>xr_backends</Filter>
     </ClInclude>
-<<<<<<< HEAD
     <ClInclude Include="xr_backends\offscreen.h">
       <Filter>xr_backends</Filter>
     </ClInclude>
@@ -492,10 +486,6 @@
     </ClInclude>
     <ClInclude Include="tools\tools.h">
       <Filter>tools</Filter>
-=======
-    <ClInclude Include="libraries\ferr_thread.h">
-      <Filter>libraries</Filter>
->>>>>>> 324835cd
     </ClInclude>
   </ItemGroup>
   <ItemGroup>
@@ -575,17 +565,12 @@
     <None Include="shaders_builtin\shader_builtin_blit.hlsl">
       <Filter>shaders_builtin</Filter>
     </None>
-<<<<<<< HEAD
     <None Include="$(ProjectDir)..\tools\include\stereokit.hlsli">
       <Filter>shaders_builtin</Filter>
     </None>
     <None Include="$(ProjectDir)..\tools\include\stereokit_pbr.hlsli">
       <Filter>shaders_builtin</Filter>
     </None>
-=======
-    <None Include="$(ProjectDir)..\tools\include\stereokit.hlsli" />
-    <None Include="$(ProjectDir)..\tools\include\stereokit_pbr.hlsli" />
->>>>>>> 324835cd
   </ItemGroup>
   <ItemGroup>
     <Natvis Include="debugger_vis.natvis" />
