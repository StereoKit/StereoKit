--- conflicted
+++ resolved
@@ -610,30 +610,20 @@
 
 ///////////////////////////////////////////
 
-<<<<<<< HEAD
 float bounds_sdf_manhattan(bounds_t bounds, vec3 sample_point) {
 	vec3 rel         = sample_point - bounds.center;
 	vec3 quadrant_pt = vec3{ fabsf(rel.x), fabsf(rel.y), fabsf(rel.z) };
 	vec3 dist        = quadrant_pt - bounds.dimensions / 2;
 	return fmaxf(fmaxf(dist.x, dist.y), dist.z);
 }
-=======
+
+///////////////////////////////////////////
+
 float bounds_sdf(bounds_t bounds, vec3 point) {
 	vec3  q      = vec3_abs(point-bounds.center) - bounds.dimensions/2;
 	float inside = fminf(fmaxf(q.x, fmaxf(q.y, q.z)), 0.0);
 	return vec3_magnitude(vec3{fmaxf(q.x,0), fmaxf(q.y,0), fmaxf(q.z,0)}) + inside;
 }
-
-///////////////////////////////////////////
-
-vec3 math_cubemap_corner(int i) {
-	float neg = (float)((i / 4) % 2 ? -1 : 1);
-	int nx  = ((i+24) / 16) % 2;
-	int ny  = (i / 8)       % 2;
-	int nz  = (i / 16)      % 2;
-	int u   = ((i+1) / 2)   % 2; // U: 0,1,1,0
-	int v   = (i / 2)       % 2; // V: 0,0,1,1
->>>>>>> bccafce3
 
 ///////////////////////////////////////////
 
