--- conflicted
+++ resolved
@@ -25,23 +25,13 @@
 	<ItemGroup>
 		<Compile Remove="StereoKitTest_NetAndroid\**" />
 		<Compile Remove="StereoKitTest_UWP\**" />
-<<<<<<< HEAD
 		<Compile Remove="StereoKitTest_Web\**" />
-		<EmbeddedResource Remove="StereoKitTest_Android\**" />
+		<EmbeddedResource Remove="StereoKitTest_NatAndroid\**" />
 		<EmbeddedResource Remove="StereoKitTest_UWP\**" />
 		<EmbeddedResource Remove="StereoKitTest_Web\**" />
-		<None Remove="StereoKitTest_Android\**" />
+		<None Remove="StereoKitTest_NetAndroid\**" />
 		<None Remove="StereoKitTest_UWP\**" />
 		<None Remove="StereoKitTest_Web\**" />
-=======
-		<Compile Remove="StereoKitTest_Xamarin\**" />
-		<EmbeddedResource Remove="StereoKitTest_NatAndroid\**" />
-		<EmbeddedResource Remove="StereoKitTest_UWP\**" />
-		<EmbeddedResource Remove="StereoKitTest_Xamarin\**" />
-		<None Remove="StereoKitTest_NetAndroid\**" />
-		<None Remove="StereoKitTest_UWP\**" />
-		<None Remove="StereoKitTest_Xamarin\**" />
->>>>>>> 512c3bb8
 	</ItemGroup>
 	
 	<!-- Reference the StereoKit project, emulate how the NuGet behaves -->
