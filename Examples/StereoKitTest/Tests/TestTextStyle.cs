﻿using StereoKit;

class TestTextStyle : ITest
{
	TextStyle style1, style2, style3, style4;
	bool      toggle = false;
	string    input = "Testing";
	string    jap_input = "హలో";

	public void Initialize()
	{
		Tests.RunForFrames(2);
		style1 = Text.MakeStyle(
			Font.FromFile("aileron_font.ttf") ?? Default.Font,
			2 * U.cm,
			Color.HSV(0,1,1));

		style2 = Text.MakeStyle(
<<<<<<< HEAD
			Font.FromFile("aileron_font.ttf") ?? Default.Font,
			1 * U.cm,
=======
			Font.FromFile("C:/Windows/Fonts/times.ttf") ?? Default.Font,
			1 * U.cm, 
>>>>>>> 6053e94e
			Color.HSV(.33f,.5f,1));

		style3 = Text.MakeStyle(
			Font.FromFamily("NotoSansOsage") ?? Default.Font,
			2 * U.cm,
			Color.HSV(0, 1, 1));

		style4 = Text.MakeStyle(
			Font.FromFamily("Nirmala UI, Segoe UI") ?? Default.Font,
			2 * U.cm,
			Color.HSV(0, 1, 1));
	}
	public void Shutdown() { }
	public void Step()
	{
		Tests.Screenshot("Tests/TextStyle.jpg", 1, 400, 600, 90, V.XYZ(0, -0.15f, 0.25f), V.XYZ(0, -0.15f, 0));

		Pose pose = new Pose(Vec3.Zero, Quat.LookDir(0, 0, 1));
		UI.PushTextStyle(style1);
		UI.WindowBegin("Text Style", ref pose);

		UI.Label("Should be red");
		UI.HSeparator();

		UI.PushTextStyle(style2);
		UI.Text("Should also be in times new roman, or possibly the default font.");
		UI.Button("Boop here");
		UI.PopTextStyle();

		UI.Toggle("Toggle here", ref toggle);
		UI.Input("Input", ref input);
		UI.Radio("Radio", toggle);

		UI.PushTextStyle(style3);
		UI.Input("Input3", ref jap_input);
		UI.PopTextStyle();

		UI.PushTextStyle(style4);
		UI.Input("Input4", ref jap_input);
		UI.PopTextStyle();

		UI.WindowEnd();
		UI.PopTextStyle();
	}
}<|MERGE_RESOLUTION|>--- conflicted
+++ resolved
@@ -16,13 +16,8 @@
 			Color.HSV(0,1,1));
 
 		style2 = Text.MakeStyle(
-<<<<<<< HEAD
 			Font.FromFile("aileron_font.ttf") ?? Default.Font,
 			1 * U.cm,
-=======
-			Font.FromFile("C:/Windows/Fonts/times.ttf") ?? Default.Font,
-			1 * U.cm, 
->>>>>>> 6053e94e
 			Color.HSV(.33f,.5f,1));
 
 		style3 = Text.MakeStyle(
