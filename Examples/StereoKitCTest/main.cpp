#include "../../StereoKitC/stereokit.h"
using namespace sk;

#include "scene.h"
#include "demo_basics.h"
#include "demo_ui.h"
#include "demo_sprites.h"

<<<<<<< HEAD
=======
#ifdef _WIN32
#include <winapifamily.h>
#endif
>>>>>>> e92d7bc8
#include <stdio.h>

solid_t     floor_solid;
matrix      floor_tr;
material_t  floor_mat;
model_t     floor_model;

scene_t demo_basics = {
	demo_basics_init,
	demo_basics_update,
	demo_basics_shutdown,
};
scene_t demo_ui = {
	demo_ui_init,
	demo_ui_update,
	demo_ui_shutdown,
};
scene_t demo_sprites = {
	demo_sprites_init,
	demo_sprites_update,
	demo_sprites_shutdown,
};

void common_init();
void common_update();
void common_shutdown();

<<<<<<< HEAD
#ifndef WINDOWS_UWP
=======
#ifdef _WIN32
#if WINAPI_FAMILY_PARTITION(WINAPI_PARTITION_DESKTOP)
>>>>>>> e92d7bc8
const char* assets_folder = "../../Examples/Assets";
#else
const char* assets_folder = "Assets";
#endif
#else
// Assume running on Linux from repository root
const char* assets_folder = "Examples/Assets";
#endif

<<<<<<< HEAD
#ifndef WINDOWS_UWP
=======
#ifdef _WIN32
#if WINAPI_FAMILY_PARTITION(WINAPI_PARTITION_DESKTOP)
>>>>>>> e92d7bc8
int main() {
#else
int __stdcall wWinMain(void*, void*, wchar_t*, int) {
#endif
#else
int main() {
#endif
	settings_t settings = {};
	snprintf(settings.assets_folder, sizeof(settings.assets_folder), assets_folder);
	sk_set_settings(settings);
	log_set_filter(log_diagnostic);

	if (!sk_init("StereoKit C", runtime_mixedreality))
		return 1;

	common_init();

	scene_set_active(demo_basics);

	while (sk_step( []() {
		scene_update();
		common_update();
	}));

	scene_shutdown();
	common_shutdown();
	sk_shutdown();
	return 0;
}

void common_init() {
	// Create a PBR floor material
	tex_t tex_color = tex_create_file("test.png");
	tex_t tex_norm  = tex_create_file("test_normal.png");
	floor_mat = material_copy_id("default/material");
	material_set_texture(floor_mat, "diffuse", tex_color);
	material_set_texture(floor_mat, "normal",  tex_norm);
	material_set_float  (floor_mat, "tex_scale", 6);
	material_set_float  (floor_mat, "roughness", 1.0f);
	material_set_float  (floor_mat, "metallic", 0.5f);
	material_set_queue_offset(floor_mat, 1);
	if (tex_color != nullptr) tex_release(tex_color);
	if (tex_norm  != nullptr) tex_release(tex_norm);

	// Procedurally create a cube model
	mesh_t mesh_cube = mesh_gen_cube(vec3_one, 0);
	floor_model  = model_create_mesh(mesh_cube, floor_mat);
	mesh_release(mesh_cube);

	// Build a physical floor!
	vec3 pos   = vec3{ 0,-1.5f,0 };
	vec3 scale = vec3{ 5,1,5 };
	floor_tr = matrix_trs(pos, quat_identity, scale);
	floor_solid = solid_create(pos, quat_identity, solid_type_immovable);
	solid_add_box (floor_solid, scale);
}
void common_update() {
	// Render floor
	render_add_model(floor_model, floor_tr);
}
void common_shutdown() {
	solid_release   (floor_solid);
	material_release(floor_mat);
	model_release   (floor_model);
}<|MERGE_RESOLUTION|>--- conflicted
+++ resolved
@@ -6,12 +6,6 @@
 #include "demo_ui.h"
 #include "demo_sprites.h"
 
-<<<<<<< HEAD
-=======
-#ifdef _WIN32
-#include <winapifamily.h>
-#endif
->>>>>>> e92d7bc8
 #include <stdio.h>
 
 solid_t     floor_solid;
@@ -39,40 +33,26 @@
 void common_update();
 void common_shutdown();
 
-<<<<<<< HEAD
-#ifndef WINDOWS_UWP
-=======
-#ifdef _WIN32
-#if WINAPI_FAMILY_PARTITION(WINAPI_PARTITION_DESKTOP)
->>>>>>> e92d7bc8
+#if defined(WINDOWS_UWP)
+const char* assets_folder = "Assets";
+#elif defined(_WIN32)
 const char* assets_folder = "../../Examples/Assets";
-#else
-const char* assets_folder = "Assets";
-#endif
 #else
 // Assume running on Linux from repository root
 const char* assets_folder = "Examples/Assets";
 #endif
 
-<<<<<<< HEAD
 #ifndef WINDOWS_UWP
-=======
-#ifdef _WIN32
-#if WINAPI_FAMILY_PARTITION(WINAPI_PARTITION_DESKTOP)
->>>>>>> e92d7bc8
 int main() {
 #else
 int __stdcall wWinMain(void*, void*, wchar_t*, int) {
-#endif
-#else
-int main() {
 #endif
 	settings_t settings = {};
 	snprintf(settings.assets_folder, sizeof(settings.assets_folder), assets_folder);
 	sk_set_settings(settings);
 	log_set_filter(log_diagnostic);
 
-	if (!sk_init("StereoKit C", runtime_mixedreality))
+	if (!sk_init("StereoKit C", runtime_flatscreen))
 		return 1;
 
 	common_init();
